--- conflicted
+++ resolved
@@ -35,15 +35,8 @@
 @ConfigurationProperties("job.node-report")
 class NodeReport2BkbaseJobProperties(
     override var enabled: Boolean = false,
-<<<<<<< HEAD
-    override var cron: String = "",
-    val startCollectionNum: Int = 0,
-    val endCollectionsNum: Int = SHARDING_COUNT,
-    val endDateTime: LocalDateTime = LocalDateTime.MAX
-=======
     override var cron: String = Scheduled.CRON_DISABLED,
     var startCollectionNum: Int = 0,
     var endCollectionsNum: Int = SHARDING_COUNT,
     var endDateTime: String = LocalDateTime.now().toString()
->>>>>>> cb7dd5c3
 ) : MongodbJobProperties(enabled)