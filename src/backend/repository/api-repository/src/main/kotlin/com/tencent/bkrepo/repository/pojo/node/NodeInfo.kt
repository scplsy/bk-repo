--- conflicted
+++ resolved
@@ -66,13 +66,8 @@
     val md5: String? = null,
     @ApiModelProperty("元数据")
     val metadata: Map<String, Any>? = null,
-<<<<<<< HEAD
-    @ApiModelProperty("系统元数据，只读")
-    val systemMetadata: Map<String, Any>? = null,
-=======
     @ApiModelProperty("元数据信息")
     val nodeMetadata: List<MetadataModel>? = null,
->>>>>>> db01468a
     @ApiModelProperty("所属项目id")
     val projectId: String,
     @ApiModelProperty("所属仓库名称")
