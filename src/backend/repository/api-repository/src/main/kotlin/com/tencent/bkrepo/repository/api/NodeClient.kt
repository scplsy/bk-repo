/*
 * Tencent is pleased to support the open source community by making BK-CI 蓝鲸持续集成平台 available.
 *
 * Copyright (C) 2020 THL A29 Limited, a Tencent company.  All rights reserved.
 *
 * BK-CI 蓝鲸持续集成平台 is licensed under the MIT license.
 *
 * A copy of the MIT License is included in this file.
 *
 *
 * Terms of the MIT License:
 * ---------------------------------------------------
 * Permission is hereby granted, free of charge, to any person obtaining a copy
 * of this software and associated documentation files (the "Software"), to deal
 * in the Software without restriction, including without limitation the rights
 * to use, copy, modify, merge, publish, distribute, sublicense, and/or sell
 * copies of the Software, and to permit persons to whom the Software is
 * furnished to do so, subject to the following conditions:
 *
 * The above copyright notice and this permission notice shall be included in all
 * copies or substantial portions of the Software.
 *
 * THE SOFTWARE IS PROVIDED "AS IS", WITHOUT WARRANTY OF ANY KIND, EXPRESS OR
 * IMPLIED, INCLUDING BUT NOT LIMITED TO THE WARRANTIES OF MERCHANTABILITY,
 * FITNESS FOR A PARTICULAR PURPOSE AND NONINFRINGEMENT. IN NO EVENT SHALL THE
 * AUTHORS OR COPYRIGHT HOLDERS BE LIABLE FOR ANY CLAIM, DAMAGES OR OTHER
 * LIABILITY, WHETHER IN AN ACTION OF CONTRACT, TORT OR OTHERWISE, ARISING FROM,
 * OUT OF OR IN CONNECTION WITH THE SOFTWARE OR THE USE OR OTHER DEALINGS IN THE
 * SOFTWARE.
 */

package com.tencent.bkrepo.repository.api

import com.tencent.bkrepo.common.api.constant.REPOSITORY_SERVICE_NAME
import com.tencent.bkrepo.common.api.pojo.Page
import com.tencent.bkrepo.common.api.pojo.Response
import com.tencent.bkrepo.common.query.model.QueryModel
import com.tencent.bkrepo.repository.pojo.node.NodeDetail
import com.tencent.bkrepo.repository.pojo.node.NodeInfo
import com.tencent.bkrepo.repository.pojo.node.NodeListOption
import com.tencent.bkrepo.repository.pojo.node.NodeSizeInfo
import com.tencent.bkrepo.repository.pojo.node.service.NodeCreateRequest
import com.tencent.bkrepo.repository.pojo.node.service.NodeDeleteRequest
import com.tencent.bkrepo.repository.pojo.node.service.NodeMoveCopyRequest
import com.tencent.bkrepo.repository.pojo.node.service.NodeRenameRequest
import com.tencent.bkrepo.repository.pojo.node.service.NodeUpdateAccessDateRequest
import com.tencent.bkrepo.repository.pojo.node.service.NodeUpdateRequest
import io.swagger.annotations.Api
import io.swagger.annotations.ApiOperation
import io.swagger.annotations.ApiParam
import org.springframework.cloud.openfeign.FeignClient
import org.springframework.context.annotation.Primary
import org.springframework.web.bind.annotation.DeleteMapping
import org.springframework.web.bind.annotation.GetMapping
import org.springframework.web.bind.annotation.PathVariable
import org.springframework.web.bind.annotation.PostMapping
import org.springframework.web.bind.annotation.RequestBody
import org.springframework.web.bind.annotation.RequestMapping
import org.springframework.web.bind.annotation.RequestParam

/**
 * 资源节点服务接口
 */
@Api("节点服务接口")
@Primary
@FeignClient(REPOSITORY_SERVICE_NAME, contextId = "NodeClient")
@RequestMapping("/service/node")
interface NodeClient {

    @ApiOperation("根据路径查看节点详情")
    @GetMapping("/detail/{projectId}/{repoName}")
    fun getNodeDetail(
        @PathVariable projectId: String,
        @PathVariable repoName: String,
        @RequestParam fullPath: String
    ): Response<NodeDetail?>

    @ApiOperation("根据路径查看节点是否存在")
    @GetMapping("/exist/{projectId}/{repoName}")
    fun checkExist(
        @PathVariable projectId: String,
        @PathVariable repoName: String,
        @RequestParam fullPath: String
    ): Response<Boolean>

    @ApiOperation("列出仓库中已存在的节点")
    @PostMapping("/exist/list/{projectId}/{repoName}")
    fun listExistFullPath(
        @PathVariable projectId: String,
        @PathVariable repoName: String,
        @RequestBody fullPathList: List<String>
    ): Response<List<String>>

    @PostMapping("/page/{projectId}/{repoName}")
    fun listNodePage(
        @PathVariable projectId: String,
        @PathVariable repoName: String,
        @RequestParam path: String,
        @RequestBody option: NodeListOption = NodeListOption()
    ): Response<Page<NodeInfo>>

    @ApiOperation("创建节点")
    @PostMapping("/create")
    fun createNode(@RequestBody nodeCreateRequest: NodeCreateRequest): Response<NodeDetail>

    @ApiOperation("更新节点")
    @PostMapping("/update")
    fun updateNode(@RequestBody nodeUpdateRequest: NodeUpdateRequest): Response<Void>

    @ApiOperation("更新节点访问时间")
    @PostMapping("/update/access/")
    fun updateNodeAccessDate(@RequestBody nodeUpdateAccessDateRequest: NodeUpdateAccessDateRequest): Response<Void>

    @ApiOperation("重命名节点")
    @PostMapping("/rename")
    fun renameNode(@RequestBody nodeRenameRequest: NodeRenameRequest): Response<Void>

    @ApiOperation("移动节点")
    @PostMapping("/move")
    fun moveNode(@RequestBody nodeMoveRequest: NodeMoveCopyRequest): Response<Void>

    @ApiOperation("复制节点")
    @PostMapping("/copy")
    fun copyNode(@RequestBody nodeCopyRequest: NodeMoveCopyRequest): Response<Void>

    @ApiOperation("删除节点")
    @DeleteMapping("/delete")
    fun deleteNode(@RequestBody nodeDeleteRequest: NodeDeleteRequest): Response<Void>

    @ApiOperation("查询节点大小信息")
    @GetMapping("/size/{projectId}/{repoName}")
    fun computeSize(
        @ApiParam(value = "所属项目", required = true)
        @PathVariable projectId: String,
        @ApiParam(value = "仓库名称", required = true)
        @PathVariable repoName: String,
        @ApiParam(value = "节点完整路径", required = true)
        @RequestParam fullPath: String
    ): Response<NodeSizeInfo>

    @ApiOperation("查询文件节点数量")
    @GetMapping("/file/{projectId}/{repoName}")
    fun countFileNode(
        @ApiParam(value = "所属项目", required = true)
        @PathVariable projectId: String,
        @ApiParam(value = "仓库名称", required = true)
        @PathVariable repoName: String,
        @ApiParam(value = "节点完整路径", required = true)
        @RequestParam path: String
    ): Response<Long>

    @ApiOperation("自定义查询节点")
    @PostMapping("/search")
    fun search(@RequestBody queryModel: QueryModel): Response<Page<Map<String, Any?>>>

    @Deprecated("replace with listNodePage")
    @ApiOperation("列表查询指定目录下所有节点")
    @GetMapping("/list/{projectId}/{repoName}")
    fun listNode(
        @ApiParam(value = "所属项目", required = true)
        @PathVariable projectId: String,
        @ApiParam(value = "仓库名称", required = true)
        @PathVariable repoName: String,
        @ApiParam(value = "所属目录", required = true)
        @RequestParam path: String,
        @ApiParam(value = "是否包含目录", required = false, defaultValue = "true")
        @RequestParam includeFolder: Boolean = true,
        @ApiParam(value = "是否深度查询文件", required = false, defaultValue = "false")
        @RequestParam deep: Boolean = false,
        @ApiParam(value = "是否包含元数据", required = false, defaultValue = "false")
<<<<<<< HEAD
        @RequestParam includeMetadata: Boolean = false,
=======
        @RequestParam includeMetadata: Boolean = false
>>>>>>> 8bfbdea9
    ): Response<List<NodeInfo>>
}<|MERGE_RESOLUTION|>--- conflicted
+++ resolved
@@ -168,10 +168,6 @@
         @ApiParam(value = "是否深度查询文件", required = false, defaultValue = "false")
         @RequestParam deep: Boolean = false,
         @ApiParam(value = "是否包含元数据", required = false, defaultValue = "false")
-<<<<<<< HEAD
-        @RequestParam includeMetadata: Boolean = false,
-=======
         @RequestParam includeMetadata: Boolean = false
->>>>>>> 8bfbdea9
     ): Response<List<NodeInfo>>
 }