/*
 * Tencent is pleased to support the open source community by making BK-CI 蓝鲸持续集成平台 available.
 *
 * Copyright (C) 2020 THL A29 Limited, a Tencent company.  All rights reserved.
 *
 * BK-CI 蓝鲸持续集成平台 is licensed under the MIT license.
 *
 * A copy of the MIT License is included in this file.
 *
 *
 * Terms of the MIT License:
 * ---------------------------------------------------
 * Permission is hereby granted, free of charge, to any person obtaining a copy
 * of this software and associated documentation files (the "Software"), to deal
 * in the Software without restriction, including without limitation the rights
 * to use, copy, modify, merge, publish, distribute, sublicense, and/or sell
 * copies of the Software, and to permit persons to whom the Software is
 * furnished to do so, subject to the following conditions:
 *
 * The above copyright notice and this permission notice shall be included in all
 * copies or substantial portions of the Software.
 *
 * THE SOFTWARE IS PROVIDED "AS IS", WITHOUT WARRANTY OF ANY KIND, EXPRESS OR
 * IMPLIED, INCLUDING BUT NOT LIMITED TO THE WARRANTIES OF MERCHANTABILITY,
 * FITNESS FOR A PARTICULAR PURPOSE AND NONINFRINGEMENT. IN NO EVENT SHALL THE
 * AUTHORS OR COPYRIGHT HOLDERS BE LIABLE FOR ANY CLAIM, DAMAGES OR OTHER
 * LIABILITY, WHETHER IN AN ACTION OF CONTRACT, TORT OR OTHERWISE, ARISING FROM,
 * OUT OF OR IN CONNECTION WITH THE SOFTWARE OR THE USE OR OTHER DEALINGS IN THE
 * SOFTWARE.
 */

package com.tencent.bkrepo.repository.pojo.metadata

import com.tencent.bkrepo.repository.constant.SYSTEM_USER
import com.tencent.bkrepo.repository.pojo.ServiceRequest
import com.tencent.bkrepo.repository.pojo.node.NodeRequest
import io.swagger.annotations.ApiModel
import io.swagger.annotations.ApiModelProperty

/**
 * 创建/更新元数据请求
 */
@ApiModel("创建或更新元数据请求")
data class MetadataSaveRequest(
    @ApiModelProperty("项目id", required = true)
    override val projectId: String,
    @ApiModelProperty("仓库名称", required = true)
    override val repoName: String,
    @ApiModelProperty("节点完整路径", required = true)
    override val fullPath: String,
    @ApiModelProperty("元数据key-value数据", required = true)
    @Deprecated("仅用于兼容旧接口", replaceWith = ReplaceWith("nodeMetadata"))
    val metadata: Map<String, Any>? = null,
<<<<<<< HEAD
    @ApiModelProperty("只读", required = false)
    val readOnly: Boolean = false,
=======
    @ApiModelProperty("需要创建或更新的元数据", required = true)
    val nodeMetadata: List<MetadataModel>? = null,
>>>>>>> db01468a
    @ApiModelProperty("操作用户")
    override val operator: String = SYSTEM_USER
) : NodeRequest, ServiceRequest<|MERGE_RESOLUTION|>--- conflicted
+++ resolved
@@ -51,13 +51,8 @@
     @ApiModelProperty("元数据key-value数据", required = true)
     @Deprecated("仅用于兼容旧接口", replaceWith = ReplaceWith("nodeMetadata"))
     val metadata: Map<String, Any>? = null,
-<<<<<<< HEAD
-    @ApiModelProperty("只读", required = false)
-    val readOnly: Boolean = false,
-=======
     @ApiModelProperty("需要创建或更新的元数据", required = true)
     val nodeMetadata: List<MetadataModel>? = null,
->>>>>>> db01468a
     @ApiModelProperty("操作用户")
     override val operator: String = SYSTEM_USER
 ) : NodeRequest, ServiceRequest