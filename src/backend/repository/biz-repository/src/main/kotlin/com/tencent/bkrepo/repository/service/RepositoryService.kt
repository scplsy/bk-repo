/*
 * Tencent is pleased to support the open source community by making BK-CI 蓝鲸持续集成平台 available.
 *
 * Copyright (C) 2020 THL A29 Limited, a Tencent company.  All rights reserved.
 *
 * BK-CI 蓝鲸持续集成平台 is licensed under the MIT license.
 *
 * A copy of the MIT License is included in this file.
 *
 *
 * Terms of the MIT License:
 * ---------------------------------------------------
 * Permission is hereby granted, free of charge, to any person obtaining a copy
 * of this software and associated documentation files (the "Software"), to deal
 * in the Software without restriction, including without limitation the rights
 * to use, copy, modify, merge, publish, distribute, sublicense, and/or sell
 * copies of the Software, and to permit persons to whom the Software is
 * furnished to do so, subject to the following conditions:
 *
 * The above copyright notice and this permission notice shall be included in all
 * copies or substantial portions of the Software.
 *
 * THE SOFTWARE IS PROVIDED "AS IS", WITHOUT WARRANTY OF ANY KIND, EXPRESS OR
 * IMPLIED, INCLUDING BUT NOT LIMITED TO THE WARRANTIES OF MERCHANTABILITY,
 * FITNESS FOR A PARTICULAR PURPOSE AND NONINFRINGEMENT. IN NO EVENT SHALL THE
 * AUTHORS OR COPYRIGHT HOLDERS BE LIABLE FOR ANY CLAIM, DAMAGES OR OTHER
 * LIABILITY, WHETHER IN AN ACTION OF CONTRACT, TORT OR OTHERWISE, ARISING FROM,
 * OUT OF OR IN CONNECTION WITH THE SOFTWARE OR THE USE OR OTHER DEALINGS IN THE
 * SOFTWARE.
 */

package com.tencent.bkrepo.repository.service

import com.tencent.bkrepo.common.api.pojo.Page
import com.tencent.bkrepo.repository.pojo.project.RepoRangeQueryRequest
import com.tencent.bkrepo.repository.pojo.repo.RepoCreateRequest
import com.tencent.bkrepo.repository.pojo.repo.RepoDeleteRequest
import com.tencent.bkrepo.repository.pojo.repo.RepoUpdateRequest
import com.tencent.bkrepo.repository.pojo.repo.RepositoryDetail
import com.tencent.bkrepo.repository.pojo.repo.RepositoryInfo

/**
 * 仓库服务接口
 */
interface RepositoryService {

    /**
     * 查询仓库基本信息，不存在返回null
     *
     * @param projectId 项目id
     * @param name 仓库名称
     * @param type 仓库类型
     */
    fun getRepoInfo(projectId: String, name: String, type: String? = null): RepositoryInfo?

    /**
     * 查询仓库详情，不存在返回null
     *
     * @param projectId 项目id
     * @param name 仓库名称
     * @param type 仓库类型
     */
    fun getRepoDetail(projectId: String, name: String, type: String? = null): RepositoryDetail?

    /**
     * 查询项目[projectId]下的所有仓库
     */
    fun listRepo(projectId: String, name: String? = null, type: String? = null): List<RepositoryInfo>

    /**
     * 分页查询仓库列表
     *
     * @param projectId 项目id
     * @param pageNumber 当前页
     * @param pageSize 分页数量
     * @param name 仓库名称
     * @param type 仓库类型
     */
    fun listRepoPage(
        projectId: String,
        pageNumber: Int,
        pageSize: Int,
        name: String? = null,
        type: String? = null
    ): Page<RepositoryInfo>

    /**
     * 根据类型分页查询仓库列表
     *
     * @param type 仓库类型
     * @param pageNumber 当前页
     * @param pageSize 分页数量
     */
    fun listRepoPageByType(type: String, pageNumber: Int, pageSize: Int): Page<RepositoryInfo>

    /**
     * 分页查询仓库列表
     *
     * 根据请求[request]查询仓库
     */
    fun rangeQuery(request: RepoRangeQueryRequest): Page<RepositoryInfo?>

    /**
     * 判断仓库是否存在
     *
     * @param projectId 项目id
     * @param name 仓库名称
     * @param type 仓库类型
     */
    fun checkExist(projectId: String, name: String, type: String? = null): Boolean

    /**
     * 根据请求[repoCreateRequest]创建仓库
     */
    fun createRepo(repoCreateRequest: RepoCreateRequest): RepositoryDetail

    /**
     * 根据请求[repoUpdateRequest]更新仓库
     */
    fun updateRepo(repoUpdateRequest: RepoUpdateRequest)

    /**
     * 更新storageCredentialsKey
     */
    fun updateStorageCredentialsKey(projectId: String, repoName: String, storageCredentialsKey: String)

    /**
     * 根据请求[repoDeleteRequest]删除仓库
     *
     * 删除仓库前，需要保证仓库下的文件已经被删除
     */
    fun deleteRepo(repoDeleteRequest: RepoDeleteRequest)
<<<<<<< HEAD

    /**
     * 检查仓库是否存在，不存在则抛异常
     */
    fun checkRepository(projectId: String, repoName: String, repoType: String? = null): TRepository

    fun pageByType(repoType: String, page: Int, size: Int): Page<RepositoryDetail>
=======
>>>>>>> e0d84687
}<|MERGE_RESOLUTION|>--- conflicted
+++ resolved
@@ -91,7 +91,7 @@
      * @param pageNumber 当前页
      * @param pageSize 分页数量
      */
-    fun listRepoPageByType(type: String, pageNumber: Int, pageSize: Int): Page<RepositoryInfo>
+    fun listRepoPageByType(type: String, pageNumber: Int, pageSize: Int): Page<RepositoryDetail>
 
     /**
      * 分页查询仓库列表
@@ -130,14 +130,4 @@
      * 删除仓库前，需要保证仓库下的文件已经被删除
      */
     fun deleteRepo(repoDeleteRequest: RepoDeleteRequest)
-<<<<<<< HEAD
-
-    /**
-     * 检查仓库是否存在，不存在则抛异常
-     */
-    fun checkRepository(projectId: String, repoName: String, repoType: String? = null): TRepository
-
-    fun pageByType(repoType: String, page: Int, size: Int): Page<RepositoryDetail>
-=======
->>>>>>> e0d84687
 }