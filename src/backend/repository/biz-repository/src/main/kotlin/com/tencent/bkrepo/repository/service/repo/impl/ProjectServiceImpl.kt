/*
 * Tencent is pleased to support the open source community by making BK-CI 蓝鲸持续集成平台 available.
 *
 * Copyright (C) 2021 THL A29 Limited, a Tencent company.  All rights reserved.
 *
 * BK-CI 蓝鲸持续集成平台 is licensed under the MIT license.
 *
 * A copy of the MIT License is included in this file.
 *
 *
 * Terms of the MIT License:
 * ---------------------------------------------------
 * Permission is hereby granted, free of charge, to any person obtaining a copy of this software and associated
 * documentation files (the "Software"), to deal in the Software without restriction, including without limitation the
 * rights to use, copy, modify, merge, publish, distribute, sublicense, and/or sell copies of the Software, and to
 * permit persons to whom the Software is furnished to do so, subject to the following conditions:
 *
 * The above copyright notice and this permission notice shall be included in all copies or substantial portions of
 * the Software.
 *
 * THE SOFTWARE IS PROVIDED "AS IS", WITHOUT WARRANTY OF ANY KIND, EXPRESS OR IMPLIED, INCLUDING BUT NOT
 * LIMITED TO THE WARRANTIES OF MERCHANTABILITY, FITNESS FOR A PARTICULAR PURPOSE AND NONINFRINGEMENT. IN
 * NO EVENT SHALL THE AUTHORS OR COPYRIGHT HOLDERS BE LIABLE FOR ANY CLAIM, DAMAGES OR OTHER LIABILITY,
 * WHETHER IN AN ACTION OF CONTRACT, TORT OR OTHERWISE, ARISING FROM, OUT OF OR IN CONNECTION WITH THE
 * SOFTWARE OR THE USE OR OTHER DEALINGS IN THE SOFTWARE.
 */

package com.tencent.bkrepo.repository.service.repo.impl

import com.tencent.bkrepo.auth.api.ServiceBkiamV3ResourceClient
import com.tencent.bkrepo.auth.api.ServicePermissionClient
import com.tencent.bkrepo.common.api.constant.DEFAULT_PAGE_NUMBER
import com.tencent.bkrepo.common.api.constant.DEFAULT_PAGE_SIZE
import com.tencent.bkrepo.common.api.constant.TOTAL_RECORDS_INFINITY
import com.tencent.bkrepo.common.api.exception.ErrorCodeException
import com.tencent.bkrepo.common.api.message.CommonMessageCode
import com.tencent.bkrepo.common.api.pojo.Page
import com.tencent.bkrepo.common.api.util.EscapeUtils
import com.tencent.bkrepo.common.api.util.Preconditions
import com.tencent.bkrepo.common.artifact.message.ArtifactMessageCode
import com.tencent.bkrepo.common.mongo.dao.util.Pages
import com.tencent.bkrepo.common.service.cluster.DefaultCondition
import com.tencent.bkrepo.repository.dao.ProjectDao
import com.tencent.bkrepo.repository.dao.repository.ProjectMetricsRepository
import com.tencent.bkrepo.repository.listener.ResourcePermissionListener
import com.tencent.bkrepo.repository.model.TProject
import com.tencent.bkrepo.repository.model.TProjectMetrics
import com.tencent.bkrepo.repository.pojo.project.ProjectCreateRequest
import com.tencent.bkrepo.repository.pojo.project.ProjectInfo
import com.tencent.bkrepo.repository.pojo.project.ProjectListOption
import com.tencent.bkrepo.repository.pojo.project.ProjectMetricsInfo
import com.tencent.bkrepo.repository.pojo.project.ProjectRangeQueryRequest
import com.tencent.bkrepo.repository.pojo.project.ProjectSearchOption
import com.tencent.bkrepo.repository.pojo.project.ProjectUpdateRequest
import com.tencent.bkrepo.repository.service.repo.ProjectService
import com.tencent.bkrepo.repository.util.ProjectEventFactory.buildCreatedEvent
import org.slf4j.LoggerFactory
import org.springframework.beans.factory.annotation.Autowired
import org.springframework.context.annotation.Conditional
import org.springframework.context.annotation.Lazy
import org.springframework.dao.DuplicateKeyException
import org.springframework.data.domain.Sort
import org.springframework.data.mongodb.core.query.Criteria
import org.springframework.data.mongodb.core.query.Query
import org.springframework.data.mongodb.core.query.Update
import org.springframework.data.mongodb.core.query.and
import org.springframework.data.mongodb.core.query.inValues
import org.springframework.data.mongodb.core.query.regex
import org.springframework.data.mongodb.core.query.where
import org.springframework.stereotype.Service
import java.time.LocalDateTime
import java.time.format.DateTimeFormatter
import java.util.regex.Pattern

/**
 * 仓库服务实现类
 */
@Service
@Conditional(DefaultCondition::class)
class ProjectServiceImpl(
    private val projectDao: ProjectDao,
    private val servicePermissionClient: ServicePermissionClient,
<<<<<<< HEAD
    private val serviceBkiamV3ResourceClient: ServiceBkiamV3ResourceClient
=======
    private val projectMetricsRepository: ProjectMetricsRepository
>>>>>>> 33f46e03
) : ProjectService {

    @Autowired
    @Lazy
    private lateinit var resourcePermissionListener: ResourcePermissionListener

    override fun getProjectInfo(name: String): ProjectInfo? {
        return convert(projectDao.findByName(name))
    }

    override fun getProjectInfoByDisplayName(displayName: String): ProjectInfo? {
        return convert(projectDao.findByDisplayName(displayName))
    }

    override fun listProject(): List<ProjectInfo> {
        return projectDao.findAll().map { convert(it)!! }
    }

    override fun searchProject(option: ProjectSearchOption): Page<ProjectInfo> {
        with(option) {
            val pageRequest = Pages.ofRequest(pageNumber, pageSize)
            val query = Query().with(pageRequest)

            if (!namePrefix.isNullOrEmpty()) {
                val criteria = TProject::name.regex("^${EscapeUtils.escapeRegex(namePrefix!!)}", "i")
                query.addCriteria(criteria)
            }

            val records = projectDao.find(query)
            return Pages.ofResponse(pageRequest, TOTAL_RECORDS_INFINITY, records.map { convert(it)!! })
        }
    }

    override fun listPermissionProject(userId: String, option: ProjectListOption?): List<ProjectInfo> {
        var names = servicePermissionClient.listPermissionProject(userId).data.orEmpty()
        option?.names?.let { names = names.intersect(option.names!!).toList() }
        val query = Query.query(
            where(TProject::name).`in`(names)
            .apply { option?.displayNames?.let { and(TProject::displayName).`in`(option.displayNames!!) } }
        )
        if (option?.sortProperty?.isNotEmpty() == true) {
            checkPropertyAndDirection(option)
            option.direction?.zip(option.sortProperty!!)?.forEach {
                query.with(Sort.by(Sort.Direction.valueOf(it.first), it.second))
            }
        }
        val projectList = if (option?.pageNumber == null && option?.pageSize == null) {
            projectDao.find(query)
        } else {
            val pageRequest = Pages.ofRequest(
                option.pageNumber ?: DEFAULT_PAGE_NUMBER,
                option.pageSize ?: DEFAULT_PAGE_SIZE
            )
            projectDao.find(query.with(pageRequest))
        }
        val projectIdList = projectList.map { it.name }
        val existProjectMap = serviceBkiamV3ResourceClient.getExistRbacDefaultGroupProjectIds(projectIdList).data
        return projectList.map {
            val exist = existProjectMap?.get(it.name) ?: false
            convert(it, exist)!!
        }
    }

    private fun checkPropertyAndDirection(option: ProjectListOption) {
        Preconditions.checkArgument(
            option.sortProperty?.none { !TProject::class.java.declaredFields.map { f -> f.name }.contains(it) },
            "sortProperty"
        )
        Preconditions.checkArgument(
            option.direction?.none { it != Sort.Direction.DESC.name && it != Sort.Direction.ASC.name },
            "direction"
        )
    }

    override fun rangeQuery(request: ProjectRangeQueryRequest): Page<ProjectInfo?> {
        val limit = request.limit
        val skip = request.offset
        return if (request.projectIds.isEmpty()) {
            val query = Query()
            val totalCount = projectDao.count(query)
            val records = projectDao.find(query.skip(skip).limit(limit)).map { convert(it) }
            Page(0, limit, totalCount, records)
        } else {
            val criteria = TProject::name.inValues(request.projectIds)
            val query = Query(criteria)
            val totalCount = projectDao.count(query)
            val records = projectDao.find(query.limit(limit).skip(skip)).map { convert(it) }
            Page(0, limit, totalCount, records)
        }
    }

    override fun checkExist(name: String): Boolean {
        return projectDao.findByName(name) != null
    }

    override fun createProject(request: ProjectCreateRequest): ProjectInfo {
        with(request) {
            validateParameter(this)
            if (checkExist(name)) {
                throw ErrorCodeException(ArtifactMessageCode.PROJECT_EXISTED, name)
            }
            val project = TProject(
                name = name,
                displayName = displayName,
                description = description.orEmpty(),
                createdBy = operator,
                createdDate = LocalDateTime.now(),
                lastModifiedBy = operator,
                lastModifiedDate = LocalDateTime.now()
            )
            return try {
                projectDao.insert(project)
                resourcePermissionListener.handle(buildCreatedEvent(request))
                logger.info("Create project [$name] success.")
                convert(project)!!
            } catch (exception: DuplicateKeyException) {
                logger.warn("Insert project[$name] error: [${exception.message}]")
                getProjectInfo(name)!!
            }
        }
    }

    /**
     * true:资源已存在, false: 资源不存在
     */
    override fun checkProjectExist(name: String?, displayName: String?): Boolean {
        val nameResult = name?.let { getProjectInfo(it) != null } ?: false
        val displayNameResult = displayName?.let { getProjectInfoByDisplayName(it) != null } ?: false
        return nameResult || displayNameResult
    }

    override fun getProjectMetricsInfo(name: String): ProjectMetricsInfo? {
        return convert(projectMetricsRepository.findByProjectId(name))
    }

    override fun updateProject(name: String, request: ProjectUpdateRequest): Boolean {
        if (!checkExist(name)) {
            throw ErrorCodeException(ArtifactMessageCode.PROJECT_NOT_FOUND, name)
        }
        request.displayName?.let {
            if (it.length < DISPLAY_NAME_LENGTH_MIN || it.length > DISPLAY_NAME_LENGTH_MAX) {
                throw ErrorCodeException(CommonMessageCode.PARAMETER_INVALID, request::displayName.name)
            }
        }
        val query = Query.query(Criteria.where(TProject::name.name).`is`(name))
        val update = Update().apply {
            request.displayName?.let { this.set(TProject::displayName.name, it) }
            request.description?.let { this.set(TProject::description.name, it) }
        }
        val updateResult = projectDao.updateFirst(query, update)
        return if (updateResult.modifiedCount == 1L) {
            logger.info("Update project [$name] success.")
            true
        } else {
            logger.error("Update project fail : $request")
            false
        }
    }

    private fun validateParameter(request: ProjectCreateRequest) {
        with(request) {
            if (!Pattern.matches(PROJECT_NAME_PATTERN, name)) {
                throw ErrorCodeException(CommonMessageCode.PARAMETER_INVALID, request::name.name)
            }
            if (displayName.isBlank() ||
                displayName.length < DISPLAY_NAME_LENGTH_MIN ||
                displayName.length > DISPLAY_NAME_LENGTH_MAX
            ) {
                throw ErrorCodeException(CommonMessageCode.PARAMETER_INVALID, request::displayName.name)
            }
        }
    }

    companion object {
        private val logger = LoggerFactory.getLogger(ProjectServiceImpl::class.java)
        private const val PROJECT_NAME_PATTERN = "[a-zA-Z_][a-zA-Z0-9\\-_]{1,31}"
        private const val DISPLAY_NAME_LENGTH_MIN = 2
        private const val DISPLAY_NAME_LENGTH_MAX = 32

        private fun convert(tProject: TProject?): ProjectInfo? {
            return convert(tProject, false)
        }

        private fun convert(tProject: TProject?, rbacFlag: Boolean): ProjectInfo? {
            return tProject?.let {
                ProjectInfo(
                    name = it.name,
                    displayName = it.displayName,
                    description = it.description,
                    createdBy = it.createdBy,
                    createdDate = it.createdDate.format(DateTimeFormatter.ISO_DATE_TIME),
                    lastModifiedBy = it.lastModifiedBy,
                    lastModifiedDate = it.lastModifiedDate.format(DateTimeFormatter.ISO_DATE_TIME),
                    rbacFlag = rbacFlag
                )
            }
        }

        private fun convert(tProjectMetrics: TProjectMetrics?): ProjectMetricsInfo? {
            return tProjectMetrics?.let {
                ProjectMetricsInfo(
                    projectId = it.projectId,
                    nodeNum = it.nodeNum,
                    capSize = it.capSize,
                    repoMetrics = it.repoMetrics,
                    createdDate = it.createdDate
                )
            }
        }
    }
}<|MERGE_RESOLUTION|>--- conflicted
+++ resolved
@@ -80,11 +80,8 @@
 class ProjectServiceImpl(
     private val projectDao: ProjectDao,
     private val servicePermissionClient: ServicePermissionClient,
-<<<<<<< HEAD
+    private val projectMetricsRepository: ProjectMetricsRepository,
     private val serviceBkiamV3ResourceClient: ServiceBkiamV3ResourceClient
-=======
-    private val projectMetricsRepository: ProjectMetricsRepository
->>>>>>> 33f46e03
 ) : ProjectService {
 
     @Autowired
@@ -277,8 +274,7 @@
                     createdBy = it.createdBy,
                     createdDate = it.createdDate.format(DateTimeFormatter.ISO_DATE_TIME),
                     lastModifiedBy = it.lastModifiedBy,
-                    lastModifiedDate = it.lastModifiedDate.format(DateTimeFormatter.ISO_DATE_TIME),
-                    rbacFlag = rbacFlag
+                    lastModifiedDate = it.lastModifiedDate.format(DateTimeFormatter.ISO_DATE_TIME)
                 )
             }
         }
