--- conflicted
+++ resolved
@@ -78,11 +78,8 @@
     override val quotaService: QuotaService,
     override val repositoryProperties: RepositoryProperties,
     override val messageSupplier: MessageSupplier,
-<<<<<<< HEAD
+    override val servicePermissionClient: ServicePermissionClient,
     override val routerControllerClient: RouterControllerClient,
-=======
-    override val servicePermissionClient: ServicePermissionClient,
->>>>>>> 6c5a32ce
     val clusterProperties: ClusterProperties
 ) : NodeServiceImpl(
     nodeDao,
@@ -93,11 +90,9 @@
     quotaService,
     repositoryProperties,
     messageSupplier,
-<<<<<<< HEAD
+    servicePermissionClient,
+    messageSupplier,
     routerControllerClient
-=======
-    servicePermissionClient,
->>>>>>> 6c5a32ce
 ) {
 
     override fun checkRepo(projectId: String, repoName: String): TRepository {
