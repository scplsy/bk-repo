/*
 * Tencent is pleased to support the open source community by making BK-CI 蓝鲸持续集成平台 available.
 *
 * Copyright (C) 2020 THL A29 Limited, a Tencent company.  All rights reserved.
 *
 * BK-CI 蓝鲸持续集成平台 is licensed under the MIT license.
 *
 * A copy of the MIT License is included in this file.
 *
 *
 * Terms of the MIT License:
 * ---------------------------------------------------
 * Permission is hereby granted, free of charge, to any person obtaining a copy
 * of this software and associated documentation files (the "Software"), to deal
 * in the Software without restriction, including without limitation the rights
 * to use, copy, modify, merge, publish, distribute, sublicense, and/or sell
 * copies of the Software, and to permit persons to whom the Software is
 * furnished to do so, subject to the following conditions:
 *
 * The above copyright notice and this permission notice shall be included in all
 * copies or substantial portions of the Software.
 *
 * THE SOFTWARE IS PROVIDED "AS IS", WITHOUT WARRANTY OF ANY KIND, EXPRESS OR
 * IMPLIED, INCLUDING BUT NOT LIMITED TO THE WARRANTIES OF MERCHANTABILITY,
 * FITNESS FOR A PARTICULAR PURPOSE AND NONINFRINGEMENT. IN NO EVENT SHALL THE
 * AUTHORS OR COPYRIGHT HOLDERS BE LIABLE FOR ANY CLAIM, DAMAGES OR OTHER
 * LIABILITY, WHETHER IN AN ACTION OF CONTRACT, TORT OR OTHERWISE, ARISING FROM,
 * OUT OF OR IN CONNECTION WITH THE SOFTWARE OR THE USE OR OTHER DEALINGS IN THE
 * SOFTWARE.
 */

package com.tencent.bkrepo.repository.listener

import com.tencent.bkrepo.auth.api.ServiceRoleResource
import com.tencent.bkrepo.auth.api.ServiceUserResource
import com.tencent.bkrepo.common.api.constant.ANONYMOUS_USER
import com.tencent.bkrepo.common.security.manager.PermissionManager
import com.tencent.bkrepo.repository.constant.SYSTEM_USER
import com.tencent.bkrepo.common.artifact.event.project.ProjectCreatedEvent
import com.tencent.bkrepo.common.artifact.event.repo.RepoCreatedEvent
import org.springframework.context.event.EventListener
import org.springframework.scheduling.annotation.Async
import org.springframework.stereotype.Component

/**
 * 用于创建资源权限的时间监听器
 * 创建项目/仓库时，为当前用户创建对应项目/仓库的管理员权限
 */
@Component
class ResourcePermissionListener(
    private val permissionManager: PermissionManager,
    private val roleResource: ServiceRoleResource,
    private val userResource: ServiceUserResource
) {

    /**
     * 创建项目时，为当前用户创建对应项目的管理员权限
     */
    @Async
    @EventListener(ProjectCreatedEvent::class)
    fun handle(event: ProjectCreatedEvent) {
        with(event) {
<<<<<<< HEAD
            if (isAuthedNormalUser(userId)) {
=======
            if (isAuthedNormalUser(userId) && isNeedLocalPermission(projectId)) {
                permissionManager.registerProject(userId, projectId)
>>>>>>> d62c1c97
                val projectManagerRoleId = roleResource.createProjectManage(projectId).data!!
                userResource.addUserRole(userId, projectManagerRoleId)
            }
        }
    }

    /**
     * 创建仓库时，为当前用户创建对应仓库的管理员权限
     */
    @Async
    @EventListener(RepoCreatedEvent::class)
    fun handle(event: RepoCreatedEvent) {
        with(event) {
<<<<<<< HEAD
            if (isAuthedNormalUser(userId)) {
=======
            if (isAuthedNormalUser(userId) && isNeedLocalPermission(projectId)) {
                permissionManager.registerRepo(userId, projectId, repoName)
>>>>>>> d62c1c97
                val repoManagerRoleId = roleResource.createRepoManage(projectId, repoName).data!!
                userResource.addUserRole(userId, repoManagerRoleId)
            }
        }
    }

    /**
     * 判断是否为经过认证的普通用户(非匿名用户 & 非系统用户)
     *
     */
    private fun isAuthedNormalUser(userId: String): Boolean {
        return userId != SYSTEM_USER && userId != ANONYMOUS_USER
    }

    private fun isNeedLocalPermission(projectId: String): Boolean {
        if (projectId.startsWith(CODE_PROJECT_PREFIX) || projectId.startsWith(GIT_PROJECT_PREFIX)) {
            return false
        }
        return true
    }

    companion object {
        private const val GIT_PROJECT_PREFIX = "git_"
        private const val CODE_PROJECT_PREFIX = "CODE_"
    }
}<|MERGE_RESOLUTION|>--- conflicted
+++ resolved
@@ -34,7 +34,6 @@
 import com.tencent.bkrepo.auth.api.ServiceRoleResource
 import com.tencent.bkrepo.auth.api.ServiceUserResource
 import com.tencent.bkrepo.common.api.constant.ANONYMOUS_USER
-import com.tencent.bkrepo.common.security.manager.PermissionManager
 import com.tencent.bkrepo.repository.constant.SYSTEM_USER
 import com.tencent.bkrepo.common.artifact.event.project.ProjectCreatedEvent
 import com.tencent.bkrepo.common.artifact.event.repo.RepoCreatedEvent
@@ -48,7 +47,6 @@
  */
 @Component
 class ResourcePermissionListener(
-    private val permissionManager: PermissionManager,
     private val roleResource: ServiceRoleResource,
     private val userResource: ServiceUserResource
 ) {
@@ -60,12 +58,7 @@
     @EventListener(ProjectCreatedEvent::class)
     fun handle(event: ProjectCreatedEvent) {
         with(event) {
-<<<<<<< HEAD
-            if (isAuthedNormalUser(userId)) {
-=======
             if (isAuthedNormalUser(userId) && isNeedLocalPermission(projectId)) {
-                permissionManager.registerProject(userId, projectId)
->>>>>>> d62c1c97
                 val projectManagerRoleId = roleResource.createProjectManage(projectId).data!!
                 userResource.addUserRole(userId, projectManagerRoleId)
             }
@@ -79,12 +72,7 @@
     @EventListener(RepoCreatedEvent::class)
     fun handle(event: RepoCreatedEvent) {
         with(event) {
-<<<<<<< HEAD
-            if (isAuthedNormalUser(userId)) {
-=======
             if (isAuthedNormalUser(userId) && isNeedLocalPermission(projectId)) {
-                permissionManager.registerRepo(userId, projectId, repoName)
->>>>>>> d62c1c97
                 val repoManagerRoleId = roleResource.createRepoManage(projectId, repoName).data!!
                 userResource.addUserRole(userId, repoManagerRoleId)
             }
