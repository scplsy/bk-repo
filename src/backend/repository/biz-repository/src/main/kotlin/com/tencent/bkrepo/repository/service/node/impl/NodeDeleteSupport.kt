--- conflicted
+++ resolved
@@ -126,30 +126,7 @@
                 where(TNode::fullPath).isEqualTo(normalizedFullPath)
             )
         val query = Query(criteria)
-<<<<<<< HEAD
-        val deleteTime = LocalDateTime.now()
-        try {
-            val updateResult = nodeDao.updateMulti(query, NodeQueryHelper.nodeDeleteUpdate(operator, deleteTime))
-            deletedNum = updateResult.modifiedCount
-            deletedSize = nodeBaseService.aggregateComputeSize(criteria.and(TNode::deleted).isEqualTo(deleteTime))
-            quotaService.decreaseUsedVolume(projectId, repoName, deletedSize)
-            if (deletedNum > 0L) {
-                // 更新父目录的修改信息
-                val parentFullPath = PathUtils.toFullPath(PathUtils.resolveParent(fullPath))
-                nodeBaseService.updateModifiedInfo(projectId, repoName, parentFullPath, operator, deleteTime)
-                publishEvent(buildDeletedEvent(projectId, repoName, fullPath, operator))
-            }
-        } catch (exception: DuplicateKeyException) {
-            logger.warn("Delete node[/$projectId/$repoName$fullPath] by [$operator] error: [${exception.message}]")
-        }
-        logger.info(
-            "Delete node[/$projectId/$repoName$fullPath] by [$operator] success." +
-                "$deletedNum nodes have been deleted. The size is ${HumanReadable.size(deletedSize)}"
-        )
-        return NodeDeleteResult(deletedNum, deletedSize, deleteTime)
-=======
         return delete(query, operator, criteria, projectId, repoName, listOf(fullPath))
->>>>>>> ba69bf87
     }
 
     override fun deleteByPaths(
@@ -172,37 +149,7 @@
             .and(TNode::deleted).isEqualTo(null)
             .orOperator(*orOperation.toTypedArray())
         val query = Query(criteria)
-<<<<<<< HEAD
-        val deleteTime = LocalDateTime.now()
-        try {
-            val existFullPaths = nodeBaseService.listExistFullPath(projectId, repoName, fullPaths)
-            if (existFullPaths.isNotEmpty()) {
-                val parentFullPaths = existFullPaths.map { PathUtils.toFullPath(PathUtils.resolveParent(it)) }
-                    .distinct()
-                    .filterNot { PathUtils.isRoot(it) }
-                val updateResult = nodeDao.updateMulti(query, NodeQueryHelper.nodeDeleteUpdate(operator, deleteTime))
-                deletedNum = updateResult.modifiedCount
-                deletedSize = nodeBaseService.aggregateComputeSize(criteria.and(TNode::deleted).isEqualTo(deleteTime))
-                quotaService.decreaseUsedVolume(projectId, repoName, deletedSize)
-                if (deletedNum > 0L) {
-                    // 批量更新上层目录的修改信息
-                    val parentNodeQuery = NodeQueryHelper.nodeQuery(projectId, repoName, parentFullPaths)
-                    val parentNodeUpdate = NodeQueryHelper.update(operator)
-                    nodeDao.updateMulti(parentNodeQuery, parentNodeUpdate)
-                    publishEvent(buildDeletedEvent(projectId, repoName, existFullPaths, operator))
-                }
-            }
-        } catch (exception: DuplicateKeyException) {
-            logger.warn("Delete node[/$projectId/$repoName$fullPaths] by [$operator] error: [${exception.message}]")
-        }
-        logger.info(
-            "Delete node[/$projectId/$repoName$fullPaths] by [$operator] success." +
-                "$deletedNum nodes have been deleted. The size is ${HumanReadable.size(deletedSize)}"
-        )
-        return NodeDeleteResult(deletedNum, deletedSize, deleteTime)
-=======
         return delete(query, operator, criteria, projectId, repoName, fullPaths)
->>>>>>> ba69bf87
     }
 
     override fun deleteBeforeDate(
@@ -229,12 +176,14 @@
         var deletedNum = 0L
         var deletedSize = 0L
         val deleteTime = LocalDateTime.now()
+        var existFullPaths: List<String>? = null
         val resourceKey = if (fullPaths == null) {
             "/$projectId/$repoName"
         } else if (fullPaths.size == 1) {
             "/$projectId/$repoName${fullPaths[0]}"
         } else {
-            "/$projectId/$repoName$fullPaths"
+            existFullPaths = nodeBaseService.listExistFullPath(projectId, repoName, fullPaths)
+            "/$projectId/$repoName$existFullPaths"
         }
         try {
             val updateResult = nodeDao.updateMulti(query, NodeQueryHelper.nodeDeleteUpdate(operator, deleteTime))
@@ -242,6 +191,20 @@
             if (deletedNum == 0L) {
                 return NodeDeleteResult(deletedNum, deletedSize, deleteTime)
             }
+            // 获取被删除节点的父目录并更新修改信息
+            val parentFullPaths = if (fullPaths?.size == 1) {
+                listOf(PathUtils.toFullPath(PathUtils.resolveParent(fullPaths[0])))
+            } else {
+                existFullPaths?.map { PathUtils.toFullPath(PathUtils.resolveParent(it)) }
+                    ?.distinct()?.filterNot { PathUtils.isRoot(it) }
+            }
+            if (parentFullPaths?.size == 1) {
+                nodeBaseService.updateModifiedInfo(projectId, repoName, parentFullPaths[0], operator, deleteTime)
+            } else if (parentFullPaths != null && parentFullPaths.size > 1) {
+                val parentNodeQuery = NodeQueryHelper.nodeQuery(projectId, repoName, parentFullPaths)
+                val parentNodeUpdate = NodeQueryHelper.update(operator)
+                nodeDao.updateMulti(parentNodeQuery, parentNodeUpdate)
+            }
             deletedSize = nodeBaseService.aggregateComputeSize(criteria.and(TNode::deleted).isEqualTo(deleteTime))
             quotaService.decreaseUsedVolume(projectId, repoName, deletedSize)
             fullPaths?.forEach { publishEvent(buildDeletedEvent(projectId, repoName, it, operator)) }
