--- conflicted
+++ resolved
@@ -69,11 +69,8 @@
     override val quotaService: QuotaService,
     override val repositoryProperties: RepositoryProperties,
     override val messageSupplier: MessageSupplier,
-<<<<<<< HEAD
+    override val servicePermissionClient: ServicePermissionClient,
     override val routerControllerClient: RouterControllerClient
-=======
-    override val servicePermissionClient: ServicePermissionClient,
->>>>>>> 6c5a32ce
 ) : NodeBaseService(
     nodeDao,
     repositoryDao,
@@ -83,11 +80,8 @@
     quotaService,
     repositoryProperties,
     messageSupplier,
-<<<<<<< HEAD
+    servicePermissionClient,
     routerControllerClient
-=======
-    servicePermissionClient,
->>>>>>> 6c5a32ce
 ) {
 
     override fun computeSize(artifact: ArtifactInfo, estimated: Boolean): NodeSizeInfo {
