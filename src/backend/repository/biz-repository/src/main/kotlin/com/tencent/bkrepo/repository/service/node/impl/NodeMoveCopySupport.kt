--- conflicted
+++ resolved
@@ -95,17 +95,12 @@
             } else {
                 moveCopyFile(this)
             }
-<<<<<<< HEAD
-            // 更新源节点父目录的最后修改信息
             if (move) {
                 val srcParentFullPath = PathUtils.toFullPath(resolveParent(srcNode.fullPath))
                 nodeBaseService.updateModifiedInfo(srcRepo.projectId, srcRepo.name, srcParentFullPath, operator)
-=======
-            if (move) {
                 publishEvent(NodeEventFactory.buildMovedEvent(request))
             } else {
                 publishEvent(NodeEventFactory.buildCopiedEvent(request))
->>>>>>> 82bd1341
             }
         }
     }
