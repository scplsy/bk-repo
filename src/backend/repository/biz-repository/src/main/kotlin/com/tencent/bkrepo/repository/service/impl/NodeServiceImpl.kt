--- conflicted
+++ resolved
@@ -163,15 +163,9 @@
         pageSize.takeIf { it in 0..LIST_THRESHOLD } ?: throw ErrorCodeException(CommonMessageCode.PARAMETER_INVALID, "pageSize")
         repositoryService.checkRepository(projectId, repoName)
         val query = nodeListQuery(projectId, repoName, path, includeFolder, includeMetadata, deep)
-<<<<<<< HEAD
-        val count = nodeDao.count(query)
-        val pageNumber = if (page <= 0) 1 else page
-        val listData = nodeDao.find(query.with(PageRequest.of(pageNumber - 1, size))).map { convert(it)!! }
-=======
         val pageRequest = Pages.ofRequest(pageNumber, pageSize)
         val totalRecords = nodeDao.count(query)
         val records = nodeDao.find(query.with(pageRequest)).map { convert(it)!! }
->>>>>>> d6de9a01
 
         return Pages.ofResponse(pageRequest, totalRecords, records)
     }
