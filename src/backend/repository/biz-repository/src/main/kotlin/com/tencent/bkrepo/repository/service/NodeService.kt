package com.tencent.bkrepo.repository.service

import com.tencent.bkrepo.common.api.constant.CommonMessageCode.NOT_SUPPORTED
import com.tencent.bkrepo.common.api.constant.CommonMessageCode.PARAMETER_INVALID
import com.tencent.bkrepo.common.api.constant.CommonMessageCode.PARAMETER_IS_EXIST
import com.tencent.bkrepo.common.api.exception.ErrorCodeException
import com.tencent.bkrepo.common.api.pojo.IdValue
import com.tencent.bkrepo.common.api.pojo.Page
import com.tencent.bkrepo.repository.constant.RepositoryMessageCode
import com.tencent.bkrepo.repository.constant.RepositoryMessageCode.FOLDER_CANNOT_BE_MODIFIED
import com.tencent.bkrepo.repository.dao.NodeDao
import com.tencent.bkrepo.repository.model.TFileBlock
import com.tencent.bkrepo.repository.model.TNode
import com.tencent.bkrepo.repository.pojo.node.FileBlock
import com.tencent.bkrepo.repository.pojo.node.NodeCopyRequest
import com.tencent.bkrepo.repository.pojo.node.NodeCreateRequest
import com.tencent.bkrepo.repository.pojo.node.NodeDeleteRequest
import com.tencent.bkrepo.repository.pojo.node.NodeDetail
import com.tencent.bkrepo.repository.pojo.node.NodeInfo
import com.tencent.bkrepo.repository.pojo.node.NodeMoveRequest
import com.tencent.bkrepo.repository.pojo.node.NodeRenameRequest
import com.tencent.bkrepo.repository.pojo.node.NodeSearchRequest
import com.tencent.bkrepo.repository.pojo.node.NodeSizeInfo
import com.tencent.bkrepo.repository.service.QueryHelper.nodeDeleteUpdate
import com.tencent.bkrepo.repository.service.QueryHelper.nodeListCriteria
import com.tencent.bkrepo.repository.service.QueryHelper.nodeListQuery
import com.tencent.bkrepo.repository.service.QueryHelper.nodePageQuery
import com.tencent.bkrepo.repository.service.QueryHelper.nodePathUpdate
import com.tencent.bkrepo.repository.service.QueryHelper.nodeQuery
import com.tencent.bkrepo.repository.service.QueryHelper.nodeRepoUpdate
import com.tencent.bkrepo.repository.service.QueryHelper.nodeSearchQuery
import com.tencent.bkrepo.repository.util.NodeUtils.combineFullPath
import com.tencent.bkrepo.repository.util.NodeUtils.escapeRegex
import com.tencent.bkrepo.repository.util.NodeUtils.formatFullPath
import com.tencent.bkrepo.repository.util.NodeUtils.formatPath
import com.tencent.bkrepo.repository.util.NodeUtils.getName
import com.tencent.bkrepo.repository.util.NodeUtils.getParentPath
import com.tencent.bkrepo.repository.util.NodeUtils.isRootPath
import com.tencent.bkrepo.repository.util.NodeUtils.parseFullPath
import java.time.LocalDateTime
import org.slf4j.LoggerFactory
import org.springframework.beans.factory.annotation.Autowired
import org.springframework.data.mongodb.core.aggregation.Aggregation
import org.springframework.data.mongodb.core.query.Criteria
import org.springframework.data.mongodb.core.query.Query
import org.springframework.stereotype.Service
import org.springframework.transaction.annotation.Transactional

/**
 * 节点service
 *
 * @author: carrypan
 * @date: 2019-09-20
 */
@Service
class NodeService @Autowired constructor(
    private val repositoryService: RepositoryService,
    private val nodeDao: NodeDao
) {

    /**
     * 查询节点详情
     */
    fun queryDetail(projectId: String, repoName: String, fullPath: String, repoType: String? = null): NodeDetail? {
<<<<<<< HEAD
        logger.info("queryDetail, projectId: $projectId, repoName: $repoName, fullPath: $fullPath, repoType: $repoType")
        checkRepository(projectId, repoName, repoType)
=======
        repositoryService.checkRepository(projectId, repoName, repoType)
>>>>>>> 9c1296e1
        val formattedFullPath = formatFullPath(fullPath)

        return convertToDetail(queryModel(projectId, repoName, formattedFullPath))
    }

    /**
     * 计算文件或者文件夹大小
     */
    fun getSize(projectId: String, repoName: String, fullPath: String): NodeSizeInfo {
<<<<<<< HEAD
        logger.info("getSize, projectId: $projectId, repoName: $repoName, fullPath: $fullPath")
        checkRepository(projectId, repoName)
=======
        repositoryService.checkRepository(projectId, repoName)
>>>>>>> 9c1296e1

        val formattedFullPath = formatFullPath(fullPath)
        val node = queryModel(projectId, repoName, formattedFullPath)
                ?: throw ErrorCodeException(RepositoryMessageCode.NODE_NOT_FOUND, formattedFullPath)
        // 节点为文件直接返回
        if (!node.folder) {
            return NodeSizeInfo(subNodeCount = 0, size = node.size)
        }

        val criteria = nodeListCriteria(projectId, repoName, formatPath(formattedFullPath), includeFolder = true, deep = true)
        val count = nodeDao.count(Query(criteria))

        val aggregation = Aggregation.newAggregation(
                Aggregation.match(criteria),
                Aggregation.group().sum("size").`as`("size")
        )
        val aggregateResult = nodeDao.aggregate(aggregation, HashMap::class.java)
        val size = aggregateResult.mappedResults.takeIf { it.size > 0 }?.run {
            this[0].getOrDefault("size", 0) as Long
        } ?: 0
        return NodeSizeInfo(subNodeCount = count, size = size)
    }

    /**
     * 列表查询节点
     */
    fun list(projectId: String, repoName: String, path: String, includeFolder: Boolean, deep: Boolean): List<NodeInfo> {
<<<<<<< HEAD
        logger.info("list, projectId: $projectId, repoName: $repoName, path: $path, includeFolder: $includeFolder, deep: $deep")
        checkRepository(projectId, repoName)
        val query = nodeListQuery(projectId, repoName, path, includeFolder, deep)
        return mongoTemplate.find(query, TNode::class.java).map { convert(it)!! }
=======
        repositoryService.checkRepository(projectId, repoName)
        val query = nodeListQuery(projectId, repoName, path, includeFolder, deep)

        return nodeDao.find(query).map { convert(it)!! }
>>>>>>> 9c1296e1
    }

    /**
     * 分页查询节点
     */
    fun page(projectId: String, repoName: String, path: String, page: Int, size: Int, includeFolder: Boolean, deep: Boolean): Page<NodeInfo> {
        logger.info("page, projectId: $projectId, repoName: $repoName, path: $path, page: $page, size: $size, includeFolder: $includeFolder, deep: $deep")
        page.takeIf { it >= 0 } ?: throw ErrorCodeException(PARAMETER_INVALID, "page")
        size.takeIf { it >= 0 } ?: throw ErrorCodeException(PARAMETER_INVALID, "size")
        repositoryService.checkRepository(projectId, repoName)

        val query = nodePageQuery(projectId, repoName, path, includeFolder, deep, page, size)

        val listData = nodeDao.find(query).map { convert(it)!! }
        val count = nodeDao.count(query)

        return Page(page, size, count, listData)
    }

    /**
     * 搜索节点
     */
    fun search(searchRequest: NodeSearchRequest): Page<NodeInfo> {
        logger.info("search, searchRequest: $searchRequest")
        searchRequest.page.takeIf { it >= 0 } ?: throw ErrorCodeException(PARAMETER_INVALID, "page")
        searchRequest.size.takeIf { it >= 0 } ?: throw ErrorCodeException(PARAMETER_INVALID, "size")
        searchRequest.repoNameList.takeIf { it.isNotEmpty() } ?: throw ErrorCodeException(PARAMETER_INVALID, "repoNameList")
        searchRequest.repoNameList.forEach { repositoryService.checkRepository(searchRequest.projectId, it) }

        val query = nodeSearchQuery(searchRequest)

        val listData = nodeDao.find(query).map { convert(it)!! }
        val count = nodeDao.count(query)

        return Page(searchRequest.page, searchRequest.size, count, listData)
    }

    /**
     * 判断节点是否存在
     */
    fun exist(projectId: String, repoName: String, fullPath: String): Boolean {
        logger.info("exist, projectId: $projectId, repoName: $repoName, fullPath: $fullPath")
        val formattedPath = formatFullPath(fullPath)
        val query = nodeQuery(projectId, repoName, formattedPath)

        return nodeDao.exists(query)
    }

    /**
     * 创建节点，返回id
     */
    @Transactional(rollbackFor = [Throwable::class])
    fun create(createRequest: NodeCreateRequest): IdValue {
        logger.info("create, createRequest: $createRequest")
        val projectId = createRequest.projectId
        val repoName = createRequest.repoName
        val fullPath = parseFullPath(createRequest.fullPath)

        repositoryService.checkRepository(projectId, repoName)
        // 路径唯一性校验
        val existNode = queryModel(projectId, repoName, fullPath)
        if (existNode != null) {
            if (!createRequest.overwrite) throw ErrorCodeException(PARAMETER_IS_EXIST, fullPath)
            else if (existNode.folder || createRequest.folder) throw ErrorCodeException(FOLDER_CANNOT_BE_MODIFIED)
            else {
                // 存在相同路径文件节点且允许覆盖，删除之前的节点
                deleteByPath(projectId, repoName, fullPath, createRequest.operator)
            }
        }
        // 判断父目录是否存在，不存在先创建
        mkdirs(projectId, repoName, getParentPath(fullPath), createRequest.operator)
        // 创建节点
        val node = createRequest.let {
            TNode(
                folder = it.folder,
                path = getParentPath(fullPath),
                name = getName(fullPath),
                fullPath = fullPath,
                expireDate = if (it.folder) null else parseExpireDate(it.expires),
                size = if (it.folder) 0 else it.size ?: 0,
                sha256 = if (it.folder) null else it.sha256,
                metadata = it.metadata ?: emptyMap(),
                projectId = projectId,
                repoName = repoName,
                createdBy = it.operator,
                createdDate = LocalDateTime.now(),
                lastModifiedBy = it.operator,
                lastModifiedDate = LocalDateTime.now()
            )
        }
        node.blockList = createRequest.blockList?.map { TFileBlock(sequence = it.sequence, sha256 = it.sha256, size = it.size) }
        // 保存节点
        val idValue = IdValue(nodeDao.insert(node).id!!)

        logger.info("Create node [$createRequest] success.")
        return idValue
    }

    /**
     * 重命名文件或者文件夹
     * 重命名过程中出现错误则抛异常，剩下的文件不会再移动
     * 遇到同名文件或者文件夹直接抛异常
     */
    @Transactional(rollbackFor = [Throwable::class])
    fun rename(renameRequest: NodeRenameRequest) {
        logger.info("rename, renameRequest: $renameRequest")
        val projectId = renameRequest.projectId
        val repoName = renameRequest.repoName
        val fullPath = formatFullPath(renameRequest.fullPath)
        val newFullPath = formatFullPath(renameRequest.newFullPath)

        repositoryService.checkRepository(projectId, repoName)
        val node = queryModel(projectId, repoName, fullPath) ?: throw ErrorCodeException(RepositoryMessageCode.NODE_NOT_FOUND, fullPath)
        doRename(node, newFullPath, renameRequest.operator)

        logger.info("Rename node [$renameRequest] success. ")
    }

    /**
     * 移动文件或者文件夹
     * 移动过程中出现错误则抛异常，剩下的文件不会再移动
     * 同名文件移动策略：
     * 1. folder -> folder  跳过
     * 2. folder -> file    出错
     * 3. file -> folder    出错
     * 4. file -> file      overwrite=true覆盖，否则跳过
     * 5. file or folder -> null 创建
     */
    @Transactional(rollbackFor = [Throwable::class])
    fun move(moveRequest: NodeMoveRequest) {
        logger.info("move, moveRequest: $moveRequest")
        val srcProjectId = moveRequest.srcProjectId
        val srcRepoName = moveRequest.srcRepoName
        val srcFullPath = formatFullPath(moveRequest.srcFullPath)

        val destProjectId = moveRequest.destProjectId ?: srcProjectId
        val destRepoName = moveRequest.destRepoName ?: srcRepoName
        val destPath = formatPath(moveRequest.destPath)

        repositoryService.checkRepository(srcProjectId, srcRepoName)
        repositoryService.checkRepository(destProjectId, destRepoName)

        val node = queryModel(srcProjectId, srcRepoName, srcFullPath) ?: throw ErrorCodeException(RepositoryMessageCode.NODE_NOT_FOUND, srcFullPath)
        // 确保目的目录是否存在
        val destPathNode = queryModel(destProjectId, destRepoName, destPath)
        if (destPathNode != null) {
            // 目的节点存在且为文件，出错
            if (!destPathNode.folder) {
                logger.warn("Move node [${node.fullPath}] failed: Destination path: [$destPath] is exist and is a file.")
                throw ErrorCodeException(NOT_SUPPORTED)
            }
        } else {
            // 创建新路径
            mkdirs(destProjectId, destRepoName, destPath, moveRequest.operator)
        }

        doMove(node, destProjectId, destRepoName, destPath, moveRequest.overwrite, moveRequest.operator)
    }

    /**
     * 拷贝文件或者文件夹
     * 拷贝过程中出现错误则抛异常，剩下的文件不会再拷贝
     * 同名文件拷贝策略：
     * 1. folder -> folder  跳过
     * 2. folder -> file    出错
     * 3. file -> folder    出错
     * 4. file -> file      overwrite=true覆盖，否则跳过
     * 5. any -> null       创建
     */
    @Transactional(rollbackFor = [Throwable::class])
    fun copy(copyRequest: NodeCopyRequest) {
        logger.info("copy, copyRequest: $copyRequest")
        val srcProjectId = copyRequest.srcProjectId
        val srcRepoName = copyRequest.srcRepoName
        val srcFullPath = formatFullPath(copyRequest.srcFullPath)

        val destProjectId = copyRequest.destProjectId ?: srcProjectId
        val destRepoName = copyRequest.destRepoName ?: srcRepoName
        val destPath = formatPath(copyRequest.destPath)

        repositoryService.checkRepository(srcProjectId, srcRepoName)
        repositoryService.checkRepository(destProjectId, destRepoName)

        val node = queryModel(srcProjectId, srcRepoName, srcFullPath) ?: throw ErrorCodeException(RepositoryMessageCode.NODE_NOT_FOUND, srcFullPath)

        // 确保目的目录是否存在
        val destPathNode = queryModel(destProjectId, destRepoName, destPath)
        if (destPathNode != null && !destPathNode.folder) {
            // 目的节点存在且为文件，出错
            if (!destPathNode.folder) {
                logger.warn("Copy node [${node.fullPath}] failed: Destination path: [$destPath] is exist and is a file.")
                throw ErrorCodeException(NOT_SUPPORTED)
            }
        } else {
            // 创建新路径
            mkdirs(destProjectId, destRepoName, destPath, copyRequest.operator)
        }
        // 递归copy
        doCopy(node, destProjectId, destRepoName, destPath, copyRequest.overwrite, copyRequest.operator)
    }

    /**
     * 删除指定节点
     */
    @Transactional(rollbackFor = [Throwable::class])
    fun delete(deleteRequest: NodeDeleteRequest) {
        logger.info("delete, deleteRequest: $deleteRequest")
        with(deleteRequest) {
            repositoryService.checkRepository(this.projectId, this.repoName)
            deleteByPath(this.projectId, this.repoName, this.fullPath, this.operator)
        }
    }

    /**
     * 将节点重命名为指定名称
     */
    private fun doRename(node: TNode, newFullPath: String, operator: String) {
        val projectId = node.projectId
        val repoName = node.repoName
        val newPath = getParentPath(newFullPath)
        val newName = getName(newFullPath)

        // 检查新路径是否被占用
        if (exist(projectId, repoName, newFullPath)) {
            logger.info("Rename node [${node.fullPath}] failed: $newFullPath is exist.")
            throw ErrorCodeException(PARAMETER_IS_EXIST, newFullPath)
        }

        // 如果为文件夹，查询子节点并修改
        if (node.folder) {
            mkdirs(projectId, repoName, newFullPath, operator)
            val newParentPath = formatPath(newFullPath)
            val fullPath = formatPath(node.fullPath)
            val query = nodeListQuery(projectId, repoName, fullPath, includeFolder = true, deep = false)
            nodeDao.find(query).forEach { doRename(it, newParentPath + it.name, operator) }
            // 删除自己
            nodeDao.remove(nodeQuery(projectId, repoName, node.fullPath))
        } else {
            // 修改自己
            val selfQuery = nodeQuery(projectId, repoName, node.fullPath)
            val selfUpdate = nodePathUpdate(newPath, newName, operator)
            nodeDao.updateFirst(selfQuery, selfUpdate)
        }
    }

    /**
     * 将节点移动到指定目录下
     */
    private fun doMove(node: TNode, destProjectId: String, destRepoName: String, destPath: String, overwrite: Boolean, operator: String) {
        val projectId = node.projectId
        val repoName = node.repoName

        // 确保目的节点路径不冲突
        val existNode = queryModel(destProjectId, destRepoName, destPath + node.name)
        checkConflict(node, existNode, overwrite)

        // 目录深度优先遍历，确保出错时，源节点结构不受影响
        if (node.folder) {
            // 如果待移动的节点为目录，则在目的路径创建同名目录
            if (existNode == null) {
                mkdirs(destProjectId, destRepoName, formatPath(destPath + node.name), operator)
            }
            val formattedPath = formatPath(node.fullPath)
            val destSubPath = formatPath(destPath + node.name)
            val query = nodeListQuery(projectId, repoName, formattedPath, includeFolder = true, deep = false)
            val subNodes = nodeDao.find(query)
            subNodes.forEach { doMove(it, destProjectId, destRepoName, destSubPath, overwrite, operator) }
            // 文件移动时，目的路径的目录已经自动创建，因此删除源目录
            nodeDao.remove(nodeQuery(projectId, repoName, node.fullPath))
        } else {
            // 如果待移动的节点为文件且存在冲突&允许覆盖，删除目的节点
            if (existNode != null && overwrite) {
                val query = nodeQuery(destProjectId, destRepoName, existNode.fullPath)
                val update = nodeDeleteUpdate(operator)
                nodeDao.updateMulti(query, update)
            }
            // 移动节点
            val selfQuery = nodeQuery(projectId, repoName, node.fullPath)
            val selfUpdate = nodeRepoUpdate(destProjectId, destRepoName, destPath, node.name, operator)
            nodeDao.updateFirst(selfQuery, selfUpdate)
        }
    }

    /**
     * 将节点拷贝到指定目录下
     */
    private fun doCopy(node: TNode, destProjectId: String, destRepoName: String, destPath: String, overwrite: Boolean, operator: String) {
        val projectId = node.projectId
        val repoName = node.repoName

        // 确保目的节点路径不冲突
        val existNode = queryModel(projectId, repoName, destPath + node.name)
        checkConflict(node, existNode, overwrite)

        // 目录深度优先遍历，确保出错时，源节点结构不受影响
        if (node.folder) {
            // 如果待复制的节点为目录，则在目的路径创建同名目录
            if (existNode == null) {
                mkdirs(destProjectId, destRepoName, formatPath(destPath + node.name), operator)
            }
            val formattedPath = formatPath(node.fullPath)
            val destSubPath = formatPath(destPath + node.name)
            val query = nodeListQuery(projectId, repoName, formattedPath, includeFolder = true, deep = false)
            val subNodes = nodeDao.find(query)
            subNodes.forEach { doCopy(it, destProjectId, destRepoName, destSubPath, overwrite, operator) }
        } else {
            // 如果待移动的节点为文件且存在冲突&允许覆盖，删除目的节点
            if (existNode != null && overwrite) {
                val query = nodeQuery(destProjectId, destRepoName, existNode.fullPath)
                val update = nodeDeleteUpdate(operator)
                nodeDao.updateMulti(query, update)
            }
            // copy自身
            val newNode = node.copy(
                    id = null,
                    path = destPath,
                    fullPath = destPath + node.name,
                    projectId = destProjectId,
                    repoName = destRepoName,
                    createdBy = operator,
                    createdDate = LocalDateTime.now(),
                    lastModifiedBy = operator,
                    lastModifiedDate = LocalDateTime.now()
            )
            nodeDao.insert(newNode)
        }
    }

    /**
     * 检测两个节点在移动或者拷贝时是否存在冲突
     */
    fun checkConflict(node: TNode, existNode: TNode?, overwrite: Boolean) {
        if (existNode == null) return
        if (node.folder && existNode.folder) return
        if (!node.folder && !node.folder && overwrite) return

        logger.warn("Check conflict: [${existNode.fullPath}] is exist and can not be modified")
        throw ErrorCodeException(NOT_SUPPORTED)
    }

    /**
     * 根据全路径删除文件或者目录
     */
    fun deleteByPath(projectId: String, repoName: String, fullPath: String, operator: String, soft: Boolean = true) {
        repositoryService.checkRepository(projectId, repoName)
        val formattedFullPath = formatFullPath(fullPath)
        val formattedPath = formatPath(formattedFullPath)
        val escapedPath = escapeRegex(formattedPath)
        val query = nodeQuery(projectId, repoName)
        query.addCriteria(Criteria().orOperator(
                Criteria.where("fullPath").regex("^$escapedPath"),
                Criteria.where("fullPath").`is`(formattedFullPath)
        ))
        if (soft) {
            // 软删除
            nodeDao.updateMulti(query, nodeDeleteUpdate(operator))
        } else {
            // 硬删除
            nodeDao.remove(query)
        }
        logger.info("Delete node [$projectId/$repoName/$fullPath] by [$operator] success.")
    }

    /**
     * 查询节点model
     */
    private fun queryModel(projectId: String, repoName: String, fullPath: String): TNode? {
        val query = nodeQuery(projectId, repoName, formatFullPath(fullPath), withDetail = true)

        return nodeDao.findOne(query)
    }

    /**
     * 递归创建目录
     */
    private fun mkdirs(projectId: String, repoName: String, path: String, createdBy: String) {
        if (!exist(projectId, repoName, path)) {
            val parentPath = getParentPath(path)
            val name = getName(path)
            if (!isRootPath(path)) {
                mkdirs(projectId, repoName, parentPath, createdBy)
            }
            nodeDao.insert(TNode(
                    folder = true,
                    path = parentPath,
                    name = name,
                    fullPath = combineFullPath(parentPath, name),
                    size = 0,
                    expireDate = null,
                    metadata = emptyMap(),
                    projectId = projectId,
                    repoName = repoName,
                    createdBy = createdBy,
                    createdDate = LocalDateTime.now(),
                    lastModifiedBy = createdBy,
                    lastModifiedDate = LocalDateTime.now()
            ))
        }
    }

    /**
<<<<<<< HEAD
     * 检查仓库是否存在，不存在则抛异常
     */
    fun checkRepository(projectId: String, repoName: String, repoType: String? = null) {
        logger.info("checkRepository, projectId: $projectId, repoName: $repoName, repoType: $repoType")
        if (!repositoryService.exist(projectId, repoName, repoType)) {
            throw ErrorCodeException(RepositoryMessageCode.REPOSITORY_NOT_FOUND, repoName)
        }
    }

    /**
=======
>>>>>>> 9c1296e1
     * 根据有效天数，计算到期时间
     */
    private fun parseExpireDate(expireDays: Long?): LocalDateTime? {
        return expireDays?.let {
            if (it > 0) LocalDateTime.now().plusDays(it) else null
        }
    }

    companion object {
        private val logger = LoggerFactory.getLogger(NodeService::class.java)

        private fun convert(tNode: TNode?): NodeInfo? {
            return tNode?.let {
                NodeInfo(
                    id = it.id!!,
                    createdBy = it.createdBy,
                    createdDate = it.createdDate,
                    lastModifiedBy = it.lastModifiedBy,
                    lastModifiedDate = it.lastModifiedDate,
                    folder = it.folder,
                    path = it.path,
                    name = it.name,
                    fullPath = it.fullPath,
                    size = it.size,
                    sha256 = it.sha256,
                    repoName = it.repoName,
                    projectId = it.projectId
                )
            }
        }

        private fun convertToDetail(tNode: TNode?): NodeDetail? {
            return tNode?.let {
                NodeDetail(
                    nodeInfo = convert(it)!!,
                    metadata = it.metadata ?: emptyMap(),
                    blockList = it.blockList?.map { item -> convert(item) }
                )
            }
        }

        private fun convert(tFileBlock: TFileBlock): FileBlock {
            return tFileBlock.let { FileBlock(sequence = it.sequence, sha256 = it.sha256, size = it.size) }
        }
    }
}<|MERGE_RESOLUTION|>--- conflicted
+++ resolved
@@ -62,12 +62,7 @@
      * 查询节点详情
      */
     fun queryDetail(projectId: String, repoName: String, fullPath: String, repoType: String? = null): NodeDetail? {
-<<<<<<< HEAD
-        logger.info("queryDetail, projectId: $projectId, repoName: $repoName, fullPath: $fullPath, repoType: $repoType")
-        checkRepository(projectId, repoName, repoType)
-=======
         repositoryService.checkRepository(projectId, repoName, repoType)
->>>>>>> 9c1296e1
         val formattedFullPath = formatFullPath(fullPath)
 
         return convertToDetail(queryModel(projectId, repoName, formattedFullPath))
@@ -77,12 +72,7 @@
      * 计算文件或者文件夹大小
      */
     fun getSize(projectId: String, repoName: String, fullPath: String): NodeSizeInfo {
-<<<<<<< HEAD
-        logger.info("getSize, projectId: $projectId, repoName: $repoName, fullPath: $fullPath")
-        checkRepository(projectId, repoName)
-=======
         repositoryService.checkRepository(projectId, repoName)
->>>>>>> 9c1296e1
 
         val formattedFullPath = formatFullPath(fullPath)
         val node = queryModel(projectId, repoName, formattedFullPath)
@@ -110,24 +100,16 @@
      * 列表查询节点
      */
     fun list(projectId: String, repoName: String, path: String, includeFolder: Boolean, deep: Boolean): List<NodeInfo> {
-<<<<<<< HEAD
-        logger.info("list, projectId: $projectId, repoName: $repoName, path: $path, includeFolder: $includeFolder, deep: $deep")
-        checkRepository(projectId, repoName)
-        val query = nodeListQuery(projectId, repoName, path, includeFolder, deep)
-        return mongoTemplate.find(query, TNode::class.java).map { convert(it)!! }
-=======
         repositoryService.checkRepository(projectId, repoName)
         val query = nodeListQuery(projectId, repoName, path, includeFolder, deep)
 
         return nodeDao.find(query).map { convert(it)!! }
->>>>>>> 9c1296e1
     }
 
     /**
      * 分页查询节点
      */
     fun page(projectId: String, repoName: String, path: String, page: Int, size: Int, includeFolder: Boolean, deep: Boolean): Page<NodeInfo> {
-        logger.info("page, projectId: $projectId, repoName: $repoName, path: $path, page: $page, size: $size, includeFolder: $includeFolder, deep: $deep")
         page.takeIf { it >= 0 } ?: throw ErrorCodeException(PARAMETER_INVALID, "page")
         size.takeIf { it >= 0 } ?: throw ErrorCodeException(PARAMETER_INVALID, "size")
         repositoryService.checkRepository(projectId, repoName)
@@ -144,7 +126,6 @@
      * 搜索节点
      */
     fun search(searchRequest: NodeSearchRequest): Page<NodeInfo> {
-        logger.info("search, searchRequest: $searchRequest")
         searchRequest.page.takeIf { it >= 0 } ?: throw ErrorCodeException(PARAMETER_INVALID, "page")
         searchRequest.size.takeIf { it >= 0 } ?: throw ErrorCodeException(PARAMETER_INVALID, "size")
         searchRequest.repoNameList.takeIf { it.isNotEmpty() } ?: throw ErrorCodeException(PARAMETER_INVALID, "repoNameList")
@@ -162,7 +143,6 @@
      * 判断节点是否存在
      */
     fun exist(projectId: String, repoName: String, fullPath: String): Boolean {
-        logger.info("exist, projectId: $projectId, repoName: $repoName, fullPath: $fullPath")
         val formattedPath = formatFullPath(fullPath)
         val query = nodeQuery(projectId, repoName, formattedPath)
 
@@ -175,6 +155,7 @@
     @Transactional(rollbackFor = [Throwable::class])
     fun create(createRequest: NodeCreateRequest): IdValue {
         logger.info("create, createRequest: $createRequest")
+
         val projectId = createRequest.projectId
         val repoName = createRequest.repoName
         val fullPath = parseFullPath(createRequest.fullPath)
@@ -226,7 +207,6 @@
      */
     @Transactional(rollbackFor = [Throwable::class])
     fun rename(renameRequest: NodeRenameRequest) {
-        logger.info("rename, renameRequest: $renameRequest")
         val projectId = renameRequest.projectId
         val repoName = renameRequest.repoName
         val fullPath = formatFullPath(renameRequest.fullPath)
@@ -251,7 +231,6 @@
      */
     @Transactional(rollbackFor = [Throwable::class])
     fun move(moveRequest: NodeMoveRequest) {
-        logger.info("move, moveRequest: $moveRequest")
         val srcProjectId = moveRequest.srcProjectId
         val srcRepoName = moveRequest.srcRepoName
         val srcFullPath = formatFullPath(moveRequest.srcFullPath)
@@ -292,7 +271,6 @@
      */
     @Transactional(rollbackFor = [Throwable::class])
     fun copy(copyRequest: NodeCopyRequest) {
-        logger.info("copy, copyRequest: $copyRequest")
         val srcProjectId = copyRequest.srcProjectId
         val srcRepoName = copyRequest.srcRepoName
         val srcFullPath = formatFullPath(copyRequest.srcFullPath)
@@ -327,7 +305,6 @@
      */
     @Transactional(rollbackFor = [Throwable::class])
     fun delete(deleteRequest: NodeDeleteRequest) {
-        logger.info("delete, deleteRequest: $deleteRequest")
         with(deleteRequest) {
             repositoryService.checkRepository(this.projectId, this.repoName)
             deleteByPath(this.projectId, this.repoName, this.fullPath, this.operator)
@@ -522,19 +499,6 @@
     }
 
     /**
-<<<<<<< HEAD
-     * 检查仓库是否存在，不存在则抛异常
-     */
-    fun checkRepository(projectId: String, repoName: String, repoType: String? = null) {
-        logger.info("checkRepository, projectId: $projectId, repoName: $repoName, repoType: $repoType")
-        if (!repositoryService.exist(projectId, repoName, repoType)) {
-            throw ErrorCodeException(RepositoryMessageCode.REPOSITORY_NOT_FOUND, repoName)
-        }
-    }
-
-    /**
-=======
->>>>>>> 9c1296e1
      * 根据有效天数，计算到期时间
      */
     private fun parseExpireDate(expireDays: Long?): LocalDateTime? {
