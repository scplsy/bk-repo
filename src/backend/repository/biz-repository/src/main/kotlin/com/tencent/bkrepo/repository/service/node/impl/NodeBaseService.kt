/*
 * Tencent is pleased to support the open source community by making BK-CI 蓝鲸持续集成平台 available.
 *
 * Copyright (C) 2021 THL A29 Limited, a Tencent company.  All rights reserved.
 *
 * BK-CI 蓝鲸持续集成平台 is licensed under the MIT license.
 *
 * A copy of the MIT License is included in this file.
 *
 *
 * Terms of the MIT License:
 * ---------------------------------------------------
 * Permission is hereby granted, free of charge, to any person obtaining a copy of this software and associated
 * documentation files (the "Software"), to deal in the Software without restriction, including without limitation the
 * rights to use, copy, modify, merge, publish, distribute, sublicense, and/or sell copies of the Software, and to
 * permit persons to whom the Software is furnished to do so, subject to the following conditions:
 *
 * The above copyright notice and this permission notice shall be included in all copies or substantial portions of
 * the Software.
 *
 * THE SOFTWARE IS PROVIDED "AS IS", WITHOUT WARRANTY OF ANY KIND, EXPRESS OR IMPLIED, INCLUDING BUT NOT
 * LIMITED TO THE WARRANTIES OF MERCHANTABILITY, FITNESS FOR A PARTICULAR PURPOSE AND NONINFRINGEMENT. IN
 * NO EVENT SHALL THE AUTHORS OR COPYRIGHT HOLDERS BE LIABLE FOR ANY CLAIM, DAMAGES OR OTHER LIABILITY,
 * WHETHER IN AN ACTION OF CONTRACT, TORT OR OTHERWISE, ARISING FROM, OUT OF OR IN CONNECTION WITH THE
 * SOFTWARE OR THE USE OR OTHER DEALINGS IN THE SOFTWARE.
 */

package com.tencent.bkrepo.repository.service.node.impl

<<<<<<< HEAD
import com.google.common.cache.CacheBuilder
import com.google.common.cache.RemovalCause
import com.google.common.cache.RemovalListeners
import com.google.common.util.concurrent.ThreadFactoryBuilder
=======
import com.tencent.bkrepo.auth.api.ServicePermissionClient
import com.tencent.bkrepo.auth.pojo.enums.PermissionAction
import com.tencent.bkrepo.common.api.exception.BadRequestException
>>>>>>> 6c5a32ce
import com.tencent.bkrepo.common.api.exception.ErrorCodeException
import com.tencent.bkrepo.common.api.pojo.Page
import com.tencent.bkrepo.common.api.util.Preconditions
import com.tencent.bkrepo.common.artifact.api.ArtifactInfo
import com.tencent.bkrepo.common.artifact.constant.METADATA_KEY_LINK_FULL_PATH
import com.tencent.bkrepo.common.artifact.constant.METADATA_KEY_LINK_PROJECT
import com.tencent.bkrepo.common.artifact.constant.METADATA_KEY_LINK_REPO
import com.tencent.bkrepo.common.artifact.message.ArtifactMessageCode
import com.tencent.bkrepo.common.artifact.path.PathUtils
import com.tencent.bkrepo.common.artifact.pojo.RepositoryType
import com.tencent.bkrepo.common.mongo.dao.AbstractMongoDao.Companion.ID
import com.tencent.bkrepo.common.mongo.dao.util.Pages
import com.tencent.bkrepo.common.query.enums.OperationType
import com.tencent.bkrepo.common.query.model.Sort
import com.tencent.bkrepo.common.security.manager.PermissionManager
import com.tencent.bkrepo.common.security.util.SecurityUtils
import com.tencent.bkrepo.common.service.util.SpringContextUtils.Companion.publishEvent
import com.tencent.bkrepo.common.storage.core.StorageService
import com.tencent.bkrepo.common.stream.constant.BinderType
import com.tencent.bkrepo.common.stream.event.supplier.MessageSupplier
import com.tencent.bkrepo.fs.server.constant.FAKE_MD5
import com.tencent.bkrepo.fs.server.constant.FAKE_SHA256
import com.tencent.bkrepo.repository.config.RepositoryProperties
import com.tencent.bkrepo.repository.constant.SYSTEM_USER
import com.tencent.bkrepo.repository.dao.NodeDao
import com.tencent.bkrepo.repository.dao.RepositoryDao
import com.tencent.bkrepo.repository.model.TNode
import com.tencent.bkrepo.repository.model.TRepository
import com.tencent.bkrepo.repository.pojo.metadata.MetadataModel
import com.tencent.bkrepo.repository.pojo.node.ConflictStrategy
import com.tencent.bkrepo.repository.pojo.node.NodeDetail
import com.tencent.bkrepo.repository.pojo.node.NodeInfo
import com.tencent.bkrepo.repository.pojo.node.NodeListOption
import com.tencent.bkrepo.repository.pojo.node.service.NodeCreateRequest
import com.tencent.bkrepo.repository.pojo.node.service.NodeLinkRequest
import com.tencent.bkrepo.repository.pojo.node.service.NodeUpdateAccessDateRequest
import com.tencent.bkrepo.repository.pojo.node.service.NodeUpdateRequest
import com.tencent.bkrepo.repository.service.file.FileReferenceService
import com.tencent.bkrepo.repository.service.node.NodeService
import com.tencent.bkrepo.repository.service.repo.QuotaService
import com.tencent.bkrepo.repository.service.repo.StorageCredentialService
import com.tencent.bkrepo.repository.util.MetadataUtils
import com.tencent.bkrepo.repository.util.NodeEventFactory.buildCreatedEvent
import com.tencent.bkrepo.repository.util.NodeQueryHelper
import org.slf4j.LoggerFactory
import org.springframework.beans.factory.annotation.Autowired
import org.springframework.context.annotation.Lazy
import org.springframework.dao.DuplicateKeyException
import org.springframework.data.mongodb.core.query.Criteria
import org.springframework.data.mongodb.core.query.Query
import org.springframework.data.mongodb.core.query.Update
import org.springframework.data.mongodb.core.query.and
import org.springframework.data.mongodb.core.query.isEqualTo
import org.springframework.data.mongodb.core.query.where
import org.springframework.transaction.annotation.Transactional
import java.time.LocalDateTime
import java.time.format.DateTimeFormatter
import java.util.concurrent.ArrayBlockingQueue
import java.util.concurrent.Executors
import java.util.concurrent.ThreadPoolExecutor
import java.util.concurrent.TimeUnit

/**
 * 节点基础服务，实现了CRUD基本操作
 */
abstract class NodeBaseService(
    open val nodeDao: NodeDao,
    open val repositoryDao: RepositoryDao,
    open val fileReferenceService: FileReferenceService,
    open val storageCredentialService: StorageCredentialService,
    open val storageService: StorageService,
    open val quotaService: QuotaService,
    open val repositoryProperties: RepositoryProperties,
    open val messageSupplier: MessageSupplier,
    open val servicePermissionClient: ServicePermissionClient,
) : NodeService {

<<<<<<< HEAD
    init {
        // 定时清理过期缓存, 否则写入不频繁时可能很长时间也不触发数据库更新
        scheduler.scheduleWithFixedDelay(
            { lastModifiedInfoUpdateCache.cleanUp() },
            UPDATE_LAST_MODIFIED_INFO_INTERVAL,
            UPDATE_LAST_MODIFIED_INFO_INTERVAL,
            TimeUnit.MINUTES
        )
    }

    // 目录最后修改信息更新缓存, 缓存过期后才可能写入数据库
    private val lastModifiedInfoUpdateCache = CacheBuilder.newBuilder()
        .maximumSize(1000)
        .expireAfterWrite(UPDATE_LAST_MODIFIED_INFO_INTERVAL, TimeUnit.MINUTES)
        .removalListener(
            RemovalListeners.asynchronous<Triple<String, String, String>, Pair<String, LocalDateTime>> (
                {
                    if (it.cause == RemovalCause.EXPIRED || it.cause == RemovalCause.SIZE) {
                        val (projectId, repoName, fullPath) = it.key!!
                        val (lastModifiedBy, lastModifiedDate) = it.value!!
                        val query = NodeQueryHelper.nodeQuery(projectId, repoName, fullPath)
                        query.addCriteria(where(TNode::createdDate).lt(lastModifiedDate))
                        val update = NodeQueryHelper.update(lastModifiedBy, lastModifiedDate)
                        nodeDao.updateFirst(query, update)
                    }
                },
                updateLastModifiedInfoExecutor
            )
        )
        .build<Triple<String, String, String>, Pair<String, LocalDateTime>>()
=======
    @Autowired
    @Lazy
    protected lateinit var permissionManager: PermissionManager
>>>>>>> 6c5a32ce

    override fun getNodeDetail(artifact: ArtifactInfo, repoType: String?): NodeDetail? {
        with(artifact) {
            val node = nodeDao.findNode(projectId, repoName, getArtifactFullPath())
            return convertToDetail(node)
        }
    }

    override fun listNode(artifact: ArtifactInfo, option: NodeListOption): List<NodeInfo> {
        checkNodeListOption(option)
        with(artifact) {
            getNoPermissionPaths(SecurityUtils.getUserId(), projectId, repoName)?.let { option.noPermissionPath = it }
            val query = NodeQueryHelper.nodeListQuery(projectId, repoName, getArtifactFullPath(), option)
            if (nodeDao.count(query) > repositoryProperties.listCountLimit) {
                throw ErrorCodeException(ArtifactMessageCode.NODE_LIST_TOO_LARGE)
            }
            return nodeDao.find(query).map { convert(it)!! }
        }
    }

    override fun listNodePage(artifact: ArtifactInfo, option: NodeListOption): Page<NodeInfo> {
        checkNodeListOption(option)
        with(artifact) {
            getNoPermissionPaths(SecurityUtils.getUserId(), projectId, repoName)?.let { option.noPermissionPath = it }
            val pageNumber = option.pageNumber
            val pageSize = option.pageSize
            Preconditions.checkArgument(pageNumber >= 0, "pageNumber")
            Preconditions.checkArgument(pageSize >= 0 && pageSize <= repositoryProperties.listCountLimit, "pageSize")
            val query = NodeQueryHelper.nodeListQuery(projectId, repoName, getArtifactFullPath(), option)
            val totalRecords = nodeDao.count(query)
            val pageRequest = Pages.ofRequest(pageNumber, pageSize)
            val records = nodeDao.find(query.with(pageRequest)).map { convert(it)!! }

            return Pages.ofResponse(pageRequest, totalRecords, records)
        }
    }

    override fun listNodePageBySha256(sha256: String, option: NodeListOption): Page<NodeInfo> {
        val nodes = nodeDao.pageBySha256(sha256, option, true)
        return Pages.ofResponse(
            Pages.ofRequest(option.pageNumber, option.pageSize),
            nodes.totalElements,
            nodes.content.map { convert(it)!! },
        )
    }

    override fun checkExist(artifact: ArtifactInfo): Boolean {
        return nodeDao.exists(artifact.projectId, artifact.repoName, artifact.getArtifactFullPath())
    }

    override fun listExistFullPath(projectId: String, repoName: String, fullPathList: List<String>): List<String> {
        val queryList = fullPathList.map { PathUtils.normalizeFullPath(it) }.filter { !PathUtils.isRoot(it) }
        val nodeQuery = NodeQueryHelper.nodeQuery(projectId, repoName, queryList)
        return nodeDao.find(nodeQuery).map { it.fullPath }
    }

    @Transactional(rollbackFor = [Throwable::class])
    override fun createNode(createRequest: NodeCreateRequest): NodeDetail {
        with(createRequest) {
            val createStart = System.currentTimeMillis()
            val fullPath = PathUtils.normalizeFullPath(fullPath)
            Preconditions.checkArgument(!PathUtils.isRoot(fullPath), this::fullPath.name)
            Preconditions.checkArgument(folder || !sha256.isNullOrBlank(), this::sha256.name)
            Preconditions.checkArgument(folder || !md5.isNullOrBlank(), this::md5.name)
            // 仓库是否存在
            val repo = checkRepo(projectId, repoName)
            // 路径唯一性校验
            val deletedTime = checkConflictAndQuota(createRequest, fullPath)
            // 判断父目录是否存在，不存在先创建
            val parents = mkdirs(projectId, repoName, PathUtils.resolveParent(fullPath), operator)
            // 创建节点
            val node = buildTNode(this)
            doCreate(node)
            afterCreate(repo, node, createStart, parents, deletedTime)
            logger.info("Create node[/$projectId/$repoName$fullPath], sha256[$sha256] success.")
            return convertToDetail(node)!!
        }
    }

    @Transactional(rollbackFor = [Throwable::class])
    override fun link(request: NodeLinkRequest): NodeDetail {
        with(request) {
            // 校验源仓库与目标节点权限
            permissionManager.checkRepoPermission(PermissionAction.WRITE, projectId, repoName, userId = operator)
            permissionManager.checkNodePermission(
                PermissionAction.READ, targetProjectId, targetRepoName, targetFullPath, userId = operator
            )

            val targetArtifact = "/$targetProjectId/$targetRepoName/$targetFullPath"
            if (checkTargetExist) {
                val targetNode = nodeDao.findNode(targetProjectId, targetRepoName, targetFullPath)
                    ?: throw ErrorCodeException(ArtifactMessageCode.NODE_NOT_FOUND, targetArtifact)

                // 不支持链接到目录
                if (targetNode.folder) {
                    throw BadRequestException(ArtifactMessageCode.NODE_LINK_FOLDER_UNSUPPORTED, targetArtifact)
                }
            }

            val metadata = listOf(
                MetadataModel(key = METADATA_KEY_LINK_PROJECT, targetProjectId, system = true),
                MetadataModel(key = METADATA_KEY_LINK_REPO, targetRepoName, system = true),
                MetadataModel(key = METADATA_KEY_LINK_FULL_PATH, targetFullPath, system = true),
            )
            val createRequest = NodeCreateRequest(
                projectId = projectId,
                repoName = repoName,
                fullPath = fullPath,
                folder = false,
                overwrite = overwrite,
                sha256 = FAKE_SHA256,
                md5 = FAKE_MD5,
                nodeMetadata = nodeMetadata?.let { it + metadata } ?: metadata,
                operator = operator,
            )
            // 创建链接节点
            return createNode(createRequest)
        }
    }

    open fun buildTNode(request: NodeCreateRequest): TNode {
        with(request) {
            val normalizeFullPath = PathUtils.normalizeFullPath(fullPath)
            return TNode(
                projectId = projectId,
                repoName = repoName,
                path = PathUtils.resolveParent(normalizeFullPath),
                name = PathUtils.resolveName(normalizeFullPath),
                fullPath = normalizeFullPath,
                folder = folder,
                expireDate = if (folder) null else parseExpireDate(expires),
                size = if (folder) 0 else size ?: 0,
                sha256 = if (folder) null else sha256,
                md5 = if (folder) null else md5,
                nodeNum = null,
                metadata = MetadataUtils.compatibleConvertAndCheck(
                    metadata,
                    MetadataUtils.changeSystem(nodeMetadata, repositoryProperties.allowUserAddSystemMetadata),
                ),
                createdBy = createdBy ?: operator,
                createdDate = createdDate ?: LocalDateTime.now(),
                lastModifiedBy = createdBy ?: operator,
                lastModifiedDate = lastModifiedDate ?: LocalDateTime.now(),
                lastAccessDate = LocalDateTime.now(),
            )
        }
    }

    private fun afterCreate(
        repo: TRepository,
        node: TNode,
        createStart: Long,
        parents: List<TNode>,
        deletedTime: LocalDateTime?,
    ) {
        with(node) {
            val createEnd = System.currentTimeMillis()
            val timeout = createEnd - createStart > repositoryProperties.nodeCreateTimeout
            if (timeout) {
                logger.info("Create node[$fullPath] timeout")
                rollbackCreate(parents, node, deletedTime)
                throw ErrorCodeException(ArtifactMessageCode.NODE_CREATE_TIMEOUT, fullPath)
            }
            if (isGenericRepo(repo)) {
                publishEvent(buildCreatedEvent(node))
            }
            reportNode2Bkbase(node)
        }
    }

    /**
     * 回滚创建的节点和目录
     * */
    private fun rollbackCreate(parents: List<TNode>, newNode: TNode, deletedTime: LocalDateTime?) {
        val toDeletedDirs = mutableListOf<TNode>()
        val projectId = newNode.projectId
        val repoName = newNode.repoName
        toDeletedDirs.addAll(parents)
        if (newNode.folder) {
            toDeletedDirs.add(newNode)
        } else {
            // 删除新创建的
            nodeDao.remove(
                Query(
                    Criteria(ID).isEqualTo(newNode.id)
                        .and(TNode::projectId).isEqualTo(projectId),
                ),
            )
            // 软链接node或fs-server创建的node的sha256为FAKE_SHA256，不会增加引用数，回滚时无需减少
            if (newNode.sha256 != FAKE_SHA256) {
                fileReferenceService.decrement(newNode)
            }
            quotaService.decreaseUsedVolume(projectId, repoName, newNode.size)
            logger.info("Rollback node [$projectId/$repoName${newNode.fullPath}]")
        }

        toDeletedDirs.sortByDescending { it.fullPath }
        for (dir in toDeletedDirs) {
            val option = NodeListOption(deep = true)
            val query = NodeQueryHelper.nodeListQuery(dir.projectId, dir.repoName, dir.fullPath, option)
            val size = nodeDao.find(query).size
            if (size > 0) {
                break
            }
            nodeDao.remove(
                Query(
                    Criteria(ID).isEqualTo(dir.id)
                        .and(TNode::projectId).isEqualTo(dir.projectId),
                ),
            )
            logger.info("Rollback node [$projectId/$repoName${dir.fullPath}]")
        }

        // 恢复创建前的情况，可能是新创建也可能是被覆盖。deletedTime不为空，则表示是覆盖创建
        with(newNode) {
            deletedTime?.let {
                val restoreContext = NodeRestoreSupport.RestoreContext(
                    projectId = projectId,
                    repoName = repoName,
                    rootFullPath = fullPath,
                    deletedTime = it,
                    conflictStrategy = ConflictStrategy.FAILED,
                    operator = createdBy,
                )
                restoreNode(restoreContext)
                logger.info("Restore node [$projectId/$repoName$fullPath]")
            }
        }
    }

    /**
     * 上报节点数据到数据平台
     */
    private fun reportNode2Bkbase(node: TNode) {
        if (!node.folder) {
            messageSupplier.delegateToSupplier(node, topic = TOPIC, binderType = BinderType.KAFKA)
        }
    }

    /**
     * 判断仓库是否为generic类型仓库
     */
    private fun isGenericRepo(repo: TRepository): Boolean {
        return repo.type == RepositoryType.GENERIC
    }

    /**
     * 校验仓库是否存在
     */
    open fun checkRepo(projectId: String, repoName: String): TRepository {
        return repositoryDao.findByNameAndType(projectId, repoName)
            ?: throw ErrorCodeException(ArtifactMessageCode.REPOSITORY_NOT_FOUND, repoName)
    }

    @Transactional(rollbackFor = [Throwable::class])
    override fun updateNode(updateRequest: NodeUpdateRequest) {
        with(updateRequest) {
            val fullPath = PathUtils.normalizeFullPath(fullPath)
            val node = nodeDao.findNode(projectId, repoName, fullPath)
                ?: throw ErrorCodeException(ArtifactMessageCode.NODE_NOT_FOUND, fullPath)
            val selfQuery = NodeQueryHelper.nodeQuery(projectId, repoName, node.fullPath)
            val selfUpdate = NodeQueryHelper.nodeExpireDateUpdate(parseExpireDate(expires), operator)
            nodeDao.updateFirst(selfQuery, selfUpdate)
            logger.info("Update node [$this] success.")
        }
    }

    override fun updateNodeAccessDate(updateAccessDateRequest: NodeUpdateAccessDateRequest) {
        with(updateAccessDateRequest) {
            val fullPath = PathUtils.normalizeFullPath(fullPath)
            val node = nodeDao.findNode(projectId, repoName, fullPath)
                ?: throw ErrorCodeException(ArtifactMessageCode.NODE_NOT_FOUND, fullPath)

            val criteria = where(TNode::projectId).isEqualTo(projectId)
                .and(TNode::repoName).isEqualTo(repoName)
                .and(TNode::deleted).isEqualTo(null)
                .and(TNode::fullPath).regex("^${PathUtils.escapeRegex(node.fullPath)}")
                .and(TNode::folder).isEqualTo(false)
            val query = Query(criteria).withHint(TNode.FULL_PATH_IDX)
            val update = Update().set(TNode::lastAccessDate.name, accessDate)
            nodeDao.updateMulti(query, update)
            logger.info("Update node access time [$this] success.")
        }
    }

    open fun doCreate(node: TNode, repository: TRepository? = null): TNode {
        try {
            nodeDao.insert(node)
            if (!node.folder) {
                // 软链接node或fs-server创建的node的sha256为FAKE_SHA256不会关联实际文件，无需增加引用数
                if (node.sha256 != FAKE_SHA256) {
                    fileReferenceService.increment(node, repository)
                }
                quotaService.increaseUsedVolume(node.projectId, node.repoName, node.size)
            }
        } catch (exception: DuplicateKeyException) {
            logger.warn("Insert node[$node] error: [${exception.message}]")
        }

        return node
    }

    /**
     * 递归创建目录
     */
    fun mkdirs(
        projectId: String,
        repoName: String,
        path: String,
        createdBy: String,
        currentTime: LocalDateTime = LocalDateTime.now()
    ): List<TNode> {
        val nodes = mutableListOf<TNode>()
        // 格式化
        val fullPath = PathUtils.toFullPath(path)
        val creatingNode = nodeDao.findNode(projectId, repoName, fullPath)
        if (creatingNode != null && !creatingNode.folder) {
            throw ErrorCodeException(ArtifactMessageCode.NODE_CONFLICT, fullPath)
        }
        if (creatingNode == null) {
            val parentPath = PathUtils.resolveParent(fullPath)
            val name = PathUtils.resolveName(fullPath)
            val creates = mkdirs(projectId, repoName, parentPath, createdBy, currentTime)
            val node = TNode(
                folder = true,
                path = parentPath,
                name = name,
                fullPath = PathUtils.combineFullPath(parentPath, name),
                size = 0,
                expireDate = null,
                metadata = mutableListOf(),
                projectId = projectId,
                repoName = repoName,
                createdBy = createdBy,
                createdDate = currentTime,
                lastModifiedBy = createdBy,
<<<<<<< HEAD
                lastModifiedDate = currentTime
=======
                lastModifiedDate = LocalDateTime.now(),
>>>>>>> 6c5a32ce
            )
            doCreate(node)
            nodes.addAll(creates)
            nodes.add(node)
        } else {
            // 更新已存在的最近父目录的最后修改信息
            updateModifiedInfo(projectId, repoName, fullPath, createdBy, currentTime)
        }
        return nodes
    }

    fun updateModifiedInfo(
        projectId: String,
        repoName: String,
        fullPath: String,
        modifiedBy: String,
        modifiedDate: LocalDateTime = LocalDateTime.now()
    ) {
        if (!PathUtils.isRoot(fullPath)) {
            lastModifiedInfoUpdateCache.put(Triple(projectId, repoName, fullPath), Pair(modifiedBy, modifiedDate))
        }
    }

    fun cancelUpdateModifiedInfo(projectId: String, repoName: String, fullPathList: List<String>) {
        val keys = lastModifiedInfoUpdateCache.asMap().keys.filter { key ->
            key.first == projectId && key.second == repoName &&
                fullPathList.any { key.third == it || key.third.startsWith(PathUtils.toPath(it)) }
        }
        if (keys.isNotEmpty()) {
            lastModifiedInfoUpdateCache.invalidateAll(keys)
        }
    }

    open fun checkConflictAndQuota(createRequest: NodeCreateRequest, fullPath: String): LocalDateTime? {
        with(createRequest) {
            val existNode = nodeDao.findNode(projectId, repoName, fullPath)
            if (existNode != null) {
                if (!overwrite) {
                    throw ErrorCodeException(ArtifactMessageCode.NODE_EXISTED, fullPath)
                } else if (existNode.folder || this.folder) {
                    throw ErrorCodeException(ArtifactMessageCode.NODE_CONFLICT, fullPath)
                } else {
                    val changeSize = this.size?.minus(existNode.size) ?: -existNode.size
                    quotaService.checkRepoQuota(projectId, repoName, changeSize)
                    return deleteByPath(projectId, repoName, fullPath, operator).deletedTime
                }
            } else {
                quotaService.checkRepoQuota(projectId, repoName, this.size ?: 0)
            }
            return null
        }
    }

    private fun checkNodeListOption(option: NodeListOption) {
        Preconditions.checkArgument(
            option.sortProperty.none { !TNode::class.java.declaredFields.map { f -> f.name }.contains(it) },
            "sortProperty",
        )
        Preconditions.checkArgument(
            option.direction.none { it != Sort.Direction.DESC.name && it != Sort.Direction.ASC.name },
            "direction",
        )
    }

    /**
     * 获取用户无权限路径列表
     */
    private fun getNoPermissionPaths(userId: String, projectId: String, repoName: String): List<String>? {
        if (userId == SYSTEM_USER) {
            return null
        }
        val result = servicePermissionClient.listPermissionPath(userId, projectId, repoName).data!!
        if (result.status) {
            val paths = result.path.flatMap {
                require(it.key == OperationType.NIN)
                it.value
            }.ifEmpty { null }
            logger.info(
                "user[$userId] does not have permission of paths[$paths] in [$projectId/$repoName], will be filterd"
            )
            return paths
        }
        return null
    }

    companion object {
        private val logger = LoggerFactory.getLogger(NodeBaseService::class.java)
        private const val TOPIC = "bkbase_bkrepo_artifact_node_created"
        private const val UPDATE_LAST_MODIFIED_INFO_INTERVAL = 5L
        private val scheduler = Executors.newSingleThreadScheduledExecutor()

        // 更新目录最后修改信息任务线程池
        private val updateLastModifiedInfoExecutor = ThreadPoolExecutor(
            4,
            8,
            60,
            TimeUnit.SECONDS,
            ArrayBlockingQueue(1024),
            ThreadFactoryBuilder().setNameFormat("update-lastModified-info-%d").build(),
            ThreadPoolExecutor.CallerRunsPolicy()
        )

        private fun convert(tNode: TNode?): NodeInfo? {
            return tNode?.let {
                val metadata = MetadataUtils.toMap(it.metadata)
                NodeInfo(
                    id = it.id,
                    createdBy = it.createdBy,
                    createdDate = it.createdDate.format(DateTimeFormatter.ISO_DATE_TIME),
                    lastModifiedBy = it.lastModifiedBy,
                    lastModifiedDate = it.lastModifiedDate.format(DateTimeFormatter.ISO_DATE_TIME),
                    projectId = it.projectId,
                    repoName = it.repoName,
                    folder = it.folder,
                    path = it.path,
                    name = it.name,
                    fullPath = it.fullPath,
                    size = if (it.size < 0L) 0L else it.size,
                    nodeNum = it.nodeNum?.let { nodeNum ->
                        if (nodeNum < 0L) 0L else nodeNum
                    },
                    sha256 = it.sha256,
                    md5 = it.md5,
                    metadata = metadata,
                    nodeMetadata = MetadataUtils.toList(it.metadata),
                    copyFromCredentialsKey = it.copyFromCredentialsKey,
                    copyIntoCredentialsKey = it.copyIntoCredentialsKey,
                    deleted = it.deleted?.format(DateTimeFormatter.ISO_DATE_TIME),
                    lastAccessDate = it.lastAccessDate?.format(DateTimeFormatter.ISO_DATE_TIME),
                    clusterNames = it.clusterNames,
                    archived = it.archived,
                    compressed = it.compressed,
                )
            }
        }

        fun convertToDetail(tNode: TNode?): NodeDetail? {
            return convert(tNode)?.let { NodeDetail(it) }
        }

        /**
         * 根据有效天数，计算到期时间
         */
        fun parseExpireDate(expireDays: Long?): LocalDateTime? {
            return expireDays?.takeIf { it > 0 }?.run { LocalDateTime.now().plusDays(this) }
        }
    }
}<|MERGE_RESOLUTION|>--- conflicted
+++ resolved
@@ -27,16 +27,13 @@
 
 package com.tencent.bkrepo.repository.service.node.impl
 
-<<<<<<< HEAD
 import com.google.common.cache.CacheBuilder
 import com.google.common.cache.RemovalCause
 import com.google.common.cache.RemovalListeners
 import com.google.common.util.concurrent.ThreadFactoryBuilder
-=======
 import com.tencent.bkrepo.auth.api.ServicePermissionClient
 import com.tencent.bkrepo.auth.pojo.enums.PermissionAction
 import com.tencent.bkrepo.common.api.exception.BadRequestException
->>>>>>> 6c5a32ce
 import com.tencent.bkrepo.common.api.exception.ErrorCodeException
 import com.tencent.bkrepo.common.api.pojo.Page
 import com.tencent.bkrepo.common.api.util.Preconditions
@@ -114,7 +111,6 @@
     open val servicePermissionClient: ServicePermissionClient,
 ) : NodeService {
 
-<<<<<<< HEAD
     init {
         // 定时清理过期缓存, 否则写入不频繁时可能很长时间也不触发数据库更新
         scheduler.scheduleWithFixedDelay(
@@ -145,11 +141,10 @@
             )
         )
         .build<Triple<String, String, String>, Pair<String, LocalDateTime>>()
-=======
+
     @Autowired
     @Lazy
     protected lateinit var permissionManager: PermissionManager
->>>>>>> 6c5a32ce
 
     override fun getNodeDetail(artifact: ArtifactInfo, repoType: String?): NodeDetail? {
         with(artifact) {
@@ -486,11 +481,7 @@
                 createdBy = createdBy,
                 createdDate = currentTime,
                 lastModifiedBy = createdBy,
-<<<<<<< HEAD
                 lastModifiedDate = currentTime
-=======
-                lastModifiedDate = LocalDateTime.now(),
->>>>>>> 6c5a32ce
             )
             doCreate(node)
             nodes.addAll(creates)
