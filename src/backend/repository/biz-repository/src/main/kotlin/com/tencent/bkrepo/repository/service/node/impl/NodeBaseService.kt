--- conflicted
+++ resolved
@@ -27,13 +27,10 @@
 
 package com.tencent.bkrepo.repository.service.node.impl
 
-<<<<<<< HEAD
-import com.tencent.bkrepo.common.api.constant.PROXY_HEADER_NAME
-=======
 import com.tencent.bkrepo.auth.api.ServicePermissionClient
 import com.tencent.bkrepo.auth.pojo.enums.PermissionAction
 import com.tencent.bkrepo.common.api.exception.BadRequestException
->>>>>>> 6c5a32ce
+import com.tencent.bkrepo.common.api.constant.PROXY_HEADER_NAME
 import com.tencent.bkrepo.common.api.exception.ErrorCodeException
 import com.tencent.bkrepo.common.api.pojo.Page
 import com.tencent.bkrepo.common.api.util.Preconditions
@@ -48,12 +45,9 @@
 import com.tencent.bkrepo.common.mongo.dao.util.Pages
 import com.tencent.bkrepo.common.query.enums.OperationType
 import com.tencent.bkrepo.common.query.model.Sort
-<<<<<<< HEAD
 import com.tencent.bkrepo.common.service.util.HeaderUtils
-=======
 import com.tencent.bkrepo.common.security.manager.PermissionManager
 import com.tencent.bkrepo.common.security.util.SecurityUtils
->>>>>>> 6c5a32ce
 import com.tencent.bkrepo.common.service.util.SpringContextUtils.Companion.publishEvent
 import com.tencent.bkrepo.common.storage.core.StorageService
 import com.tencent.bkrepo.common.stream.constant.BinderType
@@ -109,11 +103,8 @@
     open val quotaService: QuotaService,
     open val repositoryProperties: RepositoryProperties,
     open val messageSupplier: MessageSupplier,
-<<<<<<< HEAD
+    open val servicePermissionClient: ServicePermissionClient,
     open val routerControllerClient: RouterControllerClient
-=======
-    open val servicePermissionClient: ServicePermissionClient,
->>>>>>> 6c5a32ce
 ) : NodeService {
 
     @Autowired
@@ -275,14 +266,6 @@
         deletedTime: LocalDateTime?,
     ) {
         with(node) {
-<<<<<<< HEAD
-            if (isGenericRepo(repo)) {
-                publishEvent(buildCreatedEvent(node))
-                createRouter(this)
-            }
-            reportNode2Bkbase(node)
-=======
->>>>>>> 6c5a32ce
             val createEnd = System.currentTimeMillis()
             val timeout = createEnd - createStart > repositoryProperties.nodeCreateTimeout
             if (timeout) {
@@ -292,6 +275,7 @@
             }
             if (isGenericRepo(repo)) {
                 publishEvent(buildCreatedEvent(node))
+                createRouter(this)
             }
             reportNode2Bkbase(node)
         }
