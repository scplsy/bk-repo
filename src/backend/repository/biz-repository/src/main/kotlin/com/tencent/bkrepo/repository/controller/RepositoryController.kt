--- conflicted
+++ resolved
@@ -82,13 +82,8 @@
         return ResponseBuilder.success()
     }
 
-<<<<<<< HEAD
     override fun pageByType(page: Int, size: Int, repoType: String): Response<Page<RepositoryDetail>> {
-        return ResponseBuilder.success(repositoryService.pageByType(repoType, page, size))
-=======
-    override fun pageByType(page: Int, size: Int, repoType: String): Response<Page<RepositoryInfo>> {
         return ResponseBuilder.success(repositoryService.listRepoPageByType(repoType, page, size))
->>>>>>> e0d84687
     }
 
     override fun query(projectId: String, repoName: String, type: String): Response<RepositoryDetail?> {
