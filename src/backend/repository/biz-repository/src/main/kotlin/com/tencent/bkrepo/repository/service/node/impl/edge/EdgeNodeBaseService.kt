--- conflicted
+++ resolved
@@ -56,11 +56,8 @@
     override val quotaService: QuotaService,
     override val repositoryProperties: RepositoryProperties,
     override val messageSupplier: MessageSupplier,
-<<<<<<< HEAD
     override val routerControllerClient: RouterControllerClient,
-=======
     override val servicePermissionClient: ServicePermissionClient,
->>>>>>> 6c5a32ce
     open val clusterProperties: ClusterProperties
 ) : NodeBaseService(
     nodeDao,
@@ -71,11 +68,8 @@
     quotaService,
     repositoryProperties,
     messageSupplier,
-<<<<<<< HEAD
+    servicePermissionClient,
     routerControllerClient
-=======
-    servicePermissionClient,
->>>>>>> 6c5a32ce
 ) {
 
     val centerNodeClient: ClusterNodeClient by lazy {
