/*
 * Tencent is pleased to support the open source community by making BK-CI 蓝鲸持续集成平台 available.
 *
 * Copyright (C) 2019 THL A29 Limited, a Tencent company.  All rights reserved.
 *
 * BK-CI 蓝鲸持续集成平台 is licensed under the MIT license.
 *
 * A copy of the MIT License is included in this file.
 *
 *
 * Terms of the MIT License:
 * ---------------------------------------------------
 * Permission is hereby granted, free of charge, to any person obtaining a copy of this software and associated
 * documentation files (the "Software"), to deal in the Software without restriction, including without limitation the
 * rights to use, copy, modify, merge, publish, distribute, sublicense, and/or sell copies of the Software, and to
 * permit persons to whom the Software is furnished to do so, subject to the following conditions:
 *
 * The above copyright notice and this permission notice shall be included in all copies or substantial portions of
 * the Software.
 *
 * THE SOFTWARE IS PROVIDED "AS IS", WITHOUT WARRANTY OF ANY KIND, EXPRESS OR IMPLIED, INCLUDING BUT NOT
 * LIMITED TO THE WARRANTIES OF MERCHANTABILITY, FITNESS FOR A PARTICULAR PURPOSE AND NONINFRINGEMENT. IN
 * NO EVENT SHALL THE AUTHORS OR COPYRIGHT HOLDERS BE LIABLE FOR ANY CLAIM, DAMAGES OR OTHER LIABILITY,
 * WHETHER IN AN ACTION OF CONTRACT, TORT OR OTHERWISE, ARISING FROM, OUT OF OR IN CONNECTION WITH THE
 * SOFTWARE OR THE USE OR OTHER DEALINGS IN THE SOFTWARE.
 */

package com.tencent.bkrepo.repository.service.node.impl.edge

import com.tencent.bkrepo.auth.api.ServicePermissionClient
import com.tencent.bkrepo.common.artifact.api.ArtifactInfo
import com.tencent.bkrepo.common.service.cluster.ClusterProperties
import com.tencent.bkrepo.common.service.cluster.CommitEdgeEdgeCondition
import com.tencent.bkrepo.common.storage.core.StorageService
import com.tencent.bkrepo.common.stream.event.supplier.MessageSupplier
import com.tencent.bkrepo.repository.config.RepositoryProperties
import com.tencent.bkrepo.repository.dao.NodeDao
import com.tencent.bkrepo.repository.dao.RepositoryDao
import com.tencent.bkrepo.repository.pojo.node.NodeDeleteResult
import com.tencent.bkrepo.repository.pojo.node.NodeDeletedPoint
import com.tencent.bkrepo.repository.pojo.node.NodeDetail
import com.tencent.bkrepo.repository.pojo.node.NodeRestoreOption
import com.tencent.bkrepo.repository.pojo.node.NodeRestoreResult
import com.tencent.bkrepo.repository.pojo.node.NodeSizeInfo
import com.tencent.bkrepo.repository.pojo.node.service.NodeArchiveRequest
import com.tencent.bkrepo.repository.pojo.node.service.NodeCompressedRequest
import com.tencent.bkrepo.repository.pojo.node.service.NodeDeleteRequest
import com.tencent.bkrepo.repository.pojo.node.service.NodeMoveCopyRequest
import com.tencent.bkrepo.repository.pojo.node.service.NodeRenameRequest
import com.tencent.bkrepo.repository.pojo.node.service.NodeRestoreRequest
import com.tencent.bkrepo.repository.pojo.node.service.NodeUnCompressedRequest
import com.tencent.bkrepo.repository.pojo.node.service.NodesDeleteRequest
import com.tencent.bkrepo.repository.service.file.FileReferenceService
import com.tencent.bkrepo.repository.service.node.impl.NodeArchiveSupport
import com.tencent.bkrepo.repository.service.node.impl.NodeCompressSupport
import com.tencent.bkrepo.repository.service.node.impl.NodeDeleteSupport
import com.tencent.bkrepo.repository.service.node.impl.NodeMoveCopySupport
import com.tencent.bkrepo.repository.service.node.impl.NodeRenameSupport
import com.tencent.bkrepo.repository.service.node.impl.NodeRestoreSupport
import com.tencent.bkrepo.repository.service.node.impl.NodeStatsSupport
import com.tencent.bkrepo.repository.service.repo.QuotaService
import com.tencent.bkrepo.repository.service.repo.StorageCredentialService
import com.tencent.bkrepo.router.api.RouterControllerClient
import org.springframework.context.annotation.Conditional
import org.springframework.data.mongodb.core.query.Criteria
import org.springframework.stereotype.Service
import org.springframework.transaction.annotation.Transactional
import java.time.LocalDateTime

@Service
@Conditional(CommitEdgeEdgeCondition::class)
class EdgeNodeServiceImpl(
    override val nodeDao: NodeDao,
    override val repositoryDao: RepositoryDao,
    override val fileReferenceService: FileReferenceService,
    override val storageCredentialService: StorageCredentialService,
    override val storageService: StorageService,
    override val quotaService: QuotaService,
    override val repositoryProperties: RepositoryProperties,
    override val messageSupplier: MessageSupplier,
<<<<<<< HEAD
    override val clusterProperties: ClusterProperties,
    override val routerControllerClient: RouterControllerClient
=======
    override val servicePermissionClient: ServicePermissionClient,
    override val clusterProperties: ClusterProperties,
>>>>>>> 6c5a32ce
) : EdgeNodeBaseService(
    nodeDao,
    repositoryDao,
    fileReferenceService,
    storageCredentialService,
    storageService,
    quotaService,
    repositoryProperties,
    messageSupplier,
<<<<<<< HEAD
    routerControllerClient,
    clusterProperties
=======
    servicePermissionClient,
    clusterProperties,
>>>>>>> 6c5a32ce
) {
    override fun computeSize(artifact: ArtifactInfo, estimated: Boolean): NodeSizeInfo {
        return NodeStatsSupport(this).computeSize(artifact, estimated)
    }

    override fun aggregateComputeSize(criteria: Criteria): Long {
        return NodeStatsSupport(this).aggregateComputeSize(criteria)
    }

    override fun countFileNode(artifact: ArtifactInfo): Long {
        return NodeStatsSupport(this).countFileNode(artifact)
    }

    @Transactional(rollbackFor = [Throwable::class])
    override fun deleteNode(deleteRequest: NodeDeleteRequest): NodeDeleteResult {
        centerNodeClient.deleteNode(deleteRequest)
        return NodeDeleteSupport(this).deleteNode(deleteRequest)
    }

    @Transactional(rollbackFor = [Throwable::class])
    override fun deleteNodes(nodesDeleteRequest: NodesDeleteRequest): NodeDeleteResult {
        centerNodeClient.deleteNodes(nodesDeleteRequest)
        return NodeDeleteSupport(this).deleteNodes(nodesDeleteRequest)
    }

    override fun countDeleteNodes(nodesDeleteRequest: NodesDeleteRequest): Long {
        return NodeDeleteSupport(this).countDeleteNodes(nodesDeleteRequest)
    }

    @Transactional(rollbackFor = [Throwable::class])
    override fun deleteByPath(
        projectId: String,
        repoName: String,
        fullPath: String,
        operator: String
    ): NodeDeleteResult {
        return NodeDeleteSupport(this).deleteByPath(projectId, repoName, fullPath, operator)
    }

    @Transactional(rollbackFor = [Throwable::class])
    override fun deleteByPaths(
        projectId: String,
        repoName: String,
        fullPaths: List<String>,
        operator: String
    ): NodeDeleteResult {
        return NodeDeleteSupport(this).deleteByPaths(projectId, repoName, fullPaths, operator)
    }

    override fun deleteBeforeDate(
        projectId: String,
        repoName: String,
        date: LocalDateTime,
        operator: String,
        path: String
    ): NodeDeleteResult {
        return NodeDeleteSupport(this).deleteBeforeDate(projectId, repoName, date, operator, path)
    }

    @Transactional(rollbackFor = [Throwable::class])
    override fun moveNode(moveRequest: NodeMoveCopyRequest): NodeDetail {
        centerNodeClient.moveNode(moveRequest)
        return NodeMoveCopySupport(this).moveNode(moveRequest)
    }

    @Transactional(rollbackFor = [Throwable::class])
    override fun copyNode(copyRequest: NodeMoveCopyRequest): NodeDetail {
        centerNodeClient.copyNode(copyRequest)
        return NodeMoveCopySupport(this).copyNode(copyRequest)
    }

    @Transactional(rollbackFor = [Throwable::class])
    override fun renameNode(renameRequest: NodeRenameRequest) {
        centerNodeClient.renameNode(renameRequest)
        NodeRenameSupport(this).renameNode(renameRequest)
    }

    override fun getDeletedNodeDetail(artifact: ArtifactInfo): List<NodeDetail> {
        return NodeRestoreSupport(this).getDeletedNodeDetail(artifact)
    }

    override fun getDeletedNodeDetailBySha256(projectId: String, repoName: String, sha256: String): NodeDetail? {
        return NodeRestoreSupport(this).getDeletedNodeDetailBySha256(projectId, repoName, sha256)
    }

    @Transactional(rollbackFor = [Throwable::class])
    override fun restoreNode(artifact: ArtifactInfo, nodeRestoreOption: NodeRestoreOption): NodeRestoreResult {
        centerNodeClient.restoreNode(NodeRestoreRequest(artifact, nodeRestoreOption))
        return NodeRestoreSupport(this).restoreNode(artifact, nodeRestoreOption)
    }

    override fun listDeletedPoint(artifact: ArtifactInfo): List<NodeDeletedPoint> {
        return NodeRestoreSupport(this).listDeletedPoint(artifact)
    }

    override fun restoreNode(restoreContext: NodeRestoreSupport.RestoreContext): NodeRestoreResult {
        return NodeRestoreSupport(this).restoreNode(restoreContext)
    }

    override fun archiveNode(nodeArchiveRequest: NodeArchiveRequest) {
        return NodeArchiveSupport(this).archiveNode(nodeArchiveRequest)
    }

    override fun restoreNode(nodeArchiveRequest: NodeArchiveRequest) {
        return NodeArchiveSupport(this).restoreNode(nodeArchiveRequest)
    }

    override fun compressedNode(nodeCompressedRequest: NodeCompressedRequest) {
        return NodeCompressSupport(this).compressedNode(nodeCompressedRequest)
    }

    override fun uncompressedNode(nodeUnCompressedRequest: NodeUnCompressedRequest) {
        return NodeCompressSupport(this).uncompressedNode(nodeUnCompressedRequest)
    }
}<|MERGE_RESOLUTION|>--- conflicted
+++ resolved
@@ -78,13 +78,9 @@
     override val quotaService: QuotaService,
     override val repositoryProperties: RepositoryProperties,
     override val messageSupplier: MessageSupplier,
-<<<<<<< HEAD
+    override val servicePermissionClient: ServicePermissionClient,
     override val clusterProperties: ClusterProperties,
     override val routerControllerClient: RouterControllerClient
-=======
-    override val servicePermissionClient: ServicePermissionClient,
-    override val clusterProperties: ClusterProperties,
->>>>>>> 6c5a32ce
 ) : EdgeNodeBaseService(
     nodeDao,
     repositoryDao,
@@ -94,13 +90,9 @@
     quotaService,
     repositoryProperties,
     messageSupplier,
-<<<<<<< HEAD
-    routerControllerClient,
-    clusterProperties
-=======
     servicePermissionClient,
     clusterProperties,
->>>>>>> 6c5a32ce
+    routerControllerClient,
 ) {
     override fun computeSize(artifact: ArtifactInfo, estimated: Boolean): NodeSizeInfo {
         return NodeStatsSupport(this).computeSize(artifact, estimated)
