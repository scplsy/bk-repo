/*
 * Tencent is pleased to support the open source community by making BK-CI 蓝鲸持续集成平台 available.
 *
 * Copyright (C) 2020 THL A29 Limited, a Tencent company.  All rights reserved.
 *
 * BK-CI 蓝鲸持续集成平台 is licensed under the MIT license.
 *
 * A copy of the MIT License is included in this file.
 *
 *
 * Terms of the MIT License:
 * ---------------------------------------------------
 * Permission is hereby granted, free of charge, to any person obtaining a copy
 * of this software and associated documentation files (the "Software"), to deal
 * in the Software without restriction, including without limitation the rights
 * to use, copy, modify, merge, publish, distribute, sublicense, and/or sell
 * copies of the Software, and to permit persons to whom the Software is
 * furnished to do so, subject to the following conditions:
 *
 * The above copyright notice and this permission notice shall be included in all
 * copies or substantial portions of the Software.
 *
 * THE SOFTWARE IS PROVIDED "AS IS", WITHOUT WARRANTY OF ANY KIND, EXPRESS OR
 * IMPLIED, INCLUDING BUT NOT LIMITED TO THE WARRANTIES OF MERCHANTABILITY,
 * FITNESS FOR A PARTICULAR PURPOSE AND NONINFRINGEMENT. IN NO EVENT SHALL THE
 * AUTHORS OR COPYRIGHT HOLDERS BE LIABLE FOR ANY CLAIM, DAMAGES OR OTHER
 * LIABILITY, WHETHER IN AN ACTION OF CONTRACT, TORT OR OTHERWISE, ARISING FROM,
 * OUT OF OR IN CONNECTION WITH THE SOFTWARE OR THE USE OR OTHER DEALINGS IN THE
 * SOFTWARE.
 */

package com.tencent.bkrepo.maven.artifact.repository

import com.tencent.bkrepo.common.api.exception.ErrorCodeException
import com.tencent.bkrepo.common.api.exception.NotFoundException
import com.tencent.bkrepo.common.api.message.CommonMessageCode
import com.tencent.bkrepo.common.api.util.toJsonString
import com.tencent.bkrepo.common.artifact.api.ArtifactFile
import com.tencent.bkrepo.common.artifact.message.ArtifactMessageCode
import com.tencent.bkrepo.common.artifact.repository.context.ArtifactContext
import com.tencent.bkrepo.common.artifact.repository.context.ArtifactDownloadContext
import com.tencent.bkrepo.common.artifact.repository.context.ArtifactQueryContext
import com.tencent.bkrepo.common.artifact.repository.context.ArtifactRemoveContext
import com.tencent.bkrepo.common.artifact.repository.context.ArtifactUploadContext
import com.tencent.bkrepo.common.artifact.repository.local.LocalRepository
import com.tencent.bkrepo.common.artifact.resolve.file.ArtifactFileFactory
import com.tencent.bkrepo.common.artifact.resolve.response.ArtifactChannel
import com.tencent.bkrepo.common.artifact.resolve.response.ArtifactResource
import com.tencent.bkrepo.common.artifact.stream.Range
import com.tencent.bkrepo.common.artifact.util.PackageKeys
import com.tencent.bkrepo.common.security.util.SecurityUtils
import com.tencent.bkrepo.common.service.util.HeaderUtils
import com.tencent.bkrepo.common.storage.credentials.StorageCredentials
import com.tencent.bkrepo.maven.PACKAGE_SUFFIX_REGEX
import com.tencent.bkrepo.maven.SNAPSHOT_SUFFIX
import com.tencent.bkrepo.maven.artifact.MavenArtifactInfo
import com.tencent.bkrepo.maven.constants.X_CHECKSUM_SHA1
import com.tencent.bkrepo.maven.enum.HashType
import com.tencent.bkrepo.maven.enum.MavenMessageCode
import com.tencent.bkrepo.maven.enum.SnapshotBehaviorType
import com.tencent.bkrepo.maven.exception.ConflictException
import com.tencent.bkrepo.maven.model.TMavenMetadataRecord
import com.tencent.bkrepo.maven.pojo.Basic
import com.tencent.bkrepo.maven.pojo.MavenArtifactVersionData
import com.tencent.bkrepo.maven.pojo.MavenGAVC
import com.tencent.bkrepo.maven.pojo.MavenMetadataSearchPojo
import com.tencent.bkrepo.maven.pojo.MavenRepoConf
import com.tencent.bkrepo.maven.pojo.response.MavenArtifactResponse
import com.tencent.bkrepo.maven.service.MavenMetadataService
import com.tencent.bkrepo.maven.util.DigestUtils
import com.tencent.bkrepo.maven.util.MavenConfiguration.toMavenRepoConf
import com.tencent.bkrepo.maven.util.MavenGAVCUtils.mavenGAVC
import com.tencent.bkrepo.maven.util.MavenGAVCUtils.toMavenGAVC
import com.tencent.bkrepo.maven.util.MavenMetadataUtils.deleteVersioning
import com.tencent.bkrepo.maven.util.MavenStringUtils.fileMimeType
import com.tencent.bkrepo.maven.util.MavenStringUtils.formatSeparator
import com.tencent.bkrepo.maven.util.MavenStringUtils.httpStatusCode
import com.tencent.bkrepo.maven.util.MavenStringUtils.isSnapshotNonUniqueUri
import com.tencent.bkrepo.maven.util.MavenStringUtils.isSnapshotUri
import com.tencent.bkrepo.maven.util.MavenStringUtils.resolverName
import com.tencent.bkrepo.maven.util.MavenUtil
import com.tencent.bkrepo.repository.api.StageClient
import com.tencent.bkrepo.repository.pojo.download.PackageDownloadRecord
import com.tencent.bkrepo.repository.pojo.node.NodeDetail
import com.tencent.bkrepo.repository.pojo.node.service.NodeCreateRequest
import com.tencent.bkrepo.repository.pojo.node.service.NodeDeleteRequest
import com.tencent.bkrepo.repository.pojo.packages.PackageType
import com.tencent.bkrepo.repository.pojo.packages.request.PackageVersionCreateRequest
import org.apache.commons.lang.StringUtils
import org.apache.maven.artifact.repository.metadata.Snapshot
import org.apache.maven.artifact.repository.metadata.SnapshotVersion
import org.apache.maven.artifact.repository.metadata.Versioning
import org.apache.maven.artifact.repository.metadata.io.xpp3.MetadataXpp3Reader
import org.apache.maven.artifact.repository.metadata.io.xpp3.MetadataXpp3Writer
import org.apache.maven.model.io.xpp3.MavenXpp3Reader
import org.slf4j.Logger
import org.slf4j.LoggerFactory
import org.springframework.beans.factory.annotation.Value
import org.springframework.stereotype.Component
import java.io.ByteArrayInputStream
import java.io.ByteArrayOutputStream
import java.time.ZoneId
import java.time.ZonedDateTime
import java.time.format.DateTimeFormatter
import java.util.regex.Pattern

@Component
class MavenLocalRepository(
    private val stageClient: StageClient,
    private val mavenMetadataService: MavenMetadataService
) : LocalRepository() {

    @Value("\${maven.domain:http://127.0.0.1:25803}")
    val mavenDomain = ""

    /**
     * 获取MAVEN节点创建请求
     */
    override fun buildNodeCreateRequest(context: ArtifactUploadContext): NodeCreateRequest {
        val request = super.buildNodeCreateRequest(context)
        val md5 = context.getArtifactMd5()
        val sha1 = context.getArtifactSha1()
        val sha256 = context.getArtifactSha256()
        val sha512 = context.getArtifactFile().getInputStream().use {
            val bytes = it.readBytes()
            DigestUtils.sha512(bytes, 0, bytes.size)
        }
        return request.copy(
            overwrite = true,
            metadata = mutableMapOf(
                HashType.MD5.ext to md5,
                HashType.SHA1.ext to sha1,
                HashType.SHA256.ext to sha256,
                HashType.SHA512.ext to sha512
            )
        )
    }

    fun buildMavenArtifactNodeCreateRequest(context: ArtifactUploadContext): NodeCreateRequest {
        val request = super.buildNodeCreateRequest(context)
        val mavenArtifactInfo = context.artifactInfo as MavenArtifactInfo
        // 此处对请求的fullPath 做处理
        val combineUrl = combineUrl(context, mavenArtifactInfo, request)
        val md5 = context.getArtifactMd5()
        val sha1 = context.getArtifactSha1()
        val sha256 = context.getArtifactSha256()
        val sha512 = context.getArtifactFile().getInputStream().use {
            val bytes = it.readBytes()
            DigestUtils.sha512(bytes, 0, bytes.size)
        }
        return request.copy(
            fullPath = combineUrl,
            overwrite = true,
            metadata = mutableMapOf(
                HashType.MD5.ext to md5,
                HashType.SHA1.ext to sha1,
                HashType.SHA256.ext to sha256,
                HashType.SHA512.ext to sha512
            )
        )
    }

    /**
     * 对请求参数和仓库SnapshotVersionBehavior的设置做判断，如果行为不一致生成新的url
     */
    private fun combineUrl(
        context: ArtifactUploadContext,
        mavenArtifactInfo: MavenArtifactInfo,
        request: NodeCreateRequest
    ): String {
        var result: String? = null
        if (mavenArtifactInfo.isSnapshot() &&
            getRepoConf(context).mavenSnapshotVersionBehavior == SnapshotBehaviorType.NON_UNIQUE
        ) {
            val name = request.fullPath.split("/").last()
            val nonUniqueName =
                name.resolverName(mavenArtifactInfo.artifactId, mavenArtifactInfo.versionId).combineToNonUnique()
            result = request.fullPath.replace(name, nonUniqueName)
        } else if (mavenArtifactInfo.isSnapshot() &&
            getRepoConf(context).mavenSnapshotVersionBehavior == SnapshotBehaviorType.UNIQUE
        ) {
            val name = request.fullPath.split("/").last()
            val mavenVersion = name.resolverName(mavenArtifactInfo.artifactId, mavenArtifactInfo.versionId)
            if (mavenVersion.timestamp.isNullOrBlank()) {
                // 查询最新记录
                mavenMetadataService.findAndModify(
                    MavenMetadataSearchPojo(
                        projectId = context.projectId,
                        repoName = context.repoName,
                        groupId = mavenArtifactInfo.groupId,
                        artifactId = mavenArtifactInfo.artifactId,
                        version = mavenArtifactInfo.versionId,
                        classifier = mavenVersion.classifier,
                        extension = mavenVersion.packaging
                    )
                ).apply {
                    mavenVersion.timestamp = this.timestamp
                    mavenVersion.buildNo = this.buildNo.toString()
                }
                val nonUniqueName = mavenVersion.combineToUnique()
                result = request.fullPath.replace(name, nonUniqueName)
            }
        }
        return result ?: mavenArtifactInfo.getArtifactFullPath()
    }

    /**
     *
     */
    private fun buildMavenArtifactNode(
        context: ArtifactUploadContext,
        packaging: String,
        mavenGavc: MavenGAVC
    ): NodeCreateRequest {
        val request = buildMavenArtifactNodeCreateRequest(context)
        val metadata = request.metadata as? MutableMap
        metadata?.set("packaging", packaging)
        metadata?.set("groupId", mavenGavc.groupId)
        metadata?.set("artifactId", mavenGavc.artifactId)
        metadata?.set("version", mavenGavc.version)
        mavenGavc.classifier?.let { metadata?.set("classifier", it) }
        return request
    }

    override fun onUploadBefore(context: ArtifactUploadContext) {
        super.onUploadBefore(context)
        val noOverwrite = HeaderUtils.getBooleanHeader("X-BKREPO-NO-OVERWRITE")
        if (noOverwrite) {
            with(context.artifactInfo) {
                val node = nodeClient.getNodeDetail(projectId, repoName, getArtifactFullPath()).data
                if (node != null) {
                    throw ErrorCodeException(ArtifactMessageCode.NODE_EXISTED, getArtifactFullPath())
                }
            }
        }
        for (hashType in HashType.values()) {
            val artifactFullPath = context.artifactInfo.getArtifactFullPath()
            val suffix = ".${hashType.ext}"
            val isDigestFile = artifactFullPath.endsWith(suffix)
            if (isDigestFile) {
                // 校验hash
                validateDigest(hashType, context)
                return
            }
        }
    }

    private fun validateDigest(
        hashType: HashType,
        context: ArtifactUploadContext
    ) {
        with(context) {
            val suffix = ".${hashType.ext}"
            val artifactFilePath = artifactInfo.getArtifactFullPath().removeSuffix(suffix)
            // *-SNAPSHOT/maven-metadata.xml 交由服务生成后，lastUpdated会与客户端生成的不同，导致后续checksum校验不通过
            // *-SNAPSHOT/*-SNAPSHOT.jar 的构件上传后，如果仓库设置为`unique` 服务端生成时间戳，无法找到对应节点
            val repoConf = getRepoConf(context)
            if (artifactFilePath.isSnapshotUri() &&
                (
                    artifactFilePath.endsWith("maven-metadata.xml") ||
                        repoConf.mavenSnapshotVersionBehavior == SnapshotBehaviorType.UNIQUE
                    )
            ) {
                return
            }
            val node =
                nodeClient.getNodeDetail(projectId, repoName, artifactFilePath).data ?: throw NotFoundException(
                    ArtifactMessageCode.NODE_NOT_FOUND, artifactFilePath
                )
            val serverDigest = node.metadata[hashType.ext].toString()
            val clientDigest = MavenUtil.extractDigest(getArtifactFile().getInputStream())
            if (clientDigest != serverDigest) {
                throw ConflictException(MavenMessageCode.CHECKSUM_CONFLICT, clientDigest, serverDigest)
            }
        }
    }

    private fun getRepoConf(context: ArtifactContext): MavenRepoConf {
        val repositoryInfo = repositoryClient.getRepoInfo(context.projectId, context.repoName).data
            ?: throw ErrorCodeException(
                CommonMessageCode.RESOURCE_NOT_FOUND,
                "${context.projectId}/${context.repoName}"
            )
        val mavenConfiguration = repositoryInfo.configuration
        return mavenConfiguration.toMavenRepoConf()
    }

    override fun onUpload(context: ArtifactUploadContext) {
        val matcher = Pattern.compile(PACKAGE_SUFFIX_REGEX).matcher(context.artifactInfo.getArtifactFullPath())
        if (matcher.matches()) {
            var packaging = matcher.group(2)
            val fileSuffix = packaging
            if (packaging == "pom") {
                val mavenPomModel = context.getArtifactFile().getInputStream().use { MavenXpp3Reader().read(it) }
                if (StringUtils.isNotBlank(mavenPomModel.version) &&
                    mavenPomModel.packaging.equals("pom", ignoreCase = true)
                ) else {
                    packaging = mavenPomModel.packaging
                }
            }
            val isArtifact = (packaging == fileSuffix)
            val mavenGavc = (context.artifactInfo as MavenArtifactInfo).toMavenGAVC()
            val node = buildMavenArtifactNode(context, packaging, mavenGavc)
            storageManager.storeArtifactFile(node, context.getArtifactFile(), context.storageCredentials)
            if (isArtifact) createMavenVersion(context, mavenGavc)
            // 更新包各模块版本最新记录
            mavenMetadataService.update(node)
        } else {
            val artifactFullPath = context.artifactInfo.getArtifactFullPath()
            // -SNAPSHOT/** 路径下的构件和metadata.xml 文件的checksum 做拦截，
            // metadata.xml.* 改由系统生成
            // 构件名如果与仓库配置不符也改由系统生成
            if (artifactFullPath.isSnapshotUri() &&
                (matedataUploadHandler(artifactFullPath) || artifactUploadHandler(artifactFullPath, context))
            ) {
                return
            } else {
                super.onUpload(context)
            }
        }
    }

    private fun matedataUploadHandler(artifactFullPath: String): Boolean {
        for (hashType in HashType.values()) {
            val suffix = ".${hashType.ext}"
            val isDigestFile = artifactFullPath.endsWith(suffix)
            if (isDigestFile) {
                val artifactFilePath = artifactFullPath.removeSuffix(suffix)
                return artifactFilePath.endsWith("maven-metadata.xml")
            }
        }
        return false
    }

    /**
     * 当上传构件url 为 1.0-SNAPSHOT/xx-1.0-SNAPSHOT.jar
     * 仓库属性  SnapshotVersionBehavior == [SnapshotBehaviorType.UNIQUE]
     *
     */
    private fun artifactUploadHandler(artifactFullPath: String, context: ArtifactContext): Boolean {
        val repoConf = getRepoConf(context)
        return (
            repoConf.mavenSnapshotVersionBehavior == SnapshotBehaviorType.UNIQUE &&
                artifactFullPath.isSnapshotNonUniqueUri() &&
                checksumType(context) != null
            )
    }

    /**
     * 判断请求是否为checksum请求，并返回类型
     */
    private fun checksumType(context: ArtifactContext): HashType? {
        var type: HashType? = null
        val artifactFullPath = context.artifactInfo.getArtifactFullPath()
        for (hashType in HashType.values()) {
            val suffix = ".${hashType.ext}"
            if (artifactFullPath.endsWith(suffix)) type = hashType
        }
        return type
    }

    /**
     * 上传pom 和 jar 时返回文件上传成功信息
     */
    override fun onUploadSuccess(context: ArtifactUploadContext) {
        super.onUploadSuccess(context)
        with(context) {
            val mimeType = artifactInfo.getArtifactFullPath().fileMimeType()
            if (mimeType != null) {
                val node =
                    nodeClient.getNodeDetail(projectId, repoName, artifactInfo.getArtifactFullPath()).data ?: return
                val uri = "$mavenDomain/$projectId/$repoName/${node.fullPath}"
                val mavenArtifactResponse = MavenArtifactResponse(
                    projectId = node.projectId,
                    repo = node.repoName,
                    created = node.createdDate,
                    createdBy = node.createdBy,
                    downloadUri = uri,
                    mimeType = mimeType,
                    size = node.size.toString(),
                    checksums = MavenArtifactResponse.Checksums(
                        sha1 = node.metadata["sha1"] as? String,
                        md5 = node.md5,
                        sha256 = node.sha256
                    ),
                    originalChecksums = MavenArtifactResponse.OriginalChecksums(node.sha256),
                    uri = uri
                )
                response.status = artifactInfo.getArtifactFullPath().httpStatusCode()
                response.writer.println(mavenArtifactResponse.toJsonString())
                response.writer.flush()
            }
        }
    }

    override fun onUploadFinished(context: ArtifactUploadContext) {
        val repoConf = getRepoConf(context)
        val artifactFullPath = context.artifactInfo.getArtifactFullPath()
        if (artifactFullPath.isSnapshotUri()) {
            // 生成`maven-metadata.xml`
            if (artifactFullPath.endsWith("maven-metadata.xml")) {
                verifyMetadataContent(context)
            } else if (artifactFullPath.isSnapshotNonUniqueUri() &&
                repoConf.mavenSnapshotVersionBehavior == SnapshotBehaviorType.UNIQUE &&
                checksumType(context) == null
            ) {
                // 处理maven2 *1.0-SNAPSHOT/1.0-SNAPSHOT.jar 格式构件
                verifyArtifact(context)
            }
<<<<<<< HEAD
        } else {
            // 当有`maven-metadata.xml.checksum` 再去生成对应checksum文件
            for (hashType in HashType.values()) {
                val suffix = "maven-metadata.xml.${hashType.ext}"
                val isDigestFile = artifactFullPath.endsWith(suffix)
                if (isDigestFile) {
                    verifyPathWithHashType(context, hashType)
                }
            }
=======
>>>>>>> 87432ec9
        }
        super.onUploadFinished(context)
    }

    private fun verifyArtifact(context: ArtifactUploadContext) {
        // 生成.md5 和 .sha1
        val node = nodeClient.getNodeDetail(
            context.projectId,
            context.repoName,
            context.artifactInfo.getArtifactFullPath()
        ).data ?: return
        (node.metadata[HashType.MD5.ext] as? String)?.let {
            generateChecksum(node, HashType.MD5, it, context.storageCredentials)
        }
        (node.metadata[HashType.SHA1.ext] as? String)?.let {
            generateChecksum(node, HashType.SHA1, it, context.storageCredentials)
        }
    }

    private fun verifyPathWithHashType(context: ArtifactContext, hashType: HashType) {
        val node = nodeClient.getNodeDetail(
            context.projectId,
            context.repoName,
            context.artifactInfo.getArtifactFullPath().removeSuffix(".${hashType.ext}")
        ).data ?: return
        val checksum = node.metadata[hashType.ext] as? String
        if (checksum != null) {
            generateChecksum(node, hashType, checksum, context.storageCredentials)
        }
    }

    private fun verifyPath(context: ArtifactUploadContext) {
        val node = nodeClient.getNodeDetail(
            context.projectId,
            context.repoName,
            context.artifactInfo.getArtifactFullPath()
        ).data ?: return
        for (hashType in HashType.values()) {
            val checksum = node.metadata[hashType.ext] as? String
            checksum?.let {
                generateChecksum(node, hashType, checksum, context.storageCredentials)
            }
        }
    }

    /**
     * 服务生成 快照版本下的maven-metadata.xml
     */
    private fun verifyMetadataContent(context: ArtifactUploadContext) {
        val mavenGavc = context.artifactInfo.getArtifactFullPath().mavenGAVC()
        val repoConf = getRepoConf(context)
        val records = mavenMetadataService.search(context.artifactInfo as MavenArtifactInfo, mavenGavc)
        if (records.isEmpty()) return
        val mavenMetadata = generateMetadata(repoConf, mavenGavc, records)
        ByteArrayOutputStream().use { bos ->
            MetadataXpp3Writer().write(bos, mavenMetadata)
            val artifactFile = ArtifactFileFactory.build(bos.toByteArray().inputStream())
            try {
                updateMetadata(context.artifactInfo.getArtifactFullPath(), artifactFile)
<<<<<<< HEAD
                verifyPath(context)
=======
                for (hashType in HashType.values()) {
                    verifyMetadataChecksumType(context, hashType)
                }
>>>>>>> 87432ec9
            } finally {
                artifactFile.delete()
            }
        }
    }

    private fun generateChecksum(
        node: NodeDetail,
        type: HashType,
        value: String,
        storageCredentials: StorageCredentials?
    ) {
        val artifactFile = ArtifactFileFactory.build(value.byteInputStream())
        try {
            val nodeCreateRequest = NodeCreateRequest(
                projectId = node.projectId,
                repoName = node.repoName,
                fullPath = "${node.fullPath}.${type.ext}",
                folder = false,
                overwrite = true,
                size = artifactFile.getSize(),
                md5 = artifactFile.getFileMd5(),
                sha256 = artifactFile.getFileSha256(),
                operator = SecurityUtils.getUserId()
            )
            storageManager.storeArtifactFile(nodeCreateRequest, artifactFile, storageCredentials)
        } finally {
            artifactFile.delete()
        }
    }

    private fun generateMetadata(
        repoConf: MavenRepoConf,
        mavenGavc: MavenGAVC,
        records: List<TMavenMetadataRecord>
    ): org.apache.maven.artifact.repository.metadata.Metadata {
        val pom = records.first { it.extension == "pom" }
        val pomLastUpdated = (pom.timestamp ?: ZonedDateTime.now(ZoneId.of("UTC")).format(formatter))
            .replace(".", "")
        return if (repoConf.mavenSnapshotVersionBehavior == SnapshotBehaviorType.NON_UNIQUE) {
            nonuniqueMetadata(mavenGavc, pomLastUpdated)
        } else {
            uniqueMetadata(mavenGavc, pomLastUpdated, pom, records)
        }
    }

    private fun nonuniqueMetadata(
        mavenGavc: MavenGAVC,
        pomLastUpdated: String
    ): org.apache.maven.artifact.repository.metadata.Metadata {
        return org.apache.maven.artifact.repository.metadata.Metadata().apply {
            modelVersion = "1.1.0"
            groupId = mavenGavc.groupId
            artifactId = mavenGavc.artifactId
            version = mavenGavc.version
            versioning = Versioning().apply {
                snapshot = Snapshot().apply {
                    buildNumber = 1
                }
                lastUpdated = pomLastUpdated
            }
        }
    }

    private fun uniqueMetadata(
        mavenGavc: MavenGAVC,
        pomLastUpdated: String,
        pom: TMavenMetadataRecord,
        records: List<TMavenMetadataRecord>
    ): org.apache.maven.artifact.repository.metadata.Metadata {
        return org.apache.maven.artifact.repository.metadata.Metadata().apply {
            modelVersion = "1.1.0"
            groupId = mavenGavc.groupId
            artifactId = mavenGavc.artifactId
            version = mavenGavc.version
            versioning = Versioning().apply {
                snapshot = Snapshot().apply {
                    timestamp = pom.timestamp
                    buildNumber = pom.buildNo ?: 1
                }
                lastUpdated = pomLastUpdated
                snapshotVersions = generateSnapshotVersions(mavenGavc, records)
            }
        }
    }

    private fun generateSnapshotVersions(
        mavenGavc: MavenGAVC,
        records: List<TMavenMetadataRecord>
    ): List<SnapshotVersion> {
        val snapshotVersionList = mutableListOf<SnapshotVersion>()
        for (record in records) {
            snapshotVersionList.add(
                SnapshotVersion().apply {
                    classifier = record.classifier
                    extension = record.extension
                    version = "${mavenGavc.version.removeSuffix(SNAPSHOT_SUFFIX)}-" +
                        "${record.timestamp}-${record.buildNo}"
                    updated = record.timestamp
                }
            )
        }
        return snapshotVersionList
    }

    /**
     * checksum 文件不存在时，系统生成
     */
    override fun onDownload(context: ArtifactDownloadContext): ArtifactResource? {
        val checksumType = checksumType(context)
        var node = nodeClient.getNodeDetail(
            context.projectId,
            context.repoName,
            context.artifactInfo.getArtifactFullPath()
        ).data
        if (checksumType != null && node == null) {
            verifyPathWithHashType(context, checksumType)
        }
        with(context) {
            node = nodeClient.getNodeDetail(projectId, repoName, artifactInfo.getArtifactFullPath()).data
            node?.metadata?.get(HashType.SHA1.ext)?.let {
                response.addHeader(X_CHECKSUM_SHA1, it.toString())
            }
            val inputStream = storageManager.loadArtifactInputStream(node, storageCredentials) ?: return null
            val responseName = artifactInfo.getResponseName()
            return ArtifactResource(inputStream, responseName, node, ArtifactChannel.LOCAL, useDisposition)
        }
    }

    private fun createMavenVersion(context: ArtifactUploadContext, mavenGAVC: MavenGAVC) {
        val metadata = mutableMapOf(
            "groupId" to mavenGAVC.groupId,
            "artifactId" to mavenGAVC.artifactId,
            "version" to mavenGAVC.version
        )
        mavenGAVC.classifier?.let { metadata["classifier"] = it }
        packageClient.createVersion(
            PackageVersionCreateRequest(
                context.projectId,
                context.repoName,
                packageName = mavenGAVC.artifactId,
                packageKey = PackageKeys.ofGav(mavenGAVC.groupId, mavenGAVC.artifactId),
                packageType = PackageType.MAVEN,
                versionName = mavenGAVC.version,
                size = context.getArtifactFile().getSize(),
                artifactPath = context.artifactInfo.getArtifactFullPath(),
                overwrite = true,
                createdBy = context.userId,
                metadata = metadata
            )
        )
    }

    fun updateMetadata(fullPath: String, metadataArtifact: ArtifactFile) {
        val uploadContext = ArtifactUploadContext(metadataArtifact)
        val metadataNode = buildNodeCreateRequest(uploadContext).copy(fullPath = fullPath)
        storageManager.storeArtifactFile(metadataNode, metadataArtifact, uploadContext.storageCredentials)
        metadataArtifact.delete()
        logger.info("Success to save $fullPath, size: ${metadataArtifact.getSize()}")
    }

    override fun remove(context: ArtifactRemoveContext) {
        val packageKey = context.request.getParameter("packageKey")
        val version = context.request.getParameter("version")
        with(context.artifactInfo) {
            if (version.isNullOrBlank()) {
                packageClient.deletePackage(
                    projectId,
                    repoName,
                    packageKey
                )
            } else {
                packageClient.deleteVersion(
                    projectId,
                    repoName,
                    packageKey,
                    version
                )
            }
            logger.info("Success to delete $packageKey:$version")
        }
        executeDelete(context, packageKey, version)
    }

    private fun findMetadata(projectId: String, repoName: String, path: String): NodeDetail? {
        return nodeClient.getNodeDetail(projectId, repoName, "/$path/maven-metadata.xml").data
    }

    /**
     * 删除jar包 关联文件 并修改该包的版本管理文件
     */
    fun executeDelete(context: ArtifactRemoveContext, packageKey: String, version: String?) {
        val artifactId = packageKey.split(":").last()
        val groupId = packageKey.removePrefix("gav://").split(":")[0]
        val artifactPath = StringUtils.join(groupId.split("."), "/") + "/$artifactId"
        val versionPath = "$artifactPath/$version"
        // 删除 `/{groupId}/{artifact}/` 目录
        if (version.isNullOrBlank()) {
            nodeClient.deleteNode(
                NodeDeleteRequest(
                    context.projectId,
                    context.repoName,
                    "/$artifactPath",
                    ArtifactRemoveContext().userId
                )
            )
            return
        } else {
            nodeClient.deleteNode(
                NodeDeleteRequest(
                    context.projectId,
                    context.repoName,
                    "/$versionPath",
                    ArtifactRemoveContext().userId
                )
            )
            updateMetadata(context.projectId, context.repoName, artifactPath, version, context.userId)
            return
        }
    }

    /**
     * [path] /groupId/artifactId
     */
    private fun updateMetadata(
        projectId: String,
        repoName: String,
        path: String,
        deleteVersion: String,
        userId: String
    ) {
        // reference https://maven.apache.org/guides/getting-started/#what-is-a-snapshot-version
        // 查找 `/groupId/artifactId/maven-metadata.xml`
        val artifactMetadataNode = findMetadata(projectId, repoName, path)
        artifactMetadataNode?.let { node ->
            storageService.load(
                node.sha256!!,
                Range.full(node.size),
                ArtifactRemoveContext().storageCredentials
            ).use { artifactInputStream ->
                // 更新 `/groupId/artifactId/maven-metadata.xml`
                val mavenMetadata = MetadataXpp3Reader().read(artifactInputStream)
                mavenMetadata.versioning.versions.remove(deleteVersion)
                if (mavenMetadata.versioning.versions.size == 0) {
                    nodeClient.deleteNode(NodeDeleteRequest(projectId, repoName, artifactMetadataNode.fullPath, userId))
                    return
                }
                mavenMetadata.deleteVersioning()
                storeMetadataXml(mavenMetadata, node)
            }
        }
    }

    private fun storeMetadataXml(
        mavenMetadata: org.apache.maven.artifact.repository.metadata.Metadata,
        node: NodeDetail
    ) {
        ByteArrayOutputStream().use { metadata ->
            MetadataXpp3Writer().write(metadata, mavenMetadata)
            val artifactFile = ArtifactFileFactory.build(metadata.toByteArray().inputStream())
            val resultXmlMd5 = artifactFile.getFileMd5()
            val resultXmlSha1 = artifactFile.getFileSha1()
            val metadataArtifactMd5 = ByteArrayInputStream(resultXmlMd5.toByteArray()).use {
                ArtifactFileFactory.build(it)
            }
            val metadataArtifactSha1 = ByteArrayInputStream(resultXmlSha1.toByteArray()).use {
                ArtifactFileFactory.build(it)
            }
            updateMetadata("${node.path}/maven-metadata.xml", artifactFile)
            artifactFile.delete()
            updateMetadata("${node.path}/maven-metadata.xml.md5", metadataArtifactMd5)
            metadataArtifactMd5.delete()
            updateMetadata("${node.path}/maven-metadata.xml.sha1", metadataArtifactSha1)
            metadataArtifactSha1.delete()
        }
    }

    override fun query(context: ArtifactQueryContext): MavenArtifactVersionData? {
        val packageKey = context.request.getParameter("packageKey")
        val version = context.request.getParameter("version")
        val artifactId = packageKey.split(":").last()
        val groupId = packageKey.removePrefix("gav://").split(":")[0]
        val trueVersion = packageClient.findVersionByName(
            context.projectId,
            context.repoName,
            packageKey,
            version
        ).data ?: return null
        with(context.artifactInfo) {
            val jarNode = nodeClient.getNodeDetail(
                projectId, repoName, trueVersion.contentPath!!
            ).data ?: return null
            val stageTag = stageClient.query(projectId, repoName, packageKey, version).data
            val mavenArtifactMetadata = jarNode.metadata
            val packageVersion = packageClient.findVersionByName(
                projectId, repoName, packageKey, version
            ).data
            val count = packageVersion?.downloads ?: 0
            val mavenArtifactBasic = Basic(
                groupId,
                artifactId,
                version,
                jarNode.size, jarNode.fullPath,
                jarNode.createdBy, jarNode.createdDate,
                jarNode.lastModifiedBy, jarNode.lastModifiedDate,
                count,
                jarNode.sha256,
                jarNode.md5,
                stageTag,
                null
            )
            return MavenArtifactVersionData(mavenArtifactBasic, mavenArtifactMetadata)
        }
    }

    // maven 客户端下载统计
    override fun buildDownloadRecord(
        context: ArtifactDownloadContext,
        artifactResource: ArtifactResource
    ): PackageDownloadRecord? {
        with(context) {
            val fullPath = artifactInfo.getArtifactFullPath()
            val node = nodeClient.getNodeDetail(projectId, repoName, fullPath).data
            return if (node != null && node.metadata["packaging"] != null) {
                val mavenGAVC = fullPath.mavenGAVC()
                val version = mavenGAVC.version
                val artifactId = mavenGAVC.artifactId
                val groupId = mavenGAVC.groupId.formatSeparator("/", ".")
                val packageKey = PackageKeys.ofGav(groupId, artifactId)
                PackageDownloadRecord(projectId, repoName, packageKey, version)
            } else {
                null
            }
        }
    }

    companion object {
        private val logger: Logger = LoggerFactory.getLogger(MavenLocalRepository::class.java)
        private val formatter: DateTimeFormatter = DateTimeFormatter.ofPattern("yyyyMMdd.HHmmss")
    }
}<|MERGE_RESOLUTION|>--- conflicted
+++ resolved
@@ -407,18 +407,6 @@
                 // 处理maven2 *1.0-SNAPSHOT/1.0-SNAPSHOT.jar 格式构件
                 verifyArtifact(context)
             }
-<<<<<<< HEAD
-        } else {
-            // 当有`maven-metadata.xml.checksum` 再去生成对应checksum文件
-            for (hashType in HashType.values()) {
-                val suffix = "maven-metadata.xml.${hashType.ext}"
-                val isDigestFile = artifactFullPath.endsWith(suffix)
-                if (isDigestFile) {
-                    verifyPathWithHashType(context, hashType)
-                }
-            }
-=======
->>>>>>> 87432ec9
         }
         super.onUploadFinished(context)
     }
@@ -478,13 +466,7 @@
             val artifactFile = ArtifactFileFactory.build(bos.toByteArray().inputStream())
             try {
                 updateMetadata(context.artifactInfo.getArtifactFullPath(), artifactFile)
-<<<<<<< HEAD
                 verifyPath(context)
-=======
-                for (hashType in HashType.values()) {
-                    verifyMetadataChecksumType(context, hashType)
-                }
->>>>>>> 87432ec9
             } finally {
                 artifactFile.delete()
             }
