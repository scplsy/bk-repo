/*
 * Tencent is pleased to support the open source community by making BK-CI 蓝鲸持续集成平台 available.
 *
 * Copyright (C) 2020 THL A29 Limited, a Tencent company.  All rights reserved.
 *
 * BK-CI 蓝鲸持续集成平台 is licensed under the MIT license.
 *
 * A copy of the MIT License is included in this file.
 *
 *
 * Terms of the MIT License:
 * ---------------------------------------------------
 * Permission is hereby granted, free of charge, to any person obtaining a copy
 * of this software and associated documentation files (the "Software"), to deal
 * in the Software without restriction, including without limitation the rights
 * to use, copy, modify, merge, publish, distribute, sublicense, and/or sell
 * copies of the Software, and to permit persons to whom the Software is
 * furnished to do so, subject to the following conditions:
 *
 * The above copyright notice and this permission notice shall be included in all
 * copies or substantial portions of the Software.
 *
 * THE SOFTWARE IS PROVIDED "AS IS", WITHOUT WARRANTY OF ANY KIND, EXPRESS OR
 * IMPLIED, INCLUDING BUT NOT LIMITED TO THE WARRANTIES OF MERCHANTABILITY,
 * FITNESS FOR A PARTICULAR PURPOSE AND NONINFRINGEMENT. IN NO EVENT SHALL THE
 * AUTHORS OR COPYRIGHT HOLDERS BE LIABLE FOR ANY CLAIM, DAMAGES OR OTHER
 * LIABILITY, WHETHER IN AN ACTION OF CONTRACT, TORT OR OTHERWISE, ARISING FROM,
 * OUT OF OR IN CONNECTION WITH THE SOFTWARE OR THE USE OR OTHER DEALINGS IN THE
 * SOFTWARE.
 */

package com.tencent.bkrepo.maven.artifact.repository

<<<<<<< HEAD
import com.tencent.bkrepo.common.api.exception.ErrorCodeException
import com.tencent.bkrepo.common.api.exception.NotFoundException
import com.tencent.bkrepo.common.api.message.CommonMessageCode
import com.tencent.bkrepo.common.api.util.toJsonString
=======
import com.tencent.bkrepo.common.api.exception.NotFoundException
>>>>>>> 4619e7f3
import com.tencent.bkrepo.common.artifact.api.ArtifactFile
import com.tencent.bkrepo.common.artifact.message.ArtifactMessageCode
import com.tencent.bkrepo.common.artifact.repository.context.ArtifactDownloadContext
import com.tencent.bkrepo.common.artifact.repository.context.ArtifactQueryContext
import com.tencent.bkrepo.common.artifact.repository.context.ArtifactRemoveContext
import com.tencent.bkrepo.common.artifact.repository.context.ArtifactUploadContext
import com.tencent.bkrepo.common.artifact.repository.context.ArtifactContext
import com.tencent.bkrepo.common.artifact.repository.local.LocalRepository
import com.tencent.bkrepo.common.artifact.resolve.file.ArtifactFileFactory
import com.tencent.bkrepo.common.artifact.resolve.response.ArtifactChannel
import com.tencent.bkrepo.common.artifact.resolve.response.ArtifactResource
import com.tencent.bkrepo.common.artifact.stream.Range
import com.tencent.bkrepo.common.artifact.util.PackageKeys
import com.tencent.bkrepo.maven.PACKAGE_SUFFIX_REGEX
import com.tencent.bkrepo.maven.artifact.MavenArtifactInfo
import com.tencent.bkrepo.maven.constants.X_CHECKSUM_SHA1
import com.tencent.bkrepo.maven.enum.HashType
import com.tencent.bkrepo.maven.enum.MavenMessageCode
import com.tencent.bkrepo.maven.exception.ConflictException
import com.tencent.bkrepo.maven.pojo.Basic
import com.tencent.bkrepo.maven.pojo.MavenArtifactVersionData
import com.tencent.bkrepo.maven.pojo.MavenGAVC
import com.tencent.bkrepo.maven.pojo.MavenRepoConf
import com.tencent.bkrepo.maven.pojo.response.MavenArtifactResponse
import com.tencent.bkrepo.maven.util.MavenGAVCUtils.mavenGAVC
import com.tencent.bkrepo.maven.util.MavenMetadataUtils.deleteVersioning
import com.tencent.bkrepo.maven.util.MavenUtil
<<<<<<< HEAD
import com.tencent.bkrepo.maven.util.MavenConfiguration.toMavenRepoConf
import com.tencent.bkrepo.maven.util.MavenGAVCUtils.toMavenGAVC
import com.tencent.bkrepo.maven.util.MavenStringUtils.fileMimeType
import com.tencent.bkrepo.maven.util.MavenStringUtils.formatSeparator
import com.tencent.bkrepo.maven.util.MavenStringUtils.httpStatusCode
import com.tencent.bkrepo.maven.util.MavenStringUtils.resolverName
=======
import com.tencent.bkrepo.maven.util.StringUtils.formatSeparator
>>>>>>> 4619e7f3
import com.tencent.bkrepo.repository.api.StageClient
import com.tencent.bkrepo.repository.pojo.download.PackageDownloadRecord
import com.tencent.bkrepo.repository.pojo.node.NodeDetail
import com.tencent.bkrepo.repository.pojo.node.service.NodeCreateRequest
import com.tencent.bkrepo.repository.pojo.node.service.NodeDeleteRequest
import com.tencent.bkrepo.repository.pojo.packages.PackageType
import com.tencent.bkrepo.repository.pojo.packages.request.PackageVersionCreateRequest
import org.apache.commons.lang.StringUtils
import org.apache.maven.artifact.repository.metadata.io.xpp3.MetadataXpp3Reader
import org.apache.maven.artifact.repository.metadata.io.xpp3.MetadataXpp3Writer
import org.apache.maven.model.io.xpp3.MavenXpp3Reader
import org.codehaus.plexus.util.xml.pull.EntityReplacementMap
import org.codehaus.plexus.util.xml.pull.MXParser
import org.slf4j.Logger
import org.slf4j.LoggerFactory
import org.springframework.beans.factory.annotation.Value
import org.springframework.stereotype.Component
import java.io.ByteArrayInputStream
import java.io.ByteArrayOutputStream
import java.util.regex.Pattern

@Component
class MavenLocalRepository(private val stageClient: StageClient) : LocalRepository() {

    @Value("\${maven.domain:http://127.0.0.1:25803}")
    val mavenDomain = ""

    /**
     * 获取MAVEN节点创建请求
     */
    override fun buildNodeCreateRequest(context: ArtifactUploadContext): NodeCreateRequest {
        val request = super.buildNodeCreateRequest(context)
        val md5 = context.getArtifactMd5()
        val sha1 = context.getArtifactSha1()
<<<<<<< HEAD
        return request.copy(
            overwrite = true,
            metadata = mutableMapOf(
                HashType.MD5.ext to md5,
                HashType.SHA1.ext to sha1
            )
        )
    }

    fun buildMavenArtifactNodeCreateRequest(context: ArtifactUploadContext): NodeCreateRequest {
        val request = super.buildNodeCreateRequest(context)
        val mavenArtifactInfo = context.artifactInfo as MavenArtifactInfo
        val nonUnique = if (mavenArtifactInfo.isSnapshot() && getRepoConf(context).mavenSnapshotVersionBehavior == 1) {
            val name = request.fullPath.split("/").last()
            val nonUniqueName =
                name.resolverName(mavenArtifactInfo.artifactId, mavenArtifactInfo.versionId).combineToNonUnique()
            request.fullPath.replace(name, nonUniqueName)
        } else mavenArtifactInfo.getArtifactFullPath()
        val md5 = context.getArtifactMd5()
        val sha1 = context.getArtifactSha1()
=======
>>>>>>> 4619e7f3
        return request.copy(
            fullPath = nonUnique,
            overwrite = true,
            metadata = mutableMapOf(
                HashType.MD5.ext to md5,
                HashType.SHA1.ext to sha1
            )
        )
    }

<<<<<<< HEAD
    /**
     *
     */
    private fun buildMavenArtifactNode(
        context: ArtifactUploadContext,
        packaging: String,
        mavenGavc: MavenGAVC
    ): NodeCreateRequest {
        val request = buildMavenArtifactNodeCreateRequest(context)
        val metadata = request.metadata as? MutableMap
        metadata?.set("packaging", packaging)
        metadata?.set("groupId", mavenGavc.groupId)
        metadata?.set("artifactId", mavenGavc.artifactId)
        metadata?.set("version", mavenGavc.version)
        mavenGavc.classifier?.let { metadata?.set("classifier", it) }
=======
    private fun buildMavenArtifactNode(context: ArtifactUploadContext, packaging: String): NodeCreateRequest {
        val request = buildNodeCreateRequest(context)
        val metadata = request.metadata as? MutableMap
        metadata?.set("packaging", packaging)
>>>>>>> 4619e7f3
        return request
    }

    override fun onUploadBefore(context: ArtifactUploadContext) {
        for (hashType in HashType.values()) {
            val artifactFullPath = context.artifactInfo.getArtifactFullPath()
            val suffix = ".${hashType.ext}"
            val isDigestFile = artifactFullPath.endsWith(suffix)
            if (isDigestFile) {
                // 校验hash
                validateDigest(hashType, context)
                return
            }
        }
    }

    private fun validateDigest(
        hashType: HashType,
        context: ArtifactUploadContext
    ) {
        with(context) {
            val suffix = ".${hashType.ext}"
<<<<<<< HEAD
            val artifactFile = artifactInfo.getArtifactFullPath().removeSuffix(suffix)
            val node =
                nodeClient.getNodeDetail(projectId, repoName, artifactFile).data ?: throw NotFoundException(
                    ArtifactMessageCode.NODE_NOT_FOUND
=======
            val artifactFilePath = artifactInfo.getArtifactFullPath().removeSuffix(suffix)
            val node =
                nodeClient.getNodeDetail(projectId, repoName, artifactFilePath).data ?: throw NotFoundException(
                    ArtifactMessageCode.NODE_NOT_FOUND, artifactFilePath
>>>>>>> 4619e7f3
                )
            val serverDigest = node.metadata[hashType.ext].toString()
            val clientDigest = MavenUtil.extractDigest(getArtifactFile().getInputStream())
            if (clientDigest != serverDigest) {
                throw ConflictException(MavenMessageCode.CHECKSUM_CONFLICT, clientDigest, serverDigest)
            }
        }
    }

<<<<<<< HEAD
    private fun getRepoConf(context: ArtifactContext): MavenRepoConf {
        val repositoryInfo = repositoryClient.getRepoInfo(context.projectId, context.repoName).data
            ?: throw ErrorCodeException(
                CommonMessageCode.RESOURCE_NOT_FOUND,
                "${context.projectId}/${context.repoName}"
            )
        val mavenConfiguration = repositoryInfo.configuration
        return mavenConfiguration.toMavenRepoConf()
    }

=======
>>>>>>> 4619e7f3
    override fun onUpload(context: ArtifactUploadContext) {
        val matcher = Pattern.compile(PACKAGE_SUFFIX_REGEX).matcher(context.artifactInfo.getArtifactFullPath())
        if (matcher.matches()) {
            var packaging = matcher.group(2)
            if (packaging == "pom") {
                val mavenPomModel = context.getArtifactFile().getInputStream().use { MavenXpp3Reader().read(it) }
                if (StringUtils.isNotBlank(mavenPomModel.version) &&
                    mavenPomModel.packaging.equals("pom", ignoreCase = true)
                ) else {
                    packaging = mavenPomModel.packaging
                }
            }
            val mavenGavc = (context.artifactInfo as MavenArtifactInfo).toMavenGAVC()
            val node = buildMavenArtifactNode(context, packaging, mavenGavc)
            storageManager.storeArtifactFile(node, context.getArtifactFile(), context.storageCredentials)
            createMavenVersion(context, mavenGavc)
        } else {
            super.onUpload(context)
        }
    }

<<<<<<< HEAD
    /**
     * 上传pom 和 jar 时返回文件上传成功信息
     */
    override fun onUploadSuccess(context: ArtifactUploadContext) {
        super.onUploadSuccess(context)
        with(context) {
            val mimeType = artifactInfo.getArtifactFullPath().fileMimeType()
            if (mimeType != null) {
                val node =
                    nodeClient.getNodeDetail(projectId, repoName, artifactInfo.getArtifactFullPath()).data ?: return
                val uri = "$mavenDomain/$projectId/$repoName/${node.fullPath}"
                val mavenArtifactResponse = MavenArtifactResponse(
                    projectId = node.projectId,
                    repo = node.repoName,
                    created = node.createdDate,
                    createdBy = node.createdBy,
                    downloadUri = uri,
                    mimeType = mimeType,
                    size = node.size.toString(),
                    checksums = MavenArtifactResponse.Checksums(
                        sha1 = node.metadata["sha1"] as? String,
                        md5 = node.md5,
                        sha256 = node.sha256
                    ),
                    originalChecksums = MavenArtifactResponse.OriginalChecksums(node.sha256),
                    uri = uri
                )
                response.status = artifactInfo.getArtifactFullPath().httpStatusCode()
                response.writer.println(mavenArtifactResponse.toJsonString())
                response.writer.flush()
            }
        }
    }

=======
>>>>>>> 4619e7f3
    override fun onDownload(context: ArtifactDownloadContext): ArtifactResource? {
        with(context) {
            val node = nodeClient.getNodeDetail(projectId, repoName, artifactInfo.getArtifactFullPath()).data
            node?.metadata?.get(HashType.SHA1.ext)?.let {
                response.addHeader(X_CHECKSUM_SHA1, it.toString())
            }
            val inputStream = storageManager.loadArtifactInputStream(node, storageCredentials) ?: return null
            val responseName = artifactInfo.getResponseName()
            return ArtifactResource(inputStream, responseName, node, ArtifactChannel.LOCAL, useDisposition)
        }
    }

    private fun createMavenVersion(context: ArtifactUploadContext, mavenGAVC: MavenGAVC) {
        val metadata = mutableMapOf(
            "groupId" to mavenGAVC.groupId,
            "artifactId" to mavenGAVC.artifactId,
            "version" to mavenGAVC.version
        )
        mavenGAVC.classifier?.let { metadata["classifier"] = it }
        packageClient.createVersion(
            PackageVersionCreateRequest(
                context.projectId,
                context.repoName,
                packageName = mavenGAVC.artifactId,
                packageKey = PackageKeys.ofGav(mavenGAVC.groupId, mavenGAVC.artifactId),
                packageType = PackageType.MAVEN,
                versionName = mavenGAVC.version,
                size = context.getArtifactFile().getSize(),
                artifactPath = context.artifactInfo.getArtifactFullPath(),
                overwrite = true,
                createdBy = context.userId,
                metadata = metadata
            )
        )
    }

    fun metadataNodeCreateRequest(
        context: ArtifactUploadContext,
        fullPath: String
    ): NodeCreateRequest {
        val request = super.buildNodeCreateRequest(context)
        return request.copy(
            overwrite = true,
            fullPath = fullPath
        )
    }

    fun updateMetadata(fullPath: String, metadataArtifact: ArtifactFile) {
        val uploadContext = ArtifactUploadContext(metadataArtifact)
        val metadataNode = metadataNodeCreateRequest(uploadContext, fullPath)
        storageManager.storeArtifactFile(metadataNode, metadataArtifact, uploadContext.storageCredentials)
        logger.info("Success to save $fullPath, size: ${metadataArtifact.getSize()}")
    }

    override fun remove(context: ArtifactRemoveContext) {
        val packageKey = context.request.getParameter("packageKey")
        val version = context.request.getParameter("version")
        with(context.artifactInfo) {
            if (version.isNullOrBlank()) {
                packageClient.deletePackage(
                    projectId,
                    repoName,
                    packageKey
                )
            } else {
                packageClient.deleteVersion(
                    projectId,
                    repoName,
                    packageKey,
                    version
                )
            }
            logger.info("Success to delete $packageKey:$version")
        }
        executeDelete(context, packageKey, version)
    }

    private fun findMetadata(projectId: String, repoName: String, path: String): NodeDetail? {
        return nodeClient.getNodeDetail(projectId, repoName, "/$path/maven-metadata.xml").data
    }

    /**
     * 删除jar包 关联文件 并修改该包的版本管理文件
     */
    fun executeDelete(context: ArtifactRemoveContext, packageKey: String, version: String?) {
        val artifactId = packageKey.split(":").last()
        val groupId = packageKey.removePrefix("gav://").split(":")[0]
        val artifactPath = StringUtils.join(groupId.split("."), "/") + "/$artifactId"
        val versionPath = "$artifactPath/$version"
        // 删除 `/{groupId}/{artifact}/` 目录
        if (version.isNullOrBlank()) {
            nodeClient.deleteNode(
                NodeDeleteRequest(
                    context.projectId,
                    context.repoName,
                    "/$artifactPath",
                    ArtifactRemoveContext().userId
                )
            )
            return
        } else {
            nodeClient.deleteNode(
                NodeDeleteRequest(
                    context.projectId,
                    context.repoName,
                    "/$versionPath",
                    ArtifactRemoveContext().userId
                )
            )
            updateMetadata(context.projectId, context.repoName, artifactPath, version, context.userId)
            return
        }
    }

    /**
     * [path] /groupId/artifactId
     */
    private fun updateMetadata(
        projectId: String,
        repoName: String,
        path: String,
        deleteVersion: String,
        userId: String
    ) {
        // reference https://maven.apache.org/guides/getting-started/#what-is-a-snapshot-version
        // 查找 `/groupId/artifactId/maven-metadata.xml`
        val artifactMetadataNode = findMetadata(projectId, repoName, path)
        artifactMetadataNode?.let { node ->
            storageService.load(
                node.sha256!!,
                Range.full(node.size),
                ArtifactRemoveContext().storageCredentials
            ).use { artifactInputStream ->
                // 更新 `/groupId/artifactId/maven-metadata.xml`
                val parser = MXParser(EntityReplacementMap.defaultEntityReplacementMap)
                val mavenMetadata = MetadataXpp3Reader().read(artifactInputStream)
                mavenMetadata.versioning.versions.remove(deleteVersion)
                if (mavenMetadata.versioning.versions.size == 0) {
                    nodeClient.deleteNode(NodeDeleteRequest(projectId, repoName, artifactMetadataNode.fullPath, userId))
                    return
                }
                mavenMetadata.deleteVersioning()
                storeMetadataXml(mavenMetadata, node)
            }
        }
    }

    private fun storeMetadataXml(
        mavenMetadata: org.apache.maven.artifact.repository.metadata.Metadata,
        node: NodeDetail
    ) {
        ByteArrayOutputStream().use { metadata ->
            MetadataXpp3Writer().write(metadata, mavenMetadata)
            val artifactFile = ArtifactFileFactory.build(metadata.toByteArray().inputStream())
            val resultXmlMd5 = artifactFile.getFileMd5()
            val resultXmlSha1 = artifactFile.getFileSha1()
            val metadataArtifactMd5 = ByteArrayInputStream(resultXmlMd5.toByteArray()).use {
                ArtifactFileFactory.build(it)
            }
            val metadataArtifactSha1 = ByteArrayInputStream(resultXmlSha1.toByteArray()).use {
                ArtifactFileFactory.build(it)
            }
            updateMetadata("${node.path}/maven-metadata.xml", artifactFile)
            artifactFile.delete()
            updateMetadata("${node.path}/maven-metadata.xml.md5", metadataArtifactMd5)
            metadataArtifactMd5.delete()
            updateMetadata("${node.path}/maven-metadata.xml.sha1", metadataArtifactSha1)
            metadataArtifactSha1.delete()
        }
    }

    override fun query(context: ArtifactQueryContext): MavenArtifactVersionData? {
        val packageKey = context.request.getParameter("packageKey")
        val version = context.request.getParameter("version")
        val artifactId = packageKey.split(":").last()
        val groupId = packageKey.removePrefix("gav://").split(":")[0]
        val trueVersion = packageClient.findVersionByName(
            context.projectId,
            context.repoName,
            packageKey,
            version
        ).data ?: return null
        with(context.artifactInfo) {
            val jarNode = nodeClient.getNodeDetail(
                projectId, repoName, trueVersion.contentPath!!
            ).data ?: return null
            val stageTag = stageClient.query(projectId, repoName, packageKey, version).data
            val mavenArtifactMetadata = jarNode.metadata
            val packageVersion = packageClient.findVersionByName(
                projectId, repoName, packageKey, version
            ).data
            val count = packageVersion?.downloads ?: 0
            val mavenArtifactBasic = Basic(
                groupId,
                artifactId,
                version,
                jarNode.size, jarNode.fullPath,
                jarNode.createdBy, jarNode.createdDate,
                jarNode.lastModifiedBy, jarNode.lastModifiedDate,
                count,
                jarNode.sha256,
                jarNode.md5,
                stageTag,
                null
            )
            return MavenArtifactVersionData(mavenArtifactBasic, mavenArtifactMetadata)
        }
    }

    // maven 客户端下载统计
    override fun buildDownloadRecord(
        context: ArtifactDownloadContext,
        artifactResource: ArtifactResource
    ): PackageDownloadRecord? {
        with(context) {
            val fullPath = artifactInfo.getArtifactFullPath()
            val node = nodeClient.getNodeDetail(projectId, repoName, fullPath).data
            return if (node != null && node.metadata["packaging"] != null) {
                val mavenGAVC = fullPath.mavenGAVC()
                val version = mavenGAVC.version
                val artifactId = mavenGAVC.artifactId
                val groupId = mavenGAVC.groupId.formatSeparator("/", ".")
                val packageKey = PackageKeys.ofGav(groupId, artifactId)
                PackageDownloadRecord(projectId, repoName, packageKey, version)
            } else {
                null
            }
        }
    }

    companion object {
        private val logger: Logger = LoggerFactory.getLogger(MavenLocalRepository::class.java)
    }
}<|MERGE_RESOLUTION|>--- conflicted
+++ resolved
@@ -31,14 +31,10 @@
 
 package com.tencent.bkrepo.maven.artifact.repository
 
-<<<<<<< HEAD
 import com.tencent.bkrepo.common.api.exception.ErrorCodeException
 import com.tencent.bkrepo.common.api.exception.NotFoundException
 import com.tencent.bkrepo.common.api.message.CommonMessageCode
 import com.tencent.bkrepo.common.api.util.toJsonString
-=======
-import com.tencent.bkrepo.common.api.exception.NotFoundException
->>>>>>> 4619e7f3
 import com.tencent.bkrepo.common.artifact.api.ArtifactFile
 import com.tencent.bkrepo.common.artifact.message.ArtifactMessageCode
 import com.tencent.bkrepo.common.artifact.repository.context.ArtifactDownloadContext
@@ -66,16 +62,12 @@
 import com.tencent.bkrepo.maven.util.MavenGAVCUtils.mavenGAVC
 import com.tencent.bkrepo.maven.util.MavenMetadataUtils.deleteVersioning
 import com.tencent.bkrepo.maven.util.MavenUtil
-<<<<<<< HEAD
 import com.tencent.bkrepo.maven.util.MavenConfiguration.toMavenRepoConf
 import com.tencent.bkrepo.maven.util.MavenGAVCUtils.toMavenGAVC
 import com.tencent.bkrepo.maven.util.MavenStringUtils.fileMimeType
 import com.tencent.bkrepo.maven.util.MavenStringUtils.formatSeparator
 import com.tencent.bkrepo.maven.util.MavenStringUtils.httpStatusCode
 import com.tencent.bkrepo.maven.util.MavenStringUtils.resolverName
-=======
-import com.tencent.bkrepo.maven.util.StringUtils.formatSeparator
->>>>>>> 4619e7f3
 import com.tencent.bkrepo.repository.api.StageClient
 import com.tencent.bkrepo.repository.pojo.download.PackageDownloadRecord
 import com.tencent.bkrepo.repository.pojo.node.NodeDetail
@@ -110,7 +102,6 @@
         val request = super.buildNodeCreateRequest(context)
         val md5 = context.getArtifactMd5()
         val sha1 = context.getArtifactSha1()
-<<<<<<< HEAD
         return request.copy(
             overwrite = true,
             metadata = mutableMapOf(
@@ -131,8 +122,6 @@
         } else mavenArtifactInfo.getArtifactFullPath()
         val md5 = context.getArtifactMd5()
         val sha1 = context.getArtifactSha1()
-=======
->>>>>>> 4619e7f3
         return request.copy(
             fullPath = nonUnique,
             overwrite = true,
@@ -143,7 +132,6 @@
         )
     }
 
-<<<<<<< HEAD
     /**
      *
      */
@@ -159,12 +147,6 @@
         metadata?.set("artifactId", mavenGavc.artifactId)
         metadata?.set("version", mavenGavc.version)
         mavenGavc.classifier?.let { metadata?.set("classifier", it) }
-=======
-    private fun buildMavenArtifactNode(context: ArtifactUploadContext, packaging: String): NodeCreateRequest {
-        val request = buildNodeCreateRequest(context)
-        val metadata = request.metadata as? MutableMap
-        metadata?.set("packaging", packaging)
->>>>>>> 4619e7f3
         return request
     }
 
@@ -187,17 +169,10 @@
     ) {
         with(context) {
             val suffix = ".${hashType.ext}"
-<<<<<<< HEAD
-            val artifactFile = artifactInfo.getArtifactFullPath().removeSuffix(suffix)
-            val node =
-                nodeClient.getNodeDetail(projectId, repoName, artifactFile).data ?: throw NotFoundException(
-                    ArtifactMessageCode.NODE_NOT_FOUND
-=======
             val artifactFilePath = artifactInfo.getArtifactFullPath().removeSuffix(suffix)
             val node =
                 nodeClient.getNodeDetail(projectId, repoName, artifactFilePath).data ?: throw NotFoundException(
                     ArtifactMessageCode.NODE_NOT_FOUND, artifactFilePath
->>>>>>> 4619e7f3
                 )
             val serverDigest = node.metadata[hashType.ext].toString()
             val clientDigest = MavenUtil.extractDigest(getArtifactFile().getInputStream())
@@ -207,7 +182,6 @@
         }
     }
 
-<<<<<<< HEAD
     private fun getRepoConf(context: ArtifactContext): MavenRepoConf {
         val repositoryInfo = repositoryClient.getRepoInfo(context.projectId, context.repoName).data
             ?: throw ErrorCodeException(
@@ -218,8 +192,6 @@
         return mavenConfiguration.toMavenRepoConf()
     }
 
-=======
->>>>>>> 4619e7f3
     override fun onUpload(context: ArtifactUploadContext) {
         val matcher = Pattern.compile(PACKAGE_SUFFIX_REGEX).matcher(context.artifactInfo.getArtifactFullPath())
         if (matcher.matches()) {
@@ -241,7 +213,6 @@
         }
     }
 
-<<<<<<< HEAD
     /**
      * 上传pom 和 jar 时返回文件上传成功信息
      */
@@ -276,8 +247,6 @@
         }
     }
 
-=======
->>>>>>> 4619e7f3
     override fun onDownload(context: ArtifactDownloadContext): ArtifactResource? {
         with(context) {
             val node = nodeClient.getNodeDetail(projectId, repoName, artifactInfo.getArtifactFullPath()).data
