/*
 * Tencent is pleased to support the open source community by making BK-CI 蓝鲸持续集成平台 available.  
 *
 * Copyright (C) 2019 THL A29 Limited, a Tencent company.  All rights reserved.
 *
 * BK-CI 蓝鲸持续集成平台 is licensed under the MIT license.
 *
 * A copy of the MIT License is included in this file.
 *
 *
 * Terms of the MIT License:
 * ---------------------------------------------------
 * Permission is hereby granted, free of charge, to any person obtaining a copy of this software and associated documentation files (the "Software"), to deal in the Software without restriction, including without limitation the rights to use, copy, modify, merge, publish, distribute, sublicense, and/or sell copies of the Software, and to permit persons to whom the Software is furnished to do so, subject to the following conditions:
 *
 * The above copyright notice and this permission notice shall be included in all copies or substantial portions of the Software.
 *
 * THE SOFTWARE IS PROVIDED "AS IS", WITHOUT WARRANTY OF ANY KIND, EXPRESS OR IMPLIED, INCLUDING BUT NOT LIMITED TO THE WARRANTIES OF MERCHANTABILITY, FITNESS FOR A PARTICULAR PURPOSE AND NONINFRINGEMENT. IN NO EVENT SHALL THE AUTHORS OR COPYRIGHT HOLDERS BE LIABLE FOR ANY CLAIM, DAMAGES OR OTHER LIABILITY, WHETHER IN AN ACTION OF CONTRACT, TORT OR OTHERWISE, ARISING FROM, OUT OF OR IN CONNECTION WITH THE SOFTWARE OR THE USE OR OTHER DEALINGS IN THE SOFTWARE.
 *
 *
 */

package com.tencent.bkrepo.composer.artifact.repository

import com.tencent.bkrepo.common.artifact.api.ArtifactFile
import com.tencent.bkrepo.common.artifact.exception.UnsupportedMethodException
import com.tencent.bkrepo.common.artifact.repository.context.ArtifactContext
import com.tencent.bkrepo.common.artifact.repository.context.ArtifactQueryContext
import com.tencent.bkrepo.common.artifact.repository.context.ArtifactRemoveContext
import com.tencent.bkrepo.common.artifact.repository.context.ArtifactUploadContext
import com.tencent.bkrepo.common.artifact.repository.context.ArtifactDownloadContext
import com.tencent.bkrepo.common.artifact.repository.local.LocalRepository
import com.tencent.bkrepo.composer.COMPOSER_VERSION_INIT
import com.tencent.bkrepo.composer.INIT_PACKAGES
import org.springframework.stereotype.Component
import com.tencent.bkrepo.common.artifact.resolve.file.ArtifactFileFactory
import com.tencent.bkrepo.common.artifact.resolve.response.ArtifactResource
import com.tencent.bkrepo.common.artifact.stream.Range
import com.tencent.bkrepo.common.artifact.stream.closeQuietly
import com.tencent.bkrepo.common.artifact.util.PackageKeys
import com.tencent.bkrepo.common.service.util.HttpContextHolder
import com.tencent.bkrepo.common.storage.credentials.StorageCredentials
import com.tencent.bkrepo.composer.DIRECT_DISTS
import com.tencent.bkrepo.composer.exception.ComposerArtifactMetadataException
import com.tencent.bkrepo.composer.util.DecompressUtil.wrapperJson
import com.tencent.bkrepo.composer.util.JsonUtil
import com.tencent.bkrepo.composer.util.JsonUtil.wrapperJson
import com.tencent.bkrepo.composer.util.JsonUtil.wrapperPackageJson
import com.tencent.bkrepo.repository.pojo.node.service.NodeCreateRequest
import org.springframework.transaction.annotation.Transactional
import java.io.BufferedReader
import java.io.ByteArrayInputStream
import java.io.InputStreamReader
import com.tencent.bkrepo.composer.pojo.ArtifactVersionDetail
import com.tencent.bkrepo.composer.pojo.Basic
import com.tencent.bkrepo.composer.util.pojo.ComposerArtifact
import com.tencent.bkrepo.repository.api.PackageClient
import com.tencent.bkrepo.repository.api.StageClient
import com.tencent.bkrepo.repository.pojo.download.service.DownloadStatisticsAddRequest
import com.tencent.bkrepo.repository.pojo.node.NodeDetail
import com.tencent.bkrepo.repository.pojo.node.service.NodeDeleteRequest
import com.tencent.bkrepo.repository.pojo.packages.PackageType
import com.tencent.bkrepo.repository.pojo.packages.request.PackageVersionCreateRequest
import org.slf4j.LoggerFactory
import org.springframework.beans.factory.annotation.Autowired
import org.springframework.beans.factory.annotation.Value
import java.lang.RuntimeException

@Component
class ComposerLocalRepository : LocalRepository() {

    // 默认值为方便本地调试
    // 服务域名,例：bkrepo.com
    @Value("\${bkrepo.host:127.0.0.1}")
    private val bkrepoHost: String = ""

    // 服务端口识别字段，例 8083或composer
    @Value("\${bkrepo.composer.port:8083}")
    private val composerPort: String = ""

    @Autowired
    lateinit var packageClient: PackageClient

    @Autowired
    lateinit var stageClient: StageClient

    /**
     * Composer节点创建请求
     */
    fun getCompressNodeCreateRequest(
        context: ArtifactUploadContext,
        metadata: MutableMap<String, String>
    ): NodeCreateRequest {
        val nodeCreateRequest = buildNodeCreateRequest(context)
        return nodeCreateRequest.copy(
            fullPath = "/$DIRECT_DISTS${context.artifactInfo.getArtifactFullPath()}",
            overwrite = true,
            metadata = metadata
        )
    }

    private fun updateIndex(composerArtifact: ComposerArtifact, context: ArtifactContext) {
        // 查询对应的 "/p/%package%.json" 是否存在
        val pArtifactUri = "/p/${composerArtifact.name}.json"
        val node = nodeClient.getNodeDetail(context.projectId, context.repoName, pArtifactUri).data
        val resultJson = if (node == null) {
            with(composerArtifact) {
                JsonUtil.addComposerVersion(String.format(COMPOSER_VERSION_INIT, name), json, name, version)
            }
        } else {
            nodeToJson(node).let {
                with(composerArtifact) {
                    JsonUtil.addComposerVersion(it, json, name, version)
                }
            }
        }
        val jsonFile = ByteArrayInputStream(resultJson.toByteArray()).use {
            ArtifactFileFactory.build(it)
        }
        val nodeCreateRequest = createNode(context, pArtifactUri, jsonFile)
        store(nodeCreateRequest, jsonFile, context.storageCredentials)
    }

    fun createNode(context: ArtifactContext, fullPath: String?, artifactFile: ArtifactFile): NodeCreateRequest {
        return NodeCreateRequest(
            context.projectId,
            context.repoName,
            fullPath ?: context.artifactInfo.getArtifactFullPath(),
            false,
            0L,
            true,
            artifactFile.getSize(),
            artifactFile.getFileSha256(),
            artifactFile.getFileMd5(),
            null,
            context.userId
        )
    }

    @Transactional(rollbackFor = [Throwable::class])
    override fun onUpload(context: ArtifactUploadContext) {
        // 读取需要保存数据
        val composerArtifact = context.getArtifactFile().getInputStream().use {
            it.wrapperJson(context.artifactInfo.getArtifactFullPath())
        }
        // 保存节点
        val metadata = mutableMapOf<String, String>()
        metadata["packageKey"] = PackageKeys.ofComposer(composerArtifact.name)
        metadata["version"] = composerArtifact.version
        val nodeCreateRequest = getCompressNodeCreateRequest(context, metadata)
        store(nodeCreateRequest, context.getArtifactFile(), context.storageCredentials)

        // 保存版本信息
        packageClient.createVersion(
            PackageVersionCreateRequest(
                context.projectId,
                context.repoName,
                composerArtifact.name,
                PackageKeys.ofComposer(composerArtifact.name),
                PackageType.RPM,
                null,
                composerArtifact.version,
                context.getArtifactFile().getSize(),
                null,
                "/$DIRECT_DISTS${context.artifactInfo.getArtifactFullPath()}",
                null,
                metadata,
                overwrite = true,
                createdBy = context.userId
            )
        )
        // 更新索引
        updateIndex(composerArtifact, context)
    }

    /**
     * 返回包的版本数量
     */
    private fun getVersions(packageKey: String, context: ArtifactContext): Long? {
        return packageClient.findPackageByKey(
            context.projectId, context.repoName, packageKey
        ).data?.versions ?: return null
    }

    @Transactional(rollbackFor = [Throwable::class])
    override fun remove(context: ArtifactRemoveContext) {
        val packageKey = HttpContextHolder.getRequest().getParameter("packageKey")
        val version = HttpContextHolder.getRequest().getParameter("version")
        if (version.isNullOrBlank()) {
            // 删除包
            val versions = getVersions(packageKey, context)
            val pages = packageClient.listVersionPage(
                context.projectId,
                context.repoName,
                packageKey,
                null,
                null,
                0,
                versions!!.toInt()
            ).data?.records ?: return
            for (packageVersion in pages) {
<<<<<<< HEAD
                val node = nodeClient.getNodeDetail(context.projectId, context.repoName, packageVersion.contentPath!!).data
                        ?: continue
=======
                val node = nodeClient.detail(context.projectId, context.repoName, packageVersion.contentPath!!).data
                    ?: continue
>>>>>>> 15e89440
                removeComposerArtifact(node, packageKey, packageVersion.name, context)
            }
        } else {
            with(context.artifactInfo) {
                val packageVersion = packageClient.findVersionByName(
                    context.projectId,
                    context.repoName,
                    packageKey,
                    version
                ).data ?: return
                val node = nodeClient.getNodeDetail(projectId, repoName, packageVersion.contentPath!!).data ?: return
                removeComposerArtifact(node, packageKey, version, context)
            }
        }
    }

    private fun getPackageJson(context: ArtifactContext, name: String): String? {
        val jsonPath = "/p/$name.json"
<<<<<<< HEAD
        val node = nodeClient.getNodeDetail(context.projectId, context.repoName, jsonPath).data?: return null
=======
        val node = nodeClient.detail(context.projectId, context.repoName, jsonPath).data ?: return null
>>>>>>> 15e89440
        return nodeToJson(node)
    }

    /**
     * 删除包json中对应的版本
     */
    private fun deleteJsonVersion(context: ArtifactRemoveContext, name: String, version: String) {
        val jsonPath = "/p/$name.json"
        val packageJson = getPackageJson(context, name) ?: return

        val resultJson = JsonUtil.deleteComposerVersion(packageJson, name, version)

        val jsonFile = ByteArrayInputStream(resultJson.toByteArray()).use {
            ArtifactFileFactory.build(it)
        }
        val nodeCreateRequest = createNode(context, jsonPath, jsonFile)
        store(nodeCreateRequest, jsonFile, context.storageCredentials)
    }

    /**
     * 删除composer构件
     */
    fun removeComposerArtifact(
        node: NodeDetail,
        packageKey: String,
        version: String,
        context: ArtifactRemoveContext
    ) {
        if (node.folder) {
            throw UnsupportedMethodException("Delete folder is forbidden")
        }
        with(context) {
            // 更新索引
            deleteJsonVersion(context, PackageKeys.resolveComposer(packageKey), version)
            val nodeDeleteRequest = NodeDeleteRequest(projectId, repoName, node.fullPath, context.userId)
            nodeClient.deleteNode(nodeDeleteRequest)
            logger.info("Success to delete node $nodeDeleteRequest")
            deleteVersion(projectId, repoName, packageKey, version)
            logger.info("Success to delete version $projectId | $repoName : $packageKey $version")
        }
    }

    /**
     * 删除版本后，检查该包下是否还有包。
     */
    fun deleteVersion(projectId: String, repoName: String, packageKey: String, version: String) {
        packageClient.deleteVersion(projectId, repoName, packageKey, version)
        val page = packageClient.listVersionPage(projectId, repoName, packageKey).data ?: return
        if (page.records.isEmpty()) packageClient.deletePackage(projectId, repoName, packageKey)
    }

    /**
     * 查询对应请求包名的'*.json'文件
     */
    fun getJson(context: ArtifactQueryContext): String? {
        with(context.artifactInfo) {
            return if (getArtifactFullPath().matches(Regex("^/p/(.*)\\.json$"))) {
                val host = getHost(context)
                val packageName = getArtifactFullPath().removePrefix("/p/").removeSuffix(".json")
                stream2Json(context)?.wrapperJson(host, packageName)
            } else {
                null
            }
        }
    }

    fun getHost(context: ArtifactContext): String {
        val request = HttpContextHolder.getRequest()
        val scheme = request.scheme
        val servletPath = request.servletPath.removeSuffix(context.artifactInfo.getArtifactFullPath())
        return "$scheme://$bkrepoHost/$composerPort$servletPath"
    }

    /**
     * 返回 /packages.json
     */
    fun getPackages(context: ArtifactQueryContext): String {
        val host = getHost(context)
        val node = with(context.artifactInfo) {
            nodeClient.getNodeDetail(projectId, repoName, getArtifactFullPath()).data
        }
        return if (node == null) {
            val artifactFile = ByteArrayInputStream(INIT_PACKAGES.toByteArray()).use {
                ArtifactFileFactory.build(it)
            }
            val nodeCreateRequest = createNode(context, null, artifactFile)
            store(nodeCreateRequest, artifactFile, context.storageCredentials)
            return INIT_PACKAGES.wrapperPackageJson(host)
        } else {
            nodeToJson(node).wrapperPackageJson(host)
        }
    }

    override fun query(context: ArtifactQueryContext): Any? {
        return if (context.artifactInfo.getArtifactFullPath() == "/packages.json") {
            getPackages(context)
        } else if (context.artifactInfo.getArtifactFullPath().startsWith("/ext/version/detail/")) {
            getVersionDetail(context)
        } else {
            getJson(context)
        }
    }

    private fun nodeToJson(node: NodeDetail): String {
        val inputStream = storageService.load(
            node.sha256!!,
            Range.full(node.size),
            null
        ) ?: throw RuntimeException("load ${node.projectId} | ${node.repoName} | ${node.fullPath} error")
        val stringBuilder = StringBuilder()
        var line: String?
        try {
            BufferedReader(InputStreamReader(inputStream)).use { bufferedReader ->
                while ((bufferedReader.readLine().also { line = it }) != null) {
                    stringBuilder.append(line)
                }
            }
        } finally {
            inputStream.closeQuietly()
        }
        return stringBuilder.toString()
    }

    /**
     * 加载搜索到的流并返回内容
     */
    private fun stream2Json(context: ArtifactContext): String? {
        return with(context.artifactInfo) {
            val node = nodeClient.getNodeDetail(projectId, repoName, getArtifactFullPath()).data ?: return null
            nodeToJson(node)
        }
    }

    /**
     * composer 客户端下载统计
     */
    override fun buildDownloadRecord(
        context: ArtifactDownloadContext,
        artifactResource: ArtifactResource
    ): DownloadStatisticsAddRequest? {
        with(context) {
            val fullPath = context.artifactInfo.getArtifactFullPath()
            val node = nodeClient.getNodeDetail(projectId, repoName, fullPath).data ?: return null
            val packageKey = node.metadata["packageKey"] ?: throw ComposerArtifactMetadataException(
                "${artifactInfo.getArtifactFullPath()} : not found metadata.packageKay value"
            )
            val version = node.metadata["version"] ?: throw ComposerArtifactMetadataException(
                "${artifactInfo.getArtifactFullPath()} : not found metadata.version value"
            )
            val name = PackageKeys.resolveComposer(packageKey.toString())
            return if (fullPath.endsWith("")) {
                return DownloadStatisticsAddRequest(
                    projectId, repoName,
                    packageKey.toString(), name, version.toString()
                )
            } else {
                null
            }
        }
    }

    /**
     * 版本详情
     */
    fun getVersionDetail(context: ArtifactQueryContext): Any? {
        val packageKey = context.request.getParameter("packageKey")
        val version = context.request.getParameter("version")
        val name = PackageKeys.resolveComposer(packageKey)
        val trueVersion = packageClient.findVersionByName(
            context.projectId,
            context.repoName,
            packageKey,
            version
        ).data ?: return null
        val artifactPath = trueVersion.contentPath ?: return null
        with(context.artifactInfo) {
<<<<<<< HEAD
            val jarNode = nodeClient.getNodeDetail(
                    projectId, repoName, artifactPath
=======
            val jarNode = nodeClient.detail(
                projectId, repoName, artifactPath
>>>>>>> 15e89440
            ).data ?: return null
            val stageTag = stageClient.query(projectId, repoName, packageKey, version).data
            val rpmArtifactMetadata = jarNode.metadata
            val packageVersion = packageClient.findVersionByName(
                projectId, repoName, packageKey, version
            ).data
            val count = packageVersion?.downloads ?: 0
            val composerArtifactBasic = Basic(
                name,
                version,
                jarNode.size, jarNode.fullPath,
                jarNode.createdBy, jarNode.createdDate,
                jarNode.lastModifiedBy, jarNode.lastModifiedDate,
                count,
                jarNode.sha256,
                jarNode.md5,
                stageTag,
                null
            )
            return ArtifactVersionDetail(composerArtifactBasic, rpmArtifactMetadata)
        }
    }

    fun store(node: NodeCreateRequest, artifactFile: ArtifactFile, storageCredentials: StorageCredentials?): Boolean {
        try {
            storageManager.storeArtifactFile(node, artifactFile, storageCredentials)
        } catch (exception: Exception) {
            return false
        }
        try {
            artifactFile.delete()
            with(node) { logger.info("Success to store$projectId/$repoName/$fullPath") }
            logger.info("Success to insert $node")
        } catch (exception: Exception) {
            // 报异常不会影响服务，不做处理
            logger.error(exception.message)
        }
        return true
    }

    companion object {
        private val logger = LoggerFactory.getLogger(ComposerLocalRepository::class.java)
    }
}<|MERGE_RESOLUTION|>--- conflicted
+++ resolved
@@ -24,14 +24,11 @@
 import com.tencent.bkrepo.common.artifact.api.ArtifactFile
 import com.tencent.bkrepo.common.artifact.exception.UnsupportedMethodException
 import com.tencent.bkrepo.common.artifact.repository.context.ArtifactContext
+import com.tencent.bkrepo.common.artifact.repository.context.ArtifactDownloadContext
 import com.tencent.bkrepo.common.artifact.repository.context.ArtifactQueryContext
 import com.tencent.bkrepo.common.artifact.repository.context.ArtifactRemoveContext
 import com.tencent.bkrepo.common.artifact.repository.context.ArtifactUploadContext
-import com.tencent.bkrepo.common.artifact.repository.context.ArtifactDownloadContext
 import com.tencent.bkrepo.common.artifact.repository.local.LocalRepository
-import com.tencent.bkrepo.composer.COMPOSER_VERSION_INIT
-import com.tencent.bkrepo.composer.INIT_PACKAGES
-import org.springframework.stereotype.Component
 import com.tencent.bkrepo.common.artifact.resolve.file.ArtifactFileFactory
 import com.tencent.bkrepo.common.artifact.resolve.response.ArtifactResource
 import com.tencent.bkrepo.common.artifact.stream.Range
@@ -39,31 +36,33 @@
 import com.tencent.bkrepo.common.artifact.util.PackageKeys
 import com.tencent.bkrepo.common.service.util.HttpContextHolder
 import com.tencent.bkrepo.common.storage.credentials.StorageCredentials
+import com.tencent.bkrepo.composer.COMPOSER_VERSION_INIT
 import com.tencent.bkrepo.composer.DIRECT_DISTS
+import com.tencent.bkrepo.composer.INIT_PACKAGES
 import com.tencent.bkrepo.composer.exception.ComposerArtifactMetadataException
+import com.tencent.bkrepo.composer.pojo.ArtifactVersionDetail
+import com.tencent.bkrepo.composer.pojo.Basic
 import com.tencent.bkrepo.composer.util.DecompressUtil.wrapperJson
 import com.tencent.bkrepo.composer.util.JsonUtil
 import com.tencent.bkrepo.composer.util.JsonUtil.wrapperJson
 import com.tencent.bkrepo.composer.util.JsonUtil.wrapperPackageJson
-import com.tencent.bkrepo.repository.pojo.node.service.NodeCreateRequest
-import org.springframework.transaction.annotation.Transactional
-import java.io.BufferedReader
-import java.io.ByteArrayInputStream
-import java.io.InputStreamReader
-import com.tencent.bkrepo.composer.pojo.ArtifactVersionDetail
-import com.tencent.bkrepo.composer.pojo.Basic
 import com.tencent.bkrepo.composer.util.pojo.ComposerArtifact
 import com.tencent.bkrepo.repository.api.PackageClient
 import com.tencent.bkrepo.repository.api.StageClient
 import com.tencent.bkrepo.repository.pojo.download.service.DownloadStatisticsAddRequest
 import com.tencent.bkrepo.repository.pojo.node.NodeDetail
+import com.tencent.bkrepo.repository.pojo.node.service.NodeCreateRequest
 import com.tencent.bkrepo.repository.pojo.node.service.NodeDeleteRequest
 import com.tencent.bkrepo.repository.pojo.packages.PackageType
 import com.tencent.bkrepo.repository.pojo.packages.request.PackageVersionCreateRequest
 import org.slf4j.LoggerFactory
 import org.springframework.beans.factory.annotation.Autowired
 import org.springframework.beans.factory.annotation.Value
-import java.lang.RuntimeException
+import org.springframework.stereotype.Component
+import org.springframework.transaction.annotation.Transactional
+import java.io.BufferedReader
+import java.io.ByteArrayInputStream
+import java.io.InputStreamReader
 
 @Component
 class ComposerLocalRepository : LocalRepository() {
@@ -198,13 +197,8 @@
                 versions!!.toInt()
             ).data?.records ?: return
             for (packageVersion in pages) {
-<<<<<<< HEAD
                 val node = nodeClient.getNodeDetail(context.projectId, context.repoName, packageVersion.contentPath!!).data
                         ?: continue
-=======
-                val node = nodeClient.detail(context.projectId, context.repoName, packageVersion.contentPath!!).data
-                    ?: continue
->>>>>>> 15e89440
                 removeComposerArtifact(node, packageKey, packageVersion.name, context)
             }
         } else {
@@ -223,11 +217,7 @@
 
     private fun getPackageJson(context: ArtifactContext, name: String): String? {
         val jsonPath = "/p/$name.json"
-<<<<<<< HEAD
         val node = nodeClient.getNodeDetail(context.projectId, context.repoName, jsonPath).data?: return null
-=======
-        val node = nodeClient.detail(context.projectId, context.repoName, jsonPath).data ?: return null
->>>>>>> 15e89440
         return nodeToJson(node)
     }
 
@@ -404,13 +394,8 @@
         ).data ?: return null
         val artifactPath = trueVersion.contentPath ?: return null
         with(context.artifactInfo) {
-<<<<<<< HEAD
             val jarNode = nodeClient.getNodeDetail(
-                    projectId, repoName, artifactPath
-=======
-            val jarNode = nodeClient.detail(
                 projectId, repoName, artifactPath
->>>>>>> 15e89440
             ).data ?: return null
             val stageTag = stageClient.query(projectId, repoName, packageKey, version).data
             val rpmArtifactMetadata = jarNode.metadata
