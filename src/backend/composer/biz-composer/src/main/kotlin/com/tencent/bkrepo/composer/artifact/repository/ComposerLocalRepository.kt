/*
 * Tencent is pleased to support the open source community by making BK-CI 蓝鲸持续集成平台 available.
 *
 * Copyright (C) 2020 THL A29 Limited, a Tencent company.  All rights reserved.
 *
 * BK-CI 蓝鲸持续集成平台 is licensed under the MIT license.
 *
 * A copy of the MIT License is included in this file.
 *
 *
 * Terms of the MIT License:
 * ---------------------------------------------------
 * Permission is hereby granted, free of charge, to any person obtaining a copy
 * of this software and associated documentation files (the "Software"), to deal
 * in the Software without restriction, including without limitation the rights
 * to use, copy, modify, merge, publish, distribute, sublicense, and/or sell
 * copies of the Software, and to permit persons to whom the Software is
 * furnished to do so, subject to the following conditions:
 *
 * The above copyright notice and this permission notice shall be included in all
 * copies or substantial portions of the Software.
 *
 * THE SOFTWARE IS PROVIDED "AS IS", WITHOUT WARRANTY OF ANY KIND, EXPRESS OR
 * IMPLIED, INCLUDING BUT NOT LIMITED TO THE WARRANTIES OF MERCHANTABILITY,
 * FITNESS FOR A PARTICULAR PURPOSE AND NONINFRINGEMENT. IN NO EVENT SHALL THE
 * AUTHORS OR COPYRIGHT HOLDERS BE LIABLE FOR ANY CLAIM, DAMAGES OR OTHER
 * LIABILITY, WHETHER IN AN ACTION OF CONTRACT, TORT OR OTHERWISE, ARISING FROM,
 * OUT OF OR IN CONNECTION WITH THE SOFTWARE OR THE USE OR OTHER DEALINGS IN THE
 * SOFTWARE.
 */

package com.tencent.bkrepo.composer.artifact.repository

import com.tencent.bkrepo.common.api.util.toJsonString
import com.tencent.bkrepo.common.artifact.api.ArtifactFile
import com.tencent.bkrepo.common.artifact.exception.UnsupportedMethodException
import com.tencent.bkrepo.common.artifact.repository.context.ArtifactContext
import com.tencent.bkrepo.common.artifact.repository.context.ArtifactDownloadContext
import com.tencent.bkrepo.common.artifact.repository.context.ArtifactQueryContext
import com.tencent.bkrepo.common.artifact.repository.context.ArtifactRemoveContext
import com.tencent.bkrepo.common.artifact.repository.context.ArtifactUploadContext
import com.tencent.bkrepo.common.artifact.repository.local.LocalRepository
import com.tencent.bkrepo.common.artifact.resolve.file.ArtifactFileFactory
import com.tencent.bkrepo.common.artifact.resolve.response.ArtifactChannel
import com.tencent.bkrepo.common.artifact.resolve.response.ArtifactResource
import com.tencent.bkrepo.common.artifact.stream.Range
import com.tencent.bkrepo.common.artifact.stream.closeQuietly
import com.tencent.bkrepo.common.artifact.util.PackageKeys
import com.tencent.bkrepo.common.service.util.HttpContextHolder
import com.tencent.bkrepo.common.storage.credentials.StorageCredentials
import com.tencent.bkrepo.composer.COMPOSER_VERSION_INIT
import com.tencent.bkrepo.composer.DIRECT_DISTS
import com.tencent.bkrepo.composer.INIT_PACKAGES
import com.tencent.bkrepo.composer.exception.ComposerArtifactMetadataException
import com.tencent.bkrepo.composer.pojo.ArtifactRepeat
import com.tencent.bkrepo.composer.pojo.ArtifactUploadResponse
import com.tencent.bkrepo.composer.pojo.ArtifactVersionDetail
import com.tencent.bkrepo.composer.pojo.Basic
import com.tencent.bkrepo.composer.util.DecompressUtil.wrapperJson
import com.tencent.bkrepo.composer.util.JsonUtil
import com.tencent.bkrepo.composer.util.JsonUtil.wrapperJson
import com.tencent.bkrepo.composer.util.JsonUtil.wrapperPackageJson
import com.tencent.bkrepo.composer.util.pojo.ComposerArtifact
import com.tencent.bkrepo.repository.api.StageClient
import com.tencent.bkrepo.repository.pojo.download.service.DownloadStatisticsAddRequest
import com.tencent.bkrepo.repository.pojo.node.NodeDetail
import com.tencent.bkrepo.repository.pojo.node.service.NodeCreateRequest
import com.tencent.bkrepo.repository.pojo.node.service.NodeDeleteRequest
import com.tencent.bkrepo.repository.pojo.packages.PackageType
import com.tencent.bkrepo.repository.pojo.packages.request.PackageVersionCreateRequest
import org.slf4j.LoggerFactory
import org.springframework.beans.factory.annotation.Value
import org.springframework.stereotype.Component
import org.springframework.transaction.annotation.Transactional
import java.io.BufferedReader
import java.io.ByteArrayInputStream
import java.io.InputStreamReader

@Component
class ComposerLocalRepository(private val stageClient: StageClient) : LocalRepository() {

    // 默认值为方便本地调试
    // 服务域名,例：bkrepo.com
    @Value("\${bkrepo.host:127.0.0.1}")
    private val bkrepoHost: String = ""

    // 服务端口识别字段，例 8083或composer
    @Value("\${bkrepo.composer.port:8083}")
    private val composerPort: String = ""

    /**
     * Composer节点创建请求
     */
    fun getCompressNodeCreateRequest(
        context: ArtifactUploadContext,
        metadata: MutableMap<String, String>
    ): NodeCreateRequest {
        val nodeCreateRequest = buildNodeCreateRequest(context)
        return nodeCreateRequest.copy(
            overwrite = true,
            metadata = metadata
        )
    }

    /**
     * 当从同名构件中读取到name、version 与仓库中已保存的构件不同时，删除已保存的构件对应的版本。
     */
    private fun checkRepeatArtifactIndex(
        jsonStr: String,
        oldComposerArtifact: ComposerArtifact,
        composerArtifact: ComposerArtifact,
        context: ArtifactContext
    ): String {
        val oldName = PackageKeys.resolveComposer(oldComposerArtifact.name)
        val oldVersion = oldComposerArtifact.version
        return if (composerArtifact.name != oldName || composerArtifact.version != oldVersion) {
            with(context.artifactInfo) {
                packageClient.deleteVersion(projectId, repoName, PackageKeys.ofComposer(oldName), oldVersion)
            }
            JsonUtil.deleteComposerVersion(jsonStr, oldName, oldVersion)
        } else {
            jsonStr
        }
    }

    /**
     * 当从同名构件中读取到name、version 与仓库中已保存的构件不同时，删除已保存的构件对应的版本。
     */
    private fun getOldComposer(
        context: ArtifactContext
    ): ComposerArtifact {
        // 通过URL查询已保存的构件的版本。
        val oldNode = with(context.artifactInfo) {
            nodeClient.getNodeDetail(projectId, repoName, getArtifactFullPath())
        }.data!!
        val oldPackageKey = oldNode.metadata["packageKey"] ?: throw ComposerArtifactMetadataException(
            "${oldNode.projectId} | ${oldNode.repoName}\"${oldNode.fullPath}: not found metadata.packageKey"
        )
        val name = PackageKeys.resolveComposer(oldPackageKey as String)
        val version = oldNode.metadata["version"] as String? ?: throw ComposerArtifactMetadataException(
            "${oldNode.projectId} | ${oldNode.repoName}\"${oldNode.fullPath}: not found metadata.version"
        )
        return ComposerArtifact(name, version, "")
    }

    /**
     * 更新构件的包索引
     * 同名构件可能composer.json中版本不同，导致被覆盖的构件的版本未被删除
     */
    private fun updateIndex(
        composerArtifact: ComposerArtifact,
        oldComposerArtifact: ComposerArtifact?,
        repeat: ArtifactRepeat,
        context: ArtifactContext
    ) {
        // 查询对应的 "/p/%package%.json" 是否存在
        val pArtifactUri = "/p/${composerArtifact.name}.json"
        val jsonNode = nodeClient.getNodeDetail(context.projectId, context.repoName, pArtifactUri).data
        val resultJson = if (jsonNode == null) {
            with(composerArtifact) {
                JsonUtil.addComposerVersion(String.format(COMPOSER_VERSION_INIT, name), json, name, version)
            }
        } else {
            val jsonStr = nodeToJson(jsonNode)
            with(composerArtifact) {
                val tempJsonStr = if (repeat == ArtifactRepeat.FULLPATH) {
                    checkRepeatArtifactIndex(jsonStr, oldComposerArtifact!!, composerArtifact, context)
                } else {
                    jsonStr
                }
                JsonUtil.addComposerVersion(tempJsonStr, json, name, version)
            }
        }
        val jsonFile = ByteArrayInputStream(resultJson.toByteArray()).use {
            ArtifactFileFactory.build(it)
        }
        val nodeCreateRequest = createNode(context, pArtifactUri, jsonFile)
        store(nodeCreateRequest, jsonFile, context.storageCredentials)
    }

    fun createNode(context: ArtifactContext, fullPath: String?, artifactFile: ArtifactFile): NodeCreateRequest {
        return NodeCreateRequest(
            context.projectId,
            context.repoName,
            fullPath ?: context.artifactInfo.getArtifactFullPath(),
            false,
            0L,
            true,
            artifactFile.getSize(),
            artifactFile.getFileSha256(),
            artifactFile.getFileMd5(),
            null,
            context.userId
        )
    }

    /**
     * 检查上传的构件是否已在仓库中，判断条件：uri && sha256
     * [ArtifactRepeat.FULLPATH_SHA256] 存在完全相同构件，不操作索引
     * [ArtifactRepeat.FULLPATH] 请求路径相同，但内容不同，更新索引
     * [ArtifactRepeat.NONE] 无重复构件
     */
    private fun checkRepeatArtifact(context: ArtifactUploadContext): ArtifactRepeat {
        val artifactUri = context.artifactInfo.getArtifactFullPath()
        val artifactSha256 = context.getArtifactSha256()
        return with(context.artifactInfo) {
            val node = nodeClient.getNodeDetail(projectId, repoName, artifactUri).data ?: return ArtifactRepeat.NONE
            if (node.sha256 == artifactSha256) {
                ArtifactRepeat.FULLPATH_SHA256
            } else {
                ArtifactRepeat.FULLPATH
            }
        }
    }

    override fun onDownload(context: ArtifactDownloadContext): ArtifactResource? {
        with(context) {
            val artifactPath = artifactInfo.getArtifactFullPath().removePrefix("/$DIRECT_DISTS")
            val node = nodeClient.getNodeDetail(projectId, repoName, artifactPath).data
            if (node == null || node.folder) return null
            val range = resolveRange(context, node.size)
            val inputStream = storageService.load(node.sha256!!, range, storageCredentials) ?: return null
            return ArtifactResource(inputStream, artifactInfo.getResponseName(), node, ArtifactChannel.LOCAL, useDisposition)
        }
    }

    @Transactional(rollbackFor = [Throwable::class])
    override fun onUpload(context: ArtifactUploadContext) {
        val repeat = checkRepeatArtifact(context)
        val oldComposerArtifact = if (repeat == ArtifactRepeat.FULLPATH) {
            getOldComposer(context)
        } else null
        // 读取需要保存数据
        val composerArtifact = context.getArtifactFile().getInputStream().use {
            it.wrapperJson(context.artifactInfo.getArtifactFullPath())
        }
        // 保存节点
        val metadata = mutableMapOf<String, String>()
        metadata["packageKey"] = PackageKeys.ofComposer(composerArtifact.name)
        metadata["version"] = composerArtifact.version
        val nodeCreateRequest = getCompressNodeCreateRequest(context, metadata)
        store(nodeCreateRequest, context.getArtifactFile(), context.storageCredentials)
        // 更新索引
        updateIndex(composerArtifact, oldComposerArtifact, repeat, context)
        // 保存版本信息
        packageClient.createVersion(
            PackageVersionCreateRequest(
                context.projectId,
                context.repoName,
                composerArtifact.name,
                PackageKeys.ofComposer(composerArtifact.name),
                PackageType.RPM,
                null,
                composerArtifact.version,
                context.getArtifactFile().getSize(),
                null,
                context.artifactInfo.getArtifactFullPath(),
                null,
                metadata,
                overwrite = true,
                createdBy = context.userId
            )
        )
    }

    override fun onUploadSuccess(context: ArtifactUploadContext) {
        super.onUploadSuccess(context)
        val response = HttpContextHolder.getResponse()
        response.contentType = "application/json; charset=UTF-8"
        with(context.artifactInfo) {
            val artifactUploadResponse = ArtifactUploadResponse(
                projectId, repoName, getArtifactFullPath(),
                context.getArtifactFile().getFileSha256(), context.getArtifactFile().getFileMd5(),
                "Uploaded " +
                    "success"
            )
            response.writer.print(artifactUploadResponse.toJsonString())
        }
    }

    /**
     * 返回包的版本数量
     */
    private fun getVersions(packageKey: String, context: ArtifactContext): Long? {
        return packageClient.findPackageByKey(
            context.projectId, context.repoName, packageKey
        ).data?.versions ?: return null
    }

    @Transactional(rollbackFor = [Throwable::class])
    override fun remove(context: ArtifactRemoveContext) {
        val projectId = context.projectId
        val repoName = context.repoName
        val packageKey = HttpContextHolder.getRequest().getParameter("packageKey")
        val version = HttpContextHolder.getRequest().getParameter("version")
        if (version.isNullOrBlank()) {
            // 删除包
            val versions = getVersions(packageKey, context)
            val pages = packageClient.listVersionPage(
                projectId,
                repoName,
                packageKey,
                null,
                null,
                0,
                versions!!.toInt()
            ).data?.records ?: return
            for (packageVersion in pages) {
<<<<<<< HEAD
                val node = nodeClient.getNodeDetail(context.projectId, context.repoName, packageVersion.contentPath!!).data
                    ?: continue
=======
                val node = nodeClient.getNodeDetail(projectId, repoName, packageVersion.contentPath!!).data ?: continue
>>>>>>> e0d84687
                removeComposerArtifact(node, packageKey, packageVersion.name, context)
            }
        } else {
            with(context.artifactInfo) {
                val packageVersion = packageClient.findVersionByName(projectId, repoName, packageKey, version).data ?: return
                val node = nodeClient.getNodeDetail(projectId, repoName, packageVersion.contentPath!!).data ?: return
                removeComposerArtifact(node, packageKey, version, context)
            }
        }
    }

    private fun getPackageJson(context: ArtifactContext, name: String): String? {
        val jsonPath = "/p/$name.json"
        val node = nodeClient.getNodeDetail(context.projectId, context.repoName, jsonPath).data ?: return null
        return nodeToJson(node)
    }

    /**
     * 删除包json中对应的版本
     */
    private fun deleteJsonVersion(context: ArtifactRemoveContext, name: String, version: String) {
        val jsonPath = "/p/$name.json"
        val packageJson = getPackageJson(context, name) ?: return

        val resultJson = JsonUtil.deleteComposerVersion(packageJson, name, version)

        val jsonFile = ByteArrayInputStream(resultJson.toByteArray()).use {
            ArtifactFileFactory.build(it)
        }
        val nodeCreateRequest = createNode(context, jsonPath, jsonFile)
        store(nodeCreateRequest, jsonFile, context.storageCredentials)
    }

    /**
     * 删除composer构件
     */
    fun removeComposerArtifact(
        node: NodeDetail,
        packageKey: String,
        version: String,
        context: ArtifactRemoveContext
    ) {
        if (node.folder) {
            throw UnsupportedMethodException("Delete folder is forbidden")
        }
        with(context) {
            // 更新索引
            deleteJsonVersion(context, PackageKeys.resolveComposer(packageKey), version)
            val nodeDeleteRequest = NodeDeleteRequest(projectId, repoName, node.fullPath, context.userId)
            nodeClient.deleteNode(nodeDeleteRequest)
            logger.info("Success to delete node $nodeDeleteRequest")
            deleteVersion(projectId, repoName, packageKey, version)
            logger.info("Success to delete version $projectId | $repoName : $packageKey $version")
        }
    }

    /**
     * 删除版本后，检查该包下是否还有包。
     */
    fun deleteVersion(projectId: String, repoName: String, packageKey: String, version: String) {
        packageClient.deleteVersion(projectId, repoName, packageKey, version)
        val page = packageClient.listVersionPage(projectId, repoName, packageKey).data ?: return
        if (page.records.isEmpty()) packageClient.deletePackage(projectId, repoName, packageKey)
    }

    /**
     * 查询对应请求包名的'*.json'文件
     */
    fun getJson(context: ArtifactQueryContext): String? {
        with(context.artifactInfo) {
            return if (getArtifactFullPath().matches(Regex("^/p/(.*)\\.json$"))) {
                val host = getHost(context)
                val packageName = getArtifactFullPath().removePrefix("/p/").removeSuffix(".json")
                stream2Json(context)?.wrapperJson(host, packageName)
            } else {
                null
            }
        }
    }

    fun getHost(context: ArtifactContext): String {
        val request = HttpContextHolder.getRequest()
        val scheme = request.scheme
        val servletPath = request.servletPath.removeSuffix(context.artifactInfo.getArtifactFullPath())
        return "$scheme://$bkrepoHost/$composerPort$servletPath"
    }

    /**
     * 返回 /packages.json
     */
    fun getPackages(context: ArtifactQueryContext): String {
        val host = getHost(context)
        val node = with(context.artifactInfo) {
            nodeClient.getNodeDetail(projectId, repoName, getArtifactFullPath()).data
        }
        return if (node == null) {
            val artifactFile = ByteArrayInputStream(INIT_PACKAGES.toByteArray()).use {
                ArtifactFileFactory.build(it)
            }
            val nodeCreateRequest = createNode(context, null, artifactFile)
            store(nodeCreateRequest, artifactFile, context.storageCredentials)
            return INIT_PACKAGES.wrapperPackageJson(host)
        } else {
            nodeToJson(node).wrapperPackageJson(host)
        }
    }

    override fun query(context: ArtifactQueryContext): Any? {
        return if (context.artifactInfo.getArtifactFullPath() == "/packages.json") {
            getPackages(context)
        } else if (context.artifactInfo.getArtifactFullPath().startsWith("/ext/version/detail/")) {
            getVersionDetail(context)
        } else {
            getJson(context)
        }
    }

    private fun nodeToJson(node: NodeDetail): String {
        val inputStream = storageService.load(
            node.sha256!!,
            Range.full(node.size),
            null
        ) ?: throw RuntimeException("load ${node.projectId} | ${node.repoName} | ${node.fullPath} error")
        val stringBuilder = StringBuilder()
        var line: String?
        try {
            BufferedReader(InputStreamReader(inputStream)).use { bufferedReader ->
                while ((bufferedReader.readLine().also { line = it }) != null) {
                    stringBuilder.append(line)
                }
            }
        } finally {
            inputStream.closeQuietly()
        }
        return stringBuilder.toString()
    }

    /**
     * 加载搜索到的流并返回内容
     */
    private fun stream2Json(context: ArtifactContext): String? {
        return with(context.artifactInfo) {
            val node = nodeClient.getNodeDetail(projectId, repoName, getArtifactFullPath()).data ?: return null
            nodeToJson(node)
        }
    }

    /**
     * composer 客户端下载统计
     */
    override fun buildDownloadRecord(
        context: ArtifactDownloadContext,
        artifactResource: ArtifactResource
    ): DownloadStatisticsAddRequest? {
        with(context) {
            val fullPath = context.artifactInfo.getArtifactFullPath()
            val node = nodeClient.getNodeDetail(projectId, repoName, fullPath).data ?: return null
            val packageKey = node.metadata["packageKey"] ?: throw ComposerArtifactMetadataException(
                "${artifactInfo.getArtifactFullPath()} : not found metadata.packageKay value"
            )
            val version = node.metadata["version"] ?: throw ComposerArtifactMetadataException(
                "${artifactInfo.getArtifactFullPath()} : not found metadata.version value"
            )
            val name = PackageKeys.resolveComposer(packageKey.toString())
            return if (fullPath.endsWith("")) {
                return DownloadStatisticsAddRequest(
                    projectId, repoName,
                    packageKey.toString(), name, version.toString()
                )
            } else {
                null
            }
        }
    }

    /**
     * 版本详情
     */
    fun getVersionDetail(context: ArtifactQueryContext): Any? {
        val packageKey = context.request.getParameter("packageKey")
        val version = context.request.getParameter("version")
        val name = PackageKeys.resolveComposer(packageKey)
        val trueVersion = packageClient.findVersionByName(
            context.projectId,
            context.repoName,
            packageKey,
            version
        ).data ?: return null
        val artifactPath = trueVersion.contentPath ?: return null
        with(context.artifactInfo) {
            val jarNode = nodeClient.getNodeDetail(
                projectId, repoName, artifactPath
            ).data ?: return null
            val stageTag = stageClient.query(projectId, repoName, packageKey, version).data
            val rpmArtifactMetadata = jarNode.metadata
            val packageVersion = packageClient.findVersionByName(
                projectId, repoName, packageKey, version
            ).data
            val count = packageVersion?.downloads ?: 0
            val composerArtifactBasic = Basic(
                name,
                version,
                jarNode.size, jarNode.fullPath,
                jarNode.createdBy, jarNode.createdDate,
                jarNode.lastModifiedBy, jarNode.lastModifiedDate,
                count,
                jarNode.sha256,
                jarNode.md5,
                stageTag,
                null
            )
            return ArtifactVersionDetail(composerArtifactBasic, rpmArtifactMetadata)
        }
    }

    fun store(node: NodeCreateRequest, artifactFile: ArtifactFile, storageCredentials: StorageCredentials?): Boolean {
        try {
            storageManager.storeArtifactFile(node, artifactFile, storageCredentials)
        } catch (exception: Exception) {
            return false
        }
        try {
            artifactFile.delete()
            with(node) { logger.info("Success to store$projectId/$repoName/$fullPath") }
            logger.info("Success to insert $node")
        } catch (exception: Exception) {
            // 报异常不会影响服务，不做处理
            logger.error(exception.message)
        }
        return true
    }

    companion object {
        private val logger = LoggerFactory.getLogger(ComposerLocalRepository::class.java)
    }
}<|MERGE_RESOLUTION|>--- conflicted
+++ resolved
@@ -306,12 +306,7 @@
                 versions!!.toInt()
             ).data?.records ?: return
             for (packageVersion in pages) {
-<<<<<<< HEAD
-                val node = nodeClient.getNodeDetail(context.projectId, context.repoName, packageVersion.contentPath!!).data
-                    ?: continue
-=======
                 val node = nodeClient.getNodeDetail(projectId, repoName, packageVersion.contentPath!!).data ?: continue
->>>>>>> e0d84687
                 removeComposerArtifact(node, packageKey, packageVersion.name, context)
             }
         } else {
