/*
 * Tencent is pleased to support the open source community by making BK-CI 蓝鲸持续集成平台 available.
 *
 * Copyright (C) 2020 THL A29 Limited, a Tencent company.  All rights reserved.
 *
 * BK-CI 蓝鲸持续集成平台 is licensed under the MIT license.
 *
 * A copy of the MIT License is included in this file.
 *
 *
 * Terms of the MIT License:
 * ---------------------------------------------------
 * Permission is hereby granted, free of charge, to any person obtaining a copy
 * of this software and associated documentation files (the "Software"), to deal
 * in the Software without restriction, including without limitation the rights
 * to use, copy, modify, merge, publish, distribute, sublicense, and/or sell
 * copies of the Software, and to permit persons to whom the Software is
 * furnished to do so, subject to the following conditions:
 *
 * The above copyright notice and this permission notice shall be included in all
 * copies or substantial portions of the Software.
 *
 * THE SOFTWARE IS PROVIDED "AS IS", WITHOUT WARRANTY OF ANY KIND, EXPRESS OR
 * IMPLIED, INCLUDING BUT NOT LIMITED TO THE WARRANTIES OF MERCHANTABILITY,
 * FITNESS FOR A PARTICULAR PURPOSE AND NONINFRINGEMENT. IN NO EVENT SHALL THE
 * AUTHORS OR COPYRIGHT HOLDERS BE LIABLE FOR ANY CLAIM, DAMAGES OR OTHER
 * LIABILITY, WHETHER IN AN ACTION OF CONTRACT, TORT OR OTHERWISE, ARISING FROM,
 * OUT OF OR IN CONNECTION WITH THE SOFTWARE OR THE USE OR OTHER DEALINGS IN THE
 * SOFTWARE.
 */

dependencies {
    api(project(":common:common-mongo"))
    api(project(":auth:api-auth"))
    api(project(":common:common-job"))
    api(project(":common:common-security"))
    api(project(":repository:api-repository"))
    implementation("com.google.guava:guava")
    api(project(":common:common-redis"))
<<<<<<< HEAD
    implementation("cn.hutool:hutool-crypto:5.5.4")
    implementation("org.apache.httpcomponents:httpclient")
=======
>>>>>>> 3441de3f
}<|MERGE_RESOLUTION|>--- conflicted
+++ resolved
@@ -37,9 +37,5 @@
     api(project(":repository:api-repository"))
     implementation("com.google.guava:guava")
     api(project(":common:common-redis"))
-<<<<<<< HEAD
-    implementation("cn.hutool:hutool-crypto:5.5.4")
     implementation("org.apache.httpcomponents:httpclient")
-=======
->>>>>>> 3441de3f
 }