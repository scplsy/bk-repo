/*
 * Tencent is pleased to support the open source community by making BK-CI 蓝鲸持续集成平台 available.
 *
 * Copyright (C) 2020 THL A29 Limited, a Tencent company.  All rights reserved.
 *
 * BK-CI 蓝鲸持续集成平台 is licensed under the MIT license.
 *
 * A copy of the MIT License is included in this file.
 *
 *
 * Terms of the MIT License:
 * ---------------------------------------------------
 * Permission is hereby granted, free of charge, to any person obtaining a copy
 * of this software and associated documentation files (the "Software"), to deal
 * in the Software without restriction, including without limitation the rights
 * to use, copy, modify, merge, publish, distribute, sublicense, and/or sell
 * copies of the Software, and to permit persons to whom the Software is
 * furnished to do so, subject to the following conditions:
 *
 * The above copyright notice and this permission notice shall be included in all
 * copies or substantial portions of the Software.
 *
 * THE SOFTWARE IS PROVIDED "AS IS", WITHOUT WARRANTY OF ANY KIND, EXPRESS OR
 * IMPLIED, INCLUDING BUT NOT LIMITED TO THE WARRANTIES OF MERCHANTABILITY,
 * FITNESS FOR A PARTICULAR PURPOSE AND NONINFRINGEMENT. IN NO EVENT SHALL THE
 * AUTHORS OR COPYRIGHT HOLDERS BE LIABLE FOR ANY CLAIM, DAMAGES OR OTHER
 * LIABILITY, WHETHER IN AN ACTION OF CONTRACT, TORT OR OTHERWISE, ARISING FROM,
 * OUT OF OR IN CONNECTION WITH THE SOFTWARE OR THE USE OR OTHER DEALINGS IN THE
 * SOFTWARE.
 */

dependencies {
    api(project(":common:common-mongo"))
    api(project(":auth:api-auth"))
    api(project(":common:common-job"))
    api(project(":common:common-security"))
    api(project(":repository:api-repository"))
    implementation("com.google.guava:guava")
    api(project(":common:common-plugin:plugin-service"))
<<<<<<< HEAD

=======
    api(project(":common:common-redis"))
>>>>>>> 7a0bfcb2
}<|MERGE_RESOLUTION|>--- conflicted
+++ resolved
@@ -37,9 +37,5 @@
     api(project(":repository:api-repository"))
     implementation("com.google.guava:guava")
     api(project(":common:common-plugin:plugin-service"))
-<<<<<<< HEAD
-
-=======
     api(project(":common:common-redis"))
->>>>>>> 7a0bfcb2
 }