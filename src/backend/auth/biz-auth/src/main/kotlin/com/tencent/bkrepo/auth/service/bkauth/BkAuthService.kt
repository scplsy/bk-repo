--- conflicted
+++ resolved
@@ -32,6 +32,7 @@
 package com.tencent.bkrepo.auth.service.bkauth
 
 import com.fasterxml.jackson.module.kotlin.readValue
+import com.google.common.cache.CacheBuilder
 import com.tencent.bkrepo.auth.config.BkAuthConfig
 import com.tencent.bkrepo.auth.pojo.BkAuthPermissionRequest
 import com.tencent.bkrepo.auth.pojo.BkAuthResponse
@@ -59,6 +60,11 @@
         .writeTimeout(5L, TimeUnit.SECONDS)
         .build()
 
+    private val resourcePermissionCache = CacheBuilder.newBuilder()
+        .maximumSize(20000)
+        .expireAfterWrite(40, TimeUnit.SECONDS)
+        .build<String, Boolean>()
+
     fun validateUserResourcePermission(
         user: String,
         serviceCode: BkAuthServiceCode,
@@ -68,6 +74,13 @@
         permission: BkAuthPermission,
         retryIfTokenInvalid: Boolean = false
     ): Boolean {
+        val cacheKey = "$user::$projectCode::${resourceType.value}::$resourceCode::${permission.value}"
+        val cacheResult = resourcePermissionCache.getIfPresent(cacheKey)
+        if (cacheResult != null) {
+            logger.debug("match in cache: $cacheKey|$cacheResult")
+            return cacheResult
+        }
+
         val accessToken = bkAuthTokenService.getAccessToken(serviceCode)
         val url = "${bkAuthConfig.getBkAuthServer()}/permission/project/service/policy/resource/user/verfiy?access_token=$accessToken"
         val bkAuthPermissionRequest = BkAuthPermissionRequest(
@@ -84,11 +97,9 @@
         val request = Request.Builder().url(url).post(requestBody).build()
         val apiResponse = HttpUtils.doRequest(okHttpClient, request, 2)
         val responseObject = objectMapper.readValue<BkAuthResponse<String>>(apiResponse.content)
-        logger.info("responseObject: $responseObject")
         if (responseObject.code != 0 && responseObject.code != 400) {
-<<<<<<< HEAD
             if (responseObject.code == 403 && retryIfTokenInvalid) {
-                bkAuthTokenService.refreshAccessToken(serviceCode)
+                bkAuthTokenService.getAccessToken(serviceCode, accessToken)
                 return validateUserResourcePermission(
                     user = user,
                     serviceCode = serviceCode,
@@ -98,15 +109,13 @@
                     permission = permission,
                     retryIfTokenInvalid = false
                 )
-=======
-            if (responseObject.code == 403) {
-                bkAuthTokenService.getAccessToken(serviceCode, accessToken)
->>>>>>> 78fc2d7b
             }
             logger.error("validate user resource permission failed. ${apiResponse.content}")
             throw RuntimeException("validate user resource permission failed")
         }
-        return responseObject.code == 0
+        val hasPermission = responseObject.code == 0
+        resourcePermissionCache.put(cacheKey, hasPermission)
+        return hasPermission
     }
 
     fun getUserResourceByPermission(
@@ -126,11 +135,11 @@
         val apiResponse = HttpUtils.doRequest(okHttpClient, request, 2)
         val responseObject = objectMapper.readValue<BkAuthResponse<List<String>>>(apiResponse.content)
         if (responseObject.code != 0) {
-            if (responseObject.code != 400) {
+            if (responseObject.code == 400) {
                 return listOf()
             }
             if (responseObject.code == 403 && retryIfTokenInvalid) {
-                bkAuthTokenService.refreshAccessToken(serviceCode)
+                bkAuthTokenService.getAccessToken(serviceCode, accessToken)
                 return getUserResourceByPermission(
                     user = user,
                     serviceCode = serviceCode,
