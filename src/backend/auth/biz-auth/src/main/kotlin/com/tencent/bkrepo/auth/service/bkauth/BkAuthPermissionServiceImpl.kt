--- conflicted
+++ resolved
@@ -39,11 +39,7 @@
 import com.tencent.bkrepo.auth.repository.RoleRepository
 import com.tencent.bkrepo.auth.repository.UserRepository
 import com.tencent.bkrepo.auth.service.local.PermissionServiceImpl
-<<<<<<< HEAD
-import com.tencent.bkrepo.common.api.constant.ANONYMOUS_USER
-=======
 import com.tencent.bkrepo.common.artifact.path.PathUtils
->>>>>>> 60616662
 import com.tencent.bkrepo.repository.api.ProjectClient
 import com.tencent.bkrepo.repository.api.RepositoryClient
 import org.slf4j.LoggerFactory
@@ -108,16 +104,12 @@
                 }
             }
 
-<<<<<<< HEAD
-            logger.debug("devops request check result [$request, $pass]")
-=======
             // devops来源的账号，不做拦截
             if (!pass && appId == bkAuthConfig.devopsAppId) {
                 logger.warn("devops forbidden [$request]")
             }
 
             logger.debug("devops pass [$request]")
->>>>>>> 60616662
             return pass
         }
     }
@@ -158,28 +150,6 @@
         }
     }
 
-<<<<<<< HEAD
-    private fun checkPipelinePermission(uid: String, projectId: String, pipelineId: String, action: String): Boolean {
-        logger.debug(
-            "checkPipelinePermission, uid: $uid, projectId: $projectId, pipelineId: $pipelineId, " +
-                "permissionAction: $action"
-        )
-        return try {
-            return bkAuthPipelineService.hasPermission(uid, projectId, pipelineId, action)
-        } catch (e: Exception) {
-            logger.warn("checkPipelinePermission error:  ${e.message}")
-            true
-        }
-    }
-
-    private fun checkProjectPermission(uid: String, projectId: String, action: String): Boolean {
-        logger.debug("checkProjectPermission: uid: $uid, projectId: $projectId, permissionAction: $action")
-        return try {
-            bkAuthProjectService.isProjectMember(uid, projectId, action, retryIfTokenInvalid = true)
-        } catch (e: Exception) {
-            logger.warn("checkPipelinePermission error:  ${e.message}")
-            true
-=======
     private fun pipelinePermission(uid: String, projectId: String, pipelineId: String, action: String): Boolean {
         logger.debug("pipelinePermission, uid: $uid, projectId: $projectId, pipelineId: $pipelineId, action: $action")
         return bkAuthPipelineService.hasPermission(uid, projectId, pipelineId, action)
@@ -190,17 +160,13 @@
         return when (action) {
             PermissionAction.MANAGE.toString() -> bkAuthProjectService.isProjectManager(uid, projectId)
             else -> bkAuthProjectService.isProjectMember(uid, projectId, action)
->>>>>>> 60616662
         }
     }
 
     override fun listPermissionRepo(projectId: String, userId: String, appId: String?): List<String> {
         appId?.let {
             val request = buildProjectCheckRequest(projectId, userId, appId)
-<<<<<<< HEAD
-=======
-
->>>>>>> 60616662
+
             // devops 体系
             if (matchDevopsCond(appId)) {
                 if (checkDevopsPermission(request)) {
@@ -213,28 +179,12 @@
     }
 
     override fun checkPermission(request: CheckPermissionRequest): Boolean {
-<<<<<<< HEAD
-        // devops匿名访问请求处理
-        if (matchAnonymousCond(request.appId, request.uid)) {
-            logger.warn("devops anonymous pass [$request] ")
-            return true
-        }
-
-        // bcs appId
-        if (matchBcsCond(request.appId)) return super.checkPermission(request) || checkDevopsPermission(request)
-
-        // devops appId
-        if (matchDevopsCond(request.appId)) {
-            return checkDevopsPermission(request)
-        }
-=======
 
         // bcs或bkrepo账号
         if (matchBcsOrRepoCond(request.appId)) return super.checkPermission(request) || checkDevopsPermission(request)
 
         // devops账号
         if (matchDevopsCond(request.appId)) return checkDevopsPermission(request)
->>>>>>> 60616662
 
         // 非devops体系
         return super.checkPermission(request) || checkDevopsPermission(request)
@@ -250,19 +200,14 @@
         )
     }
 
-<<<<<<< HEAD
-    private fun matchBcsCond(projectId: String?): Boolean {
-        return projectId == bkAuthConfig.bcsAppId
-=======
     private fun matchBcsOrRepoCond(projectId: String?): Boolean {
         return projectId == bkAuthConfig.bcsAppId || projectId == bkAuthConfig.bkrepoAppId
->>>>>>> 60616662
     }
 
     private fun matchDevopsCond(appId: String?): Boolean {
-        return bkAuthConfig.devopsAppIdSet.split(",").contains(appId)
-    }
-
+        val devopsAppIdList = bkAuthConfig.devopsAppIdSet.split(",")
+        return devopsAppIdList.contains(appId)
+    }
 
     companion object {
         private val logger = LoggerFactory.getLogger(BkAuthPermissionServiceImpl::class.java)
