/*
 * Tencent is pleased to support the open source community by making BK-CI 蓝鲸持续集成平台 available.
 *
 * Copyright (C) 2020 THL A29 Limited, a Tencent company.  All rights reserved.
 *
 * BK-CI 蓝鲸持续集成平台 is licensed under the MIT license.
 *
 * A copy of the MIT License is included in this file.
 *
 *
 * Terms of the MIT License:
 * ---------------------------------------------------
 * Permission is hereby granted, free of charge, to any person obtaining a copy
 * of this software and associated documentation files (the "Software"), to deal
 * in the Software without restriction, including without limitation the rights
 * to use, copy, modify, merge, publish, distribute, sublicense, and/or sell
 * copies of the Software, and to permit persons to whom the Software is
 * furnished to do so, subject to the following conditions:
 *
 * The above copyright notice and this permission notice shall be included in all
 * copies or substantial portions of the Software.
 *
 * THE SOFTWARE IS PROVIDED "AS IS", WITHOUT WARRANTY OF ANY KIND, EXPRESS OR
 * IMPLIED, INCLUDING BUT NOT LIMITED TO THE WARRANTIES OF MERCHANTABILITY,
 * FITNESS FOR A PARTICULAR PURPOSE AND NONINFRINGEMENT. IN NO EVENT SHALL THE
 * AUTHORS OR COPYRIGHT HOLDERS BE LIABLE FOR ANY CLAIM, DAMAGES OR OTHER
 * LIABILITY, WHETHER IN AN ACTION OF CONTRACT, TORT OR OTHERWISE, ARISING FROM,
 * OUT OF OR IN CONNECTION WITH THE SOFTWARE OR THE USE OR OTHER DEALINGS IN THE
 * SOFTWARE.
 */

package com.tencent.bkrepo.auth.service

import com.tencent.bkrepo.auth.pojo.token.Token
import com.tencent.bkrepo.auth.pojo.token.TokenResult
import com.tencent.bkrepo.auth.pojo.user.CreateUserRequest
import com.tencent.bkrepo.auth.pojo.user.CreateUserToProjectRequest
import com.tencent.bkrepo.auth.pojo.user.CreateUserToRepoRequest
import com.tencent.bkrepo.auth.pojo.user.UpdateUserRequest
import com.tencent.bkrepo.auth.pojo.user.User
import com.tencent.bkrepo.auth.pojo.user.UserInfo
import com.tencent.bkrepo.common.api.pojo.Page

interface UserService {

    fun getUserById(userId: String): User?

    fun createUser(request: CreateUserRequest): Boolean

    fun createUserToProject(request: CreateUserToProjectRequest): Boolean

    fun createUserToRepo(request: CreateUserToRepoRequest): Boolean

    fun listUser(rids: List<String>): List<User>

    fun deleteById(userId: String): Boolean

    fun updateUserById(userId: String, request: UpdateUserRequest): Boolean

    fun addUserToRole(userId: String, roleId: String): User?

    fun addUserToRoleBatch(idList: List<String>, roleId: String): Boolean

    fun removeUserFromRole(userId: String, roleId: String): User?

    fun removeUserFromRoleBatch(idList: List<String>, roleId: String): Boolean

    fun createToken(userId: String): Token?

    fun addUserToken(userId: String, name: String, expiredAt: String?): Token?

    fun listUserToken(userId: String): List<TokenResult>

    fun removeToken(userId: String, name: String): Boolean

    fun findUserByUserToken(userId: String, pwd: String): User?

    fun userPage(pageNumber: Int, pageSize: Int, userName: String?, admin: Boolean?, locked: Boolean?): Page<UserInfo>

    fun getUserInfoById(userId: String): UserInfo?

    fun updatePassword(userId: String, oldPwd: String, newPwd: String): Boolean

    fun resetPassword(userId: String): Boolean

<<<<<<< HEAD
    fun repeatUid(uid: String): Boolean

    fun addUserAccount(userId: String, accountId: String): Boolean

    fun removeUserAccount(userId: String, accountId: String): Boolean
=======
    fun repeatUid(userId: String): Boolean
>>>>>>> 303d6da5
}<|MERGE_RESOLUTION|>--- conflicted
+++ resolved
@@ -83,13 +83,9 @@
 
     fun resetPassword(userId: String): Boolean
 
-<<<<<<< HEAD
-    fun repeatUid(uid: String): Boolean
+    fun repeatUid(userId: String): Boolean
 
     fun addUserAccount(userId: String, accountId: String): Boolean
 
     fun removeUserAccount(userId: String, accountId: String): Boolean
-=======
-    fun repeatUid(userId: String): Boolean
->>>>>>> 303d6da5
 }