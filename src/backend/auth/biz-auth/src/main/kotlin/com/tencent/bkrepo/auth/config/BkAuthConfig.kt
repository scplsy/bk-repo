--- conflicted
+++ resolved
@@ -40,71 +40,43 @@
     /**
      * auth 环境名称
      */
-<<<<<<< HEAD
-    @Value("\${auth.devops.envName: ''}")
-=======
     @Value("\${auth.devops.envName:}")
->>>>>>> ffccd47d
     var authEnvName: String = ""
 
     /**
      * auth 服务器地址
      */
-<<<<<<< HEAD
-    @Value("\${auth.devops.authServer: ''}")
-=======
     @Value("\${auth.devops.authServer:}")
->>>>>>> ffccd47d
     private var authServer: String = ""
 
     /**
      * 流水线资源 appSecret
      */
-<<<<<<< HEAD
-    @Value("\${auth.devops.pipelineSecret: ''}")
-=======
     @Value("\${auth.devops.pipelineSecret:}")
->>>>>>> ffccd47d
     var pipelineSecret: String = ""
 
     /**
      * 版本仓库资源 appSecret
      */
-<<<<<<< HEAD
-    @Value("\${auth.devops.artifactorySecret: ''}")
-=======
     @Value("\${auth.devops.artifactorySecret:}")
->>>>>>> ffccd47d
     var artifactorySecret: String = ""
 
     /**
      * 蓝盾平台用户 appId
      */
-<<<<<<< HEAD
-    @Value("\${auth.devops.appId: ''}")
-=======
     @Value("\${auth.devops.appId:}")
->>>>>>> ffccd47d
     var appId: String = ""
 
     /**
      * 是否开启蓝盾用户权限认证开关
      */
-<<<<<<< HEAD
-    @Value("\${auth.devops.authEnabled: false}")
-=======
     @Value("\${auth.devops.authEnabled:true}")
->>>>>>> ffccd47d
     var authEnabled: Boolean = true
 
     /**
      * 是否允许蓝盾匿名用户请求
      */
-<<<<<<< HEAD
-    @Value("\${auth.devops.allowAnonymous: ''}")
-=======
     @Value("\${auth.devops.allowAnonymous:true}")
->>>>>>> ffccd47d
     var allowAnonymous: Boolean = true
 
     fun getAppSecret(serviceCode: BkAuthServiceCode): String {
