/*
 * Tencent is pleased to support the open source community by making BK-CI 蓝鲸持续集成平台 available.
 *
 * Copyright (C) 2020 THL A29 Limited, a Tencent company.  All rights reserved.
 *
 * BK-CI 蓝鲸持续集成平台 is licensed under the MIT license.
 *
 * A copy of the MIT License is included in this file.
 *
 *
 * Terms of the MIT License:
 * ---------------------------------------------------
 * Permission is hereby granted, free of charge, to any person obtaining a copy
 * of this software and associated documentation files (the "Software"), to deal
 * in the Software without restriction, including without limitation the rights
 * to use, copy, modify, merge, publish, distribute, sublicense, and/or sell
 * copies of the Software, and to permit persons to whom the Software is
 * furnished to do so, subject to the following conditions:
 *
 * The above copyright notice and this permission notice shall be included in all
 * copies or substantial portions of the Software.
 *
 * THE SOFTWARE IS PROVIDED "AS IS", WITHOUT WARRANTY OF ANY KIND, EXPRESS OR
 * IMPLIED, INCLUDING BUT NOT LIMITED TO THE WARRANTIES OF MERCHANTABILITY,
 * FITNESS FOR A PARTICULAR PURPOSE AND NONINFRINGEMENT. IN NO EVENT SHALL THE
 * AUTHORS OR COPYRIGHT HOLDERS BE LIABLE FOR ANY CLAIM, DAMAGES OR OTHER
 * LIABILITY, WHETHER IN AN ACTION OF CONTRACT, TORT OR OTHERWISE, ARISING FROM,
 * OUT OF OR IN CONNECTION WITH THE SOFTWARE OR THE USE OR OTHER DEALINGS IN THE
 * SOFTWARE.
 */

package com.tencent.bkrepo.auth.config

import org.springframework.beans.factory.annotation.Value
import org.springframework.stereotype.Component

@Component
class BkAuthConfig {

    /**
     * auth 服务器地址
     */
    @Value("\${auth.devops.ciAuthServer:}")
    private var ciAuthServer: String = ""

    /**
     * auth 服务器地址
     */
    @Value("\${auth.devops.ciAuthToken:}")
    private var ciAuthToken: String = ""

    /**
     * 蓝盾平台appId集合
     */
    @Value("\${auth.devops.appIdSet:}")
    var devopsAppIdSet: String = ""

    /**
     * 蓝盾CI平台appId
     */
    @Value("\${auth.devops.appId:}")
    var devopsAppId: String = ""

    /**
     * 蓝盾BCS平台appId
     */
    @Value("\${auth.devops.bcsAppId:}")
    var bcsAppId: String = ""

    /**
<<<<<<< HEAD
     * 是否允许蓝盾匿名用户请求
     */
    @Value("\${auth.devops.allowAnonymous:true}")
    var devopsAllowAnonymous: Boolean = true

    fun getAppSecret(serviceCode: BkAuthServiceCode): String {
        return when (serviceCode) {
            BkAuthServiceCode.PIPELINE -> pipelineSecret
            BkAuthServiceCode.ARTIFACTORY -> artifactorySecret
        }
    }

    fun getBkAuthServer(): String {
        return if (authServer.startsWith("http://") || authServer.startsWith("https://")) {
            authServer.removeSuffix("/")
        } else {
            "http://$authServer"
        }
    }
=======
     * bkrepo平台appId
     */
    @Value("\${auth.devops.bkrepoAppId:}")
    var bkrepoAppId: String = ""

>>>>>>> 60616662

    fun getBkciAuthServer(): String {
        return if (ciAuthServer.startsWith("http://") || ciAuthServer.startsWith("https://")) {
            ciAuthServer.removeSuffix("/")
        } else {
            "http://$ciAuthServer"
        }
    }

<<<<<<< HEAD
    fun choseBkAuth(): Boolean {
        return ciAuthServer.isBlank()
    }

=======
>>>>>>> 60616662
    fun setBkciAuthServer(authServer: String) {
        ciAuthServer = authServer
    }

    fun setBkciAuthToken(authToken: String) {
        ciAuthToken = authToken
    }

    fun getBkciAuthToken(): String {
        return ciAuthToken
    }
}<|MERGE_RESOLUTION|>--- conflicted
+++ resolved
@@ -68,33 +68,10 @@
     var bcsAppId: String = ""
 
     /**
-<<<<<<< HEAD
-     * 是否允许蓝盾匿名用户请求
-     */
-    @Value("\${auth.devops.allowAnonymous:true}")
-    var devopsAllowAnonymous: Boolean = true
-
-    fun getAppSecret(serviceCode: BkAuthServiceCode): String {
-        return when (serviceCode) {
-            BkAuthServiceCode.PIPELINE -> pipelineSecret
-            BkAuthServiceCode.ARTIFACTORY -> artifactorySecret
-        }
-    }
-
-    fun getBkAuthServer(): String {
-        return if (authServer.startsWith("http://") || authServer.startsWith("https://")) {
-            authServer.removeSuffix("/")
-        } else {
-            "http://$authServer"
-        }
-    }
-=======
      * bkrepo平台appId
      */
     @Value("\${auth.devops.bkrepoAppId:}")
     var bkrepoAppId: String = ""
-
->>>>>>> 60616662
 
     fun getBkciAuthServer(): String {
         return if (ciAuthServer.startsWith("http://") || ciAuthServer.startsWith("https://")) {
@@ -104,13 +81,6 @@
         }
     }
 
-<<<<<<< HEAD
-    fun choseBkAuth(): Boolean {
-        return ciAuthServer.isBlank()
-    }
-
-=======
->>>>>>> 60616662
     fun setBkciAuthServer(authServer: String) {
         ciAuthServer = authServer
     }
