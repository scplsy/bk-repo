/*
 * Tencent is pleased to support the open source community by making BK-CI 蓝鲸持续集成平台 available.
 *
 * Copyright (C) 2020 THL A29 Limited, a Tencent company.  All rights reserved.
 *
 * BK-CI 蓝鲸持续集成平台 is licensed under the MIT license.
 *
 * A copy of the MIT License is included in this file.
 *
 *
 * Terms of the MIT License:
 * ---------------------------------------------------
 * Permission is hereby granted, free of charge, to any person obtaining a copy
 * of this software and associated documentation files (the "Software"), to deal
 * in the Software without restriction, including without limitation the rights
 * to use, copy, modify, merge, publish, distribute, sublicense, and/or sell
 * copies of the Software, and to permit persons to whom the Software is
 * furnished to do so, subject to the following conditions:
 *
 * The above copyright notice and this permission notice shall be included in all
 * copies or substantial portions of the Software.
 *
 * THE SOFTWARE IS PROVIDED "AS IS", WITHOUT WARRANTY OF ANY KIND, EXPRESS OR
 * IMPLIED, INCLUDING BUT NOT LIMITED TO THE WARRANTIES OF MERCHANTABILITY,
 * FITNESS FOR A PARTICULAR PURPOSE AND NONINFRINGEMENT. IN NO EVENT SHALL THE
 * AUTHORS OR COPYRIGHT HOLDERS BE LIABLE FOR ANY CLAIM, DAMAGES OR OTHER
 * LIABILITY, WHETHER IN AN ACTION OF CONTRACT, TORT OR OTHERWISE, ARISING FROM,
 * OUT OF OR IN CONNECTION WITH THE SOFTWARE OR THE USE OR OTHER DEALINGS IN THE
 * SOFTWARE.
 */

package com.tencent.bkrepo.auth.interceptor

import com.tencent.bkrepo.auth.constant.AUTHORIZATION
import com.tencent.bkrepo.auth.constant.AUTH_API_ACCOUNT_PREFIX
import com.tencent.bkrepo.auth.constant.AUTH_API_EXT_PERMISSION_PREFIX
import com.tencent.bkrepo.auth.constant.AUTH_API_INFO_PREFIX
import com.tencent.bkrepo.auth.constant.AUTH_API_KEY_PREFIX
import com.tencent.bkrepo.auth.constant.AUTH_API_OAUTH_PREFIX
import com.tencent.bkrepo.auth.constant.AUTH_API_PERMISSION_LIST_PREFIX
import com.tencent.bkrepo.auth.constant.AUTH_API_PERMISSION_USER_PREFIX
import com.tencent.bkrepo.auth.constant.AUTH_API_PROJECT_ADMIN_PREFIX
import com.tencent.bkrepo.auth.constant.AUTH_API_ROLE_SYS_LIST_PREFIX
import com.tencent.bkrepo.auth.constant.AUTH_API_TOKEN_LIST_PREFIX
import com.tencent.bkrepo.auth.constant.AUTH_API_TOKEN_PREFIX
<<<<<<< HEAD
import com.tencent.bkrepo.auth.constant.AUTH_API_USER_BKIAMV3_PREFIX
=======
import com.tencent.bkrepo.auth.constant.AUTH_API_USER_DELETE_PREFIX
import com.tencent.bkrepo.auth.constant.AUTH_API_USER_ASSET_USER_GROUP_PREFIX
>>>>>>> 941e1212
import com.tencent.bkrepo.auth.constant.AUTH_API_USER_INFO_PREFIX
import com.tencent.bkrepo.auth.constant.AUTH_API_USER_LIST_PREFIX
import com.tencent.bkrepo.auth.constant.AUTH_API_USER_UPDATE_PREFIX
import com.tencent.bkrepo.auth.constant.AUTH_CLUSTER_PERMISSION_CHECK_PREFIX
import com.tencent.bkrepo.auth.constant.AUTH_CLUSTER_TOKEN_DECREMENT_PREFIX
import com.tencent.bkrepo.auth.constant.AUTH_CLUSTER_TOKEN_DELETE_PREFIX
import com.tencent.bkrepo.auth.constant.AUTH_CLUSTER_TOKEN_INFO_PREFIX
import com.tencent.bkrepo.auth.constant.AUTH_FAILED_RESPONSE
import com.tencent.bkrepo.auth.constant.AUTH_PROJECT_SUFFIX
import com.tencent.bkrepo.auth.constant.AUTH_REPO_SUFFIX
import com.tencent.bkrepo.auth.constant.BASIC_AUTH_HEADER_PREFIX
import com.tencent.bkrepo.auth.constant.PLATFORM_AUTH_HEADER_PREFIX
import com.tencent.bkrepo.auth.pojo.user.CreateUserRequest
import com.tencent.bkrepo.auth.service.AccountService
import com.tencent.bkrepo.auth.service.UserService
import com.tencent.bkrepo.common.api.constant.ADMIN_USER
import com.tencent.bkrepo.common.api.constant.ANONYMOUS_USER
import com.tencent.bkrepo.common.api.constant.AUTH_HEADER_UID
import com.tencent.bkrepo.common.api.constant.HttpStatus
import com.tencent.bkrepo.common.api.constant.MS_AUTH_HEADER_UID
import com.tencent.bkrepo.common.api.constant.PLATFORM_KEY
import com.tencent.bkrepo.common.api.constant.StringPool.COLON
import com.tencent.bkrepo.common.api.constant.USER_KEY
import com.tencent.bkrepo.common.security.exception.AuthenticationException
import com.tencent.bkrepo.common.security.exception.PermissionException
import com.tencent.bkrepo.common.security.http.core.HttpAuthSecurity
import com.tencent.bkrepo.common.service.util.HttpSigner
import com.tencent.bkrepo.common.service.util.SpringContextUtils
import com.tencent.bkrepo.repository.constant.SYSTEM_USER
import org.apache.commons.codec.digest.HmacAlgorithms
import org.slf4j.LoggerFactory
import org.springframework.web.servlet.HandlerInterceptor
import org.springframework.web.servlet.HandlerMapping
import java.util.Base64
import javax.servlet.http.HttpServletRequest
import javax.servlet.http.HttpServletResponse

class AuthInterceptor(
    private val httpAuthSecurity: HttpAuthSecurity
) : HandlerInterceptor {

    private val accountService: AccountService by lazy { SpringContextUtils.getBean() }

    private val userService: UserService by lazy { SpringContextUtils.getBean() }

    override fun preHandle(request: HttpServletRequest, response: HttpServletResponse, handler: Any): Boolean {
        val authHeader = request.getHeader(AUTHORIZATION).orEmpty()
        val authFailStr = String.format(AUTH_FAILED_RESPONSE, authHeader)
        try {
            // basic认证
            if (authHeader.startsWith(BASIC_AUTH_HEADER_PREFIX)) {
                return checkUserFromBasic(request, authHeader)
            }

            // platform认证
            if (authHeader.startsWith(PLATFORM_AUTH_HEADER_PREFIX)) {
                return checkUserFromPlatform(request, authHeader)
            }

            // sign认证
            val sig = request.getParameter(HttpSigner.SIGN)
            val appId = request.getParameter(HttpSigner.APP_ID)
            val accessKey = request.getParameter(HttpSigner.ACCESS_KEY)
            if (sig != null && appId != null && accessKey != null) {
                return checkUserFromSign(request)
            }

            throw IllegalArgumentException("invalid auth type")
        } catch (e: IllegalArgumentException) {
            response.status = HttpStatus.UNAUTHORIZED.value
            response.writer.print(authFailStr)
            logger.warn("check exception [$e]")
            return false
        }
    }

    private fun checkUserFromBasic(request: HttpServletRequest, authHeader: String): Boolean {
        val projectAccess = userProjectApiSet.any { request.requestURI.contains(it) }
        val userAccess = userAccessApiSet.any { request.requestURI.contains(it) }
        val encodedCredentials = authHeader.removePrefix(BASIC_AUTH_HEADER_PREFIX)
        val decodedHeader = String(Base64.getDecoder().decode(encodedCredentials))
        val parts = decodedHeader.split(COLON)
        require(parts.size == 2)
        val user = userService.findUserByUserToken(parts[0], parts[1]) ?: run {
            logger.warn("find no user [${parts[0]}]")
            throw IllegalArgumentException("check credential fail")
        }

        request.setAttribute(USER_KEY, parts[0])
        request.setAttribute(ADMIN_USER, user.admin)
        // 非管理员访问非授权endpoint
        if (!user.admin && !(projectAccess || userAccess)) {
            logger.warn("user [${parts[0]}] can not access this endpoint [${request.requestURI}]")
            throw IllegalArgumentException("check credential fail")
        }
        return true
    }

    private fun checkUserFromPlatform(request: HttpServletRequest, authHeader: String): Boolean {
        // platform认证
        val encodedCredentials = authHeader.removePrefix(PLATFORM_AUTH_HEADER_PREFIX)
        val decodedHeader = String(Base64.getDecoder().decode(encodedCredentials))
        val parts = decodedHeader.split(COLON)
        require(parts.size == 2)
        val appId = accountService.checkCredential(parts[0], parts[1]) ?: run {
            logger.warn("find no account [$parts[0]]")
            throw IllegalArgumentException("check auth credential fail")
        }
        val userId = request.getHeader(AUTH_HEADER_UID).orEmpty().trim()
        if (userId.isEmpty()) {
            logger.warn("platform auth with empty userId")
            throw IllegalArgumentException("userId is empty")
        }
        setAuthAttribute(userId, appId, request)
        return true
    }

    private fun checkUserFromSign(request: HttpServletRequest): Boolean {
        val sig = request.getParameter(HttpSigner.SIGN)
        val appId = request.getParameter(HttpSigner.APP_ID)
        val accessKey = request.getParameter(HttpSigner.ACCESS_KEY)

        val secretKey = accountService.findSecretKey(appId, accessKey)
        // 账号非法
            ?: throw AuthenticationException("AppId or accessKey error.")
        val uri = getUrlPath(request)
        val bodyHash = request.getAttribute(HttpSigner.SIGN_BODY).toString()
        val computeSig = HttpSigner.sign(request, uri, bodyHash, secretKey, HmacAlgorithms.HMAC_SHA_1.getName())
        if (computeSig != sig) {
            // 签名未通过
            val signatureStr = HttpSigner.getSignatureStr(request, uri, bodyHash)
            throw AuthenticationException("Invalid signature, server signature string: $signatureStr")
        }
        val signTime = request.getParameter(HttpSigner.SIGN_TIME)
        val expiredTime = signTime.split(HttpSigner.TIME_SPLIT).last().toLong()
        if (expiredTime < System.currentTimeMillis() / HttpSigner.MILLIS_PER_SECOND) {
            // 请求超时
            throw PermissionException("Request timeout.")
        }
        val userId = request.getHeader(MS_AUTH_HEADER_UID) ?: SYSTEM_USER
        setAuthAttribute(userId, appId, request)
        return true
    }

    private fun setAuthAttribute(userId: String, appId: String, request: HttpServletRequest) {
        val projectAccess = userProjectApiSet.any { request.requestURI.contains(it) }
        val userAccess = userAccessApiSet.any { request.requestURI.contains(it) }
        val anonymousAccess = anonymousAccessApiSet.any { request.requestURI.contains(it) }
        val userInfo = userService.getUserInfoById(userId)
        val isAdmin: Boolean = userInfo?.admin ?: false
        if (userId.isNotEmpty() && userInfo == null && userId != ANONYMOUS_USER) {
            val createRequest = CreateUserRequest(userId = userId, name = userId)
            userService.createUser(createRequest)
        }

        val condition = !anonymousAccess && !isAdmin && !userAccess && !projectAccess
        if (condition) {
            logger.warn("user [$userId] can not access the endpoint [${request.requestURI}]")
            throw IllegalArgumentException("user access admin endpoint")
        }

        logger.debug("auth userId [$userId], platId [$appId]")
        request.setAttribute(USER_KEY, userId)
        request.setAttribute(PLATFORM_KEY, appId)
        request.setAttribute(ADMIN_USER, isAdmin)
    }

    private fun getUrlPath(request: HttpServletRequest): String {
        val realPath = request.getAttribute(HandlerMapping.PATH_WITHIN_HANDLER_MAPPING_ATTRIBUTE).toString()
        var path = realPath
        if (httpAuthSecurity.prefixEnabled) {
            path = realPath.removePrefix(httpAuthSecurity.prefix)
        }
        return path
    }

    companion object {

        private val logger = LoggerFactory.getLogger(AuthInterceptor::class.java)

        // 项目内权限校验api,开放给basic访问
        private val userProjectApiSet = setOf(
            AUTH_REPO_SUFFIX,
            AUTH_PROJECT_SUFFIX,
            AUTH_API_ACCOUNT_PREFIX,
            AUTH_API_KEY_PREFIX,
            AUTH_API_OAUTH_PREFIX,
            AUTH_API_EXT_PERMISSION_PREFIX
        )

        // 普通用户可访问api,开放给basic and platform用户访问
        private val userAccessApiSet = setOf(
            AUTH_API_PROJECT_ADMIN_PREFIX,
            AUTH_API_USER_INFO_PREFIX,
            AUTH_API_TOKEN_LIST_PREFIX,
            AUTH_API_TOKEN_PREFIX,
            AUTH_API_USER_LIST_PREFIX,
            AUTH_API_INFO_PREFIX,
            AUTH_API_ROLE_SYS_LIST_PREFIX,
            AUTH_API_PERMISSION_LIST_PREFIX,
            AUTH_API_PERMISSION_USER_PREFIX,
            AUTH_API_USER_UPDATE_PREFIX,
<<<<<<< HEAD
            AUTH_API_USER_BKIAMV3_PREFIX
=======
            AUTH_API_USER_DELETE_PREFIX,
            AUTH_API_USER_ASSET_USER_GROUP_PREFIX
>>>>>>> 941e1212
        )

        private val anonymousAccessApiSet = setOf(
            AUTH_CLUSTER_PERMISSION_CHECK_PREFIX,
            AUTH_CLUSTER_TOKEN_INFO_PREFIX,
            AUTH_CLUSTER_TOKEN_DELETE_PREFIX,
            AUTH_CLUSTER_TOKEN_DECREMENT_PREFIX
        )
    }
}<|MERGE_RESOLUTION|>--- conflicted
+++ resolved
@@ -43,12 +43,9 @@
 import com.tencent.bkrepo.auth.constant.AUTH_API_ROLE_SYS_LIST_PREFIX
 import com.tencent.bkrepo.auth.constant.AUTH_API_TOKEN_LIST_PREFIX
 import com.tencent.bkrepo.auth.constant.AUTH_API_TOKEN_PREFIX
-<<<<<<< HEAD
-import com.tencent.bkrepo.auth.constant.AUTH_API_USER_BKIAMV3_PREFIX
-=======
 import com.tencent.bkrepo.auth.constant.AUTH_API_USER_DELETE_PREFIX
 import com.tencent.bkrepo.auth.constant.AUTH_API_USER_ASSET_USER_GROUP_PREFIX
->>>>>>> 941e1212
+import com.tencent.bkrepo.auth.constant.AUTH_API_USER_BKIAMV3_PREFIX
 import com.tencent.bkrepo.auth.constant.AUTH_API_USER_INFO_PREFIX
 import com.tencent.bkrepo.auth.constant.AUTH_API_USER_LIST_PREFIX
 import com.tencent.bkrepo.auth.constant.AUTH_API_USER_UPDATE_PREFIX
@@ -251,12 +248,9 @@
             AUTH_API_PERMISSION_LIST_PREFIX,
             AUTH_API_PERMISSION_USER_PREFIX,
             AUTH_API_USER_UPDATE_PREFIX,
-<<<<<<< HEAD
+            AUTH_API_USER_DELETE_PREFIX,
+            AUTH_API_USER_ASSET_USER_GROUP_PREFIX,
             AUTH_API_USER_BKIAMV3_PREFIX
-=======
-            AUTH_API_USER_DELETE_PREFIX,
-            AUTH_API_USER_ASSET_USER_GROUP_PREFIX
->>>>>>> 941e1212
         )
 
         private val anonymousAccessApiSet = setOf(
