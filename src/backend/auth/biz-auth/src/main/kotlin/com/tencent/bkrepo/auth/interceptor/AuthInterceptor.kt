/*
 * Tencent is pleased to support the open source community by making BK-CI 蓝鲸持续集成平台 available.
 *
 * Copyright (C) 2020 THL A29 Limited, a Tencent company.  All rights reserved.
 *
 * BK-CI 蓝鲸持续集成平台 is licensed under the MIT license.
 *
 * A copy of the MIT License is included in this file.
 *
 *
 * Terms of the MIT License:
 * ---------------------------------------------------
 * Permission is hereby granted, free of charge, to any person obtaining a copy
 * of this software and associated documentation files (the "Software"), to deal
 * in the Software without restriction, including without limitation the rights
 * to use, copy, modify, merge, publish, distribute, sublicense, and/or sell
 * copies of the Software, and to permit persons to whom the Software is
 * furnished to do so, subject to the following conditions:
 *
 * The above copyright notice and this permission notice shall be included in all
 * copies or substantial portions of the Software.
 *
 * THE SOFTWARE IS PROVIDED "AS IS", WITHOUT WARRANTY OF ANY KIND, EXPRESS OR
 * IMPLIED, INCLUDING BUT NOT LIMITED TO THE WARRANTIES OF MERCHANTABILITY,
 * FITNESS FOR A PARTICULAR PURPOSE AND NONINFRINGEMENT. IN NO EVENT SHALL THE
 * AUTHORS OR COPYRIGHT HOLDERS BE LIABLE FOR ANY CLAIM, DAMAGES OR OTHER
 * LIABILITY, WHETHER IN AN ACTION OF CONTRACT, TORT OR OTHERWISE, ARISING FROM,
 * OUT OF OR IN CONNECTION WITH THE SOFTWARE OR THE USE OR OTHER DEALINGS IN THE
 * SOFTWARE.
 */

package com.tencent.bkrepo.auth.interceptor

import com.tencent.bkrepo.auth.constant.AUTHORIZATION
import com.tencent.bkrepo.auth.constant.AUTH_API_ACCOUNT_PREFIX
<<<<<<< HEAD
import com.tencent.bkrepo.auth.constant.AUTH_API_OAUTH_PREFIX
=======
import com.tencent.bkrepo.auth.constant.AUTH_API_KEY_PREFIX
>>>>>>> 303d6da5
import com.tencent.bkrepo.auth.constant.AUTH_FAILED_RESPONSE
import com.tencent.bkrepo.auth.constant.AUTH_PROJECT_SUFFIX
import com.tencent.bkrepo.auth.constant.AUTH_REPO_SUFFIX
import com.tencent.bkrepo.auth.constant.BASIC_AUTH_HEADER_PREFIX
import com.tencent.bkrepo.auth.constant.PLATFORM_AUTH_HEADER_PREFIX
import com.tencent.bkrepo.auth.service.AccountService
import com.tencent.bkrepo.auth.service.UserService
import com.tencent.bkrepo.common.api.constant.HttpStatus
import com.tencent.bkrepo.common.api.constant.PLATFORM_KEY
import com.tencent.bkrepo.common.api.constant.StringPool.COLON
import com.tencent.bkrepo.common.api.constant.USER_KEY
import org.slf4j.LoggerFactory
import org.springframework.beans.factory.annotation.Autowired
import org.springframework.web.servlet.HandlerInterceptor
import java.util.Base64
import javax.servlet.http.HttpServletRequest
import javax.servlet.http.HttpServletResponse

class AuthInterceptor : HandlerInterceptor {

    @Autowired
    private lateinit var accountService: AccountService

    @Autowired
    private lateinit var userService: UserService

    override fun preHandle(request: HttpServletRequest, response: HttpServletResponse, handler: Any): Boolean {
        val basicAuthHeader = request.getHeader(AUTHORIZATION).orEmpty()
        val authFailStr = String.format(AUTH_FAILED_RESPONSE, basicAuthHeader)
        try {
            // 项目内操作，优先使用项目管理员权限
            val basicAuthApiList = listOf(
                AUTH_REPO_SUFFIX,
                AUTH_PROJECT_SUFFIX,
                AUTH_API_ACCOUNT_PREFIX,
<<<<<<< HEAD
                AUTH_API_OAUTH_PREFIX
=======
                AUTH_API_KEY_PREFIX
>>>>>>> 303d6da5
            )
            var isBasicAuthUri = false
            basicAuthApiList.forEach {
                isBasicAuthUri = isBasicAuthUri || request.requestURI.contains(it)
            }
            if (basicAuthHeader.startsWith(BASIC_AUTH_HEADER_PREFIX) && isBasicAuthUri) {
                val encodedCredentials = basicAuthHeader.removePrefix(BASIC_AUTH_HEADER_PREFIX)
                val decodedHeader = String(Base64.getDecoder().decode(encodedCredentials))
                val parts = decodedHeader.split(COLON)
                require(parts.size == 2)
                userService.findUserByUserToken(parts[0], parts[1]) ?: run {
                    logger.warn("find no user [${parts[0]}]")
                    throw IllegalArgumentException("check credential fail")
                }
                request.setAttribute(USER_KEY, parts[0])
                return true
            }
            if (!basicAuthHeader.startsWith(PLATFORM_AUTH_HEADER_PREFIX)) {
                throw IllegalArgumentException("platform not found")
            }
            val encodedCredentials = basicAuthHeader.removePrefix(PLATFORM_AUTH_HEADER_PREFIX)
            val decodedHeader = String(Base64.getDecoder().decode(encodedCredentials))
            val parts = decodedHeader.split(COLON)
            require(parts.size == 2)
            val appId = accountService.checkCredential(parts[0], parts[1]) ?: run {
                logger.warn("find no account [$parts[0]]")
                throw IllegalArgumentException("check credential fail")
            }
            request.setAttribute(PLATFORM_KEY, appId)
            return true
        } catch (e: IllegalArgumentException) {
            response.status = HttpStatus.UNAUTHORIZED.value
            response.writer.print(authFailStr)
            logger.warn("check account exception [$e]")
            return false
        }
    }

    companion object {
        private val logger = LoggerFactory.getLogger(AuthInterceptor::class.java)
    }
}<|MERGE_RESOLUTION|>--- conflicted
+++ resolved
@@ -33,11 +33,8 @@
 
 import com.tencent.bkrepo.auth.constant.AUTHORIZATION
 import com.tencent.bkrepo.auth.constant.AUTH_API_ACCOUNT_PREFIX
-<<<<<<< HEAD
 import com.tencent.bkrepo.auth.constant.AUTH_API_OAUTH_PREFIX
-=======
 import com.tencent.bkrepo.auth.constant.AUTH_API_KEY_PREFIX
->>>>>>> 303d6da5
 import com.tencent.bkrepo.auth.constant.AUTH_FAILED_RESPONSE
 import com.tencent.bkrepo.auth.constant.AUTH_PROJECT_SUFFIX
 import com.tencent.bkrepo.auth.constant.AUTH_REPO_SUFFIX
@@ -73,11 +70,8 @@
                 AUTH_REPO_SUFFIX,
                 AUTH_PROJECT_SUFFIX,
                 AUTH_API_ACCOUNT_PREFIX,
-<<<<<<< HEAD
+                AUTH_API_KEY_PREFIX,
                 AUTH_API_OAUTH_PREFIX
-=======
-                AUTH_API_KEY_PREFIX
->>>>>>> 303d6da5
             )
             var isBasicAuthUri = false
             basicAuthApiList.forEach {
