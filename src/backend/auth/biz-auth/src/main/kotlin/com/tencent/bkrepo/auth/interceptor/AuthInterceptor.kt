/*
 * Tencent is pleased to support the open source community by making BK-CI 蓝鲸持续集成平台 available.
 *
 * Copyright (C) 2020 THL A29 Limited, a Tencent company.  All rights reserved.
 *
 * BK-CI 蓝鲸持续集成平台 is licensed under the MIT license.
 *
 * A copy of the MIT License is included in this file.
 *
 *
 * Terms of the MIT License:
 * ---------------------------------------------------
 * Permission is hereby granted, free of charge, to any person obtaining a copy
 * of this software and associated documentation files (the "Software"), to deal
 * in the Software without restriction, including without limitation the rights
 * to use, copy, modify, merge, publish, distribute, sublicense, and/or sell
 * copies of the Software, and to permit persons to whom the Software is
 * furnished to do so, subject to the following conditions:
 *
 * The above copyright notice and this permission notice shall be included in all
 * copies or substantial portions of the Software.
 *
 * THE SOFTWARE IS PROVIDED "AS IS", WITHOUT WARRANTY OF ANY KIND, EXPRESS OR
 * IMPLIED, INCLUDING BUT NOT LIMITED TO THE WARRANTIES OF MERCHANTABILITY,
 * FITNESS FOR A PARTICULAR PURPOSE AND NONINFRINGEMENT. IN NO EVENT SHALL THE
 * AUTHORS OR COPYRIGHT HOLDERS BE LIABLE FOR ANY CLAIM, DAMAGES OR OTHER
 * LIABILITY, WHETHER IN AN ACTION OF CONTRACT, TORT OR OTHERWISE, ARISING FROM,
 * OUT OF OR IN CONNECTION WITH THE SOFTWARE OR THE USE OR OTHER DEALINGS IN THE
 * SOFTWARE.
 */

package com.tencent.bkrepo.auth.interceptor

import com.tencent.bkrepo.auth.constant.AUTHORIZATION
import com.tencent.bkrepo.auth.constant.AUTH_API_ACCOUNT_PREFIX
import com.tencent.bkrepo.auth.constant.AUTH_API_EXT_PERMISSION_PREFIX
import com.tencent.bkrepo.auth.constant.AUTH_API_KEY_PREFIX
import com.tencent.bkrepo.auth.constant.AUTH_API_OAUTH_PREFIX
import com.tencent.bkrepo.auth.constant.AUTH_FAILED_RESPONSE
import com.tencent.bkrepo.auth.constant.AUTH_PROJECT_SUFFIX
import com.tencent.bkrepo.auth.constant.AUTH_REPO_SUFFIX
import com.tencent.bkrepo.auth.constant.BASIC_AUTH_HEADER_PREFIX
import com.tencent.bkrepo.auth.constant.PLATFORM_AUTH_HEADER_PREFIX
import com.tencent.bkrepo.auth.pojo.user.CreateUserRequest
import com.tencent.bkrepo.auth.service.AccountService
import com.tencent.bkrepo.auth.service.UserService
import com.tencent.bkrepo.common.api.constant.ADMIN_USER
import com.tencent.bkrepo.common.api.constant.HttpStatus
import com.tencent.bkrepo.common.api.constant.PLATFORM_KEY
import com.tencent.bkrepo.common.api.constant.StringPool.COLON
import com.tencent.bkrepo.common.api.constant.USER_KEY
import com.tencent.bkrepo.common.security.constant.AUTH_HEADER_UID
import org.slf4j.LoggerFactory
import org.springframework.beans.factory.annotation.Autowired
import org.springframework.web.servlet.HandlerInterceptor
import java.util.Base64
import javax.servlet.http.HttpServletRequest
import javax.servlet.http.HttpServletResponse

class AuthInterceptor : HandlerInterceptor {

    @Autowired
    private lateinit var accountService: AccountService

    @Autowired
    private lateinit var userService: UserService

    override fun preHandle(request: HttpServletRequest, response: HttpServletResponse, handler: Any): Boolean {
        val basicAuthHeader = request.getHeader(AUTHORIZATION).orEmpty()
        val authFailStr = String.format(AUTH_FAILED_RESPONSE, basicAuthHeader)
        try {
            val urlMatch = basicAuthApiSet.filter { request.requestURI.contains(it) }.size

            // basic认证
            if (basicAuthHeader.startsWith(BASIC_AUTH_HEADER_PREFIX)) {
                val encodedCredentials = basicAuthHeader.removePrefix(BASIC_AUTH_HEADER_PREFIX)
                val decodedHeader = String(Base64.getDecoder().decode(encodedCredentials))
                val parts = decodedHeader.split(COLON)
                require(parts.size == 2)
                val user = userService.findUserByUserToken(parts[0], parts[1]) ?: run {
                    logger.warn("find no user [${parts[0]}]")
                    throw IllegalArgumentException("check credential fail")
                }

                request.setAttribute(USER_KEY, parts[0])
                request.setAttribute(ADMIN_USER, user.admin)
                // 非项目内认证账号
                if (urlMatch == 0 && !user.admin) {
                    logger.warn("user [${parts[0]}] is not admin")
                    throw IllegalArgumentException("check credential fail")
                }
                return true
            }

            // platform认证
            val encodedCredentials = basicAuthHeader.removePrefix(PLATFORM_AUTH_HEADER_PREFIX)
            val decodedHeader = String(Base64.getDecoder().decode(encodedCredentials))
            val parts = decodedHeader.split(COLON)
            require(parts.size == 2)
            val appId = accountService.checkCredential(parts[0], parts[1]) ?: run {
                logger.warn("find no account [$parts[0]]")
                throw IllegalArgumentException("check auth credential fail")
            }
            val userId = request.getHeader(AUTH_HEADER_UID).orEmpty().trim()
<<<<<<< HEAD
            if (userId.isNotEmpty() && userService.getUserInfoById(userId) == null) {
                val createRsq = CreateUserRequest(userId = userId, name = userId)
                userService.createUser(createRsq)
=======
            val userInfo = userService.getUserInfoById(userId)
            val isAdmin: Boolean
            if (userId.isNotEmpty() && userInfo == null) {
                val request = CreateUserRequest(userId = userId, name = userId)
                isAdmin = false
                userService.createUser(request)
            } else {
                isAdmin = userInfo!!.admin
>>>>>>> 324af2a2
            }
            logger.debug("auth userId [$userId], platId [$appId]")
            request.setAttribute(USER_KEY, userId)
            request.setAttribute(PLATFORM_KEY, appId)
            request.setAttribute(ADMIN_USER, isAdmin)
            return true
        } catch (e: IllegalArgumentException) {
            response.status = HttpStatus.UNAUTHORIZED.value
            response.writer.print(authFailStr)
            logger.warn("check exception [$e]")
            return false
        }
    }

    companion object {

        private val logger = LoggerFactory.getLogger(AuthInterceptor::class.java)

        private val basicAuthApiSet = setOf(
            AUTH_REPO_SUFFIX,
            AUTH_PROJECT_SUFFIX,
            AUTH_API_ACCOUNT_PREFIX,
            AUTH_API_KEY_PREFIX,
            AUTH_API_OAUTH_PREFIX,
            AUTH_API_EXT_PERMISSION_PREFIX
        )
    }
}<|MERGE_RESOLUTION|>--- conflicted
+++ resolved
@@ -102,11 +102,6 @@
                 throw IllegalArgumentException("check auth credential fail")
             }
             val userId = request.getHeader(AUTH_HEADER_UID).orEmpty().trim()
-<<<<<<< HEAD
-            if (userId.isNotEmpty() && userService.getUserInfoById(userId) == null) {
-                val createRsq = CreateUserRequest(userId = userId, name = userId)
-                userService.createUser(createRsq)
-=======
             val userInfo = userService.getUserInfoById(userId)
             val isAdmin: Boolean
             if (userId.isNotEmpty() && userInfo == null) {
@@ -115,7 +110,6 @@
                 userService.createUser(request)
             } else {
                 isAdmin = userInfo!!.admin
->>>>>>> 324af2a2
             }
             logger.debug("auth userId [$userId], platId [$appId]")
             request.setAttribute(USER_KEY, userId)
