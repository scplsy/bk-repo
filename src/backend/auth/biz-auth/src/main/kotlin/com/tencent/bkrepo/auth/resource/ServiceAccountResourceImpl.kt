--- conflicted
+++ resolved
@@ -49,18 +49,13 @@
         val result = accountService.checkCredential(accesskey, secretkey)
         return ResponseBuilder.success(result)
     }
-<<<<<<< HEAD
+
     override fun checkAccountCredential(accesskey: String, secretkey: String): Response<String?> {
         val result = accountService.checkCredential(accesskey, secretkey)
         return ResponseBuilder.success(result)
     }
-
-
-=======
-
     override fun findSecretKey(appId: String, accessKey: String): Response<String?> {
         val result = accountService.findSecretKey(appId, accessKey)
         return ResponseBuilder.success(result)
     }
->>>>>>> 67230cce
 }