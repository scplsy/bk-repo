/*
 * Tencent is pleased to support the open source community by making BK-CI 蓝鲸持续集成平台 available.
 *
 * Copyright (C) 2020 THL A29 Limited, a Tencent company.  All rights reserved.
 *
 * BK-CI 蓝鲸持续集成平台 is licensed under the MIT license.
 *
 * A copy of the MIT License is included in this file.
 *
 *
 * Terms of the MIT License:
 * ---------------------------------------------------
 * Permission is hereby granted, free of charge, to any person obtaining a copy
 * of this software and associated documentation files (the "Software"), to deal
 * in the Software without restriction, including without limitation the rights
 * to use, copy, modify, merge, publish, distribute, sublicense, and/or sell
 * copies of the Software, and to permit persons to whom the Software is
 * furnished to do so, subject to the following conditions:
 *
 * The above copyright notice and this permission notice shall be included in all
 * copies or substantial portions of the Software.
 *
 * THE SOFTWARE IS PROVIDED "AS IS", WITHOUT WARRANTY OF ANY KIND, EXPRESS OR
 * IMPLIED, INCLUDING BUT NOT LIMITED TO THE WARRANTIES OF MERCHANTABILITY,
 * FITNESS FOR A PARTICULAR PURPOSE AND NONINFRINGEMENT. IN NO EVENT SHALL THE
 * AUTHORS OR COPYRIGHT HOLDERS BE LIABLE FOR ANY CLAIM, DAMAGES OR OTHER
 * LIABILITY, WHETHER IN AN ACTION OF CONTRACT, TORT OR OTHERWISE, ARISING FROM,
 * OUT OF OR IN CONNECTION WITH THE SOFTWARE OR THE USE OR OTHER DEALINGS IN THE
 * SOFTWARE.
 */

package com.tencent.bkrepo.auth.constant

/**
 * 认证相关
 */

const val PROJECT_MANAGE_ID = "project_manage"

const val PROJECT_MANAGE_NAME = "项目管理员"

const val REPO_MANAGE_ID = "repo_manage"

const val REPO_MANAGE_NAME = "仓库管理员"

const val DEFAULT_PASSWORD = "blueking"

const val AUTHORIZATION = "Authorization"

const val AUTH_FAILED_RESPONSE = "{\"code\":401,\"message\":\"Authorization value [%s] " +
    "is not a valid scheme.\",\"data\":null,\"traceId\":\"\"}"

const val BASIC_AUTH_HEADER_PREFIX = "Basic "

const val PLATFORM_AUTH_HEADER_PREFIX = "Platform "

const val RANDOM_KEY_LENGTH = 30

const val BKREPO_TICKET = "bkrepo_ticket"

const val AUTH_REPO_SUFFIX = "/create/repo"

const val AUTH_PROJECT_SUFFIX = "/create/project"

const val AUTH_API_PERMISSION_PREFIX = "/api/permission"
const val AUTH_SERVICE_PERMISSION_PREFIX = "/service/permission"

const val AUTH_API_ROLE_PREFIX = "/api/role"
const val AUTH_SERVICE_ROLE_PREFIX = "/service/role"

const val AUTH_API_USER_PREFIX = "/api/user"
const val AUTH_SERVICE_USER_PREFIX = "/service/user"

const val AUTH_API_DEPARTMENT_PREFIX = "/api/department"

const val AUTH_SERVICE_ACCOUNT_PREFIX = "/service/account"
const val AUTH_API_ACCOUNT_PREFIX = "/api/account"

<<<<<<< HEAD
const val AUTH_API_OAUTH_PREFIX = "/api/oauth"
const val AUTH_SERVICE_OAUTH_PREFIX = "/service/oauth"
=======
const val AUTH_SERVICE_KEY_PREFIX = "/service/key"
const val AUTH_API_KEY_PREFIX = "/api/key"
>>>>>>> 303d6da5

const val AUTH_ADMIN = "admin"
const val AUTH_BUILTIN_ADMIN = "repo_admin"
const val AUTH_BUILTIN_USER = "repo_user"
const val AUTH_BUILTIN_VIEWER = "repo_viewer"<|MERGE_RESOLUTION|>--- conflicted
+++ resolved
@@ -76,13 +76,11 @@
 const val AUTH_SERVICE_ACCOUNT_PREFIX = "/service/account"
 const val AUTH_API_ACCOUNT_PREFIX = "/api/account"
 
-<<<<<<< HEAD
+const val AUTH_SERVICE_KEY_PREFIX = "/service/key"
+const val AUTH_API_KEY_PREFIX = "/api/key"
+
 const val AUTH_API_OAUTH_PREFIX = "/api/oauth"
 const val AUTH_SERVICE_OAUTH_PREFIX = "/service/oauth"
-=======
-const val AUTH_SERVICE_KEY_PREFIX = "/service/key"
-const val AUTH_API_KEY_PREFIX = "/api/key"
->>>>>>> 303d6da5
 
 const val AUTH_ADMIN = "admin"
 const val AUTH_BUILTIN_ADMIN = "repo_admin"
