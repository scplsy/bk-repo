/*
 * Tencent is pleased to support the open source community by making BK-CI 蓝鲸持续集成平台 available.
 *
 * Copyright (C) 2019 THL A29 Limited, a Tencent company.  All rights reserved.
 *
 * BK-CI 蓝鲸持续集成平台 is licensed under the MIT license.
 *
 * A copy of the MIT License is included in this file.
 *
 *
 * Terms of the MIT License:
 * ---------------------------------------------------
 * Permission is hereby granted, free of charge, to any person obtaining a copy of this software and associated
 * documentation files (the "Software"), to deal in the Software without restriction, including without limitation the
 * rights to use, copy, modify, merge, publish, distribute, sublicense, and/or sell copies of the Software, and to
 * permit persons to whom the Software is furnished to do so, subject to the following conditions:
 *
 * The above copyright notice and this permission notice shall be included in all copies or substantial portions of
 * the Software.
 *
 * THE SOFTWARE IS PROVIDED "AS IS", WITHOUT WARRANTY OF ANY KIND, EXPRESS OR IMPLIED, INCLUDING BUT NOT
 * LIMITED TO THE WARRANTIES OF MERCHANTABILITY, FITNESS FOR A PARTICULAR PURPOSE AND NONINFRINGEMENT. IN
 * NO EVENT SHALL THE AUTHORS OR COPYRIGHT HOLDERS BE LIABLE FOR ANY CLAIM, DAMAGES OR OTHER LIABILITY,
 * WHETHER IN AN ACTION OF CONTRACT, TORT OR OTHERWISE, ARISING FROM, OUT OF OR IN CONNECTION WITH THE
 * SOFTWARE OR THE USE OR OTHER DEALINGS IN THE SOFTWARE.
 */

package com.tencent.bkrepo.oci.service.impl

import com.tencent.bkrepo.common.api.constant.HttpHeaders
import com.tencent.bkrepo.common.api.constant.StringPool
import com.tencent.bkrepo.common.artifact.api.ArtifactFile
import com.tencent.bkrepo.common.artifact.exception.VersionNotFoundException
import com.tencent.bkrepo.common.artifact.manager.StorageManager
import com.tencent.bkrepo.common.artifact.repository.context.ArtifactContextHolder
import com.tencent.bkrepo.common.artifact.stream.Range
import com.tencent.bkrepo.common.artifact.util.PackageKeys
import com.tencent.bkrepo.common.service.util.HeaderUtils
import com.tencent.bkrepo.common.storage.core.StorageService
import com.tencent.bkrepo.common.storage.credentials.StorageCredentials
import com.tencent.bkrepo.common.storage.pojo.FileInfo
import com.tencent.bkrepo.oci.config.OciProperties
import com.tencent.bkrepo.oci.constant.APP_VERSION
import com.tencent.bkrepo.oci.constant.CHART_LAYER_MEDIA_TYPE
import com.tencent.bkrepo.oci.constant.DESCRIPTION
import com.tencent.bkrepo.oci.constant.DOCKER_IMAGE_MANIFEST_MEDIA_TYPE_V1
import com.tencent.bkrepo.oci.constant.MANIFEST_DIGEST
import com.tencent.bkrepo.oci.constant.MANIFEST_UNKNOWN_CODE
import com.tencent.bkrepo.oci.constant.MANIFEST_UNKNOWN_DESCRIPTION
import com.tencent.bkrepo.oci.constant.NODE_FULL_PATH
import com.tencent.bkrepo.oci.constant.OCI_IMAGE_MANIFEST_MEDIA_TYPE
import com.tencent.bkrepo.oci.constant.PROXY_URL
import com.tencent.bkrepo.oci.constant.REPO_TYPE
import com.tencent.bkrepo.oci.exception.OciBadRequestException
import com.tencent.bkrepo.oci.exception.OciFileNotFoundException
import com.tencent.bkrepo.oci.model.Descriptor
import com.tencent.bkrepo.oci.model.ManifestSchema2
import com.tencent.bkrepo.oci.pojo.artifact.OciArtifactInfo
import com.tencent.bkrepo.oci.pojo.artifact.OciBlobArtifactInfo
import com.tencent.bkrepo.oci.pojo.artifact.OciManifestArtifactInfo
import com.tencent.bkrepo.oci.pojo.digest.OciDigest
import com.tencent.bkrepo.oci.pojo.user.PackageVersionInfo
import com.tencent.bkrepo.oci.service.OciOperationService
import com.tencent.bkrepo.oci.util.ObjectBuildUtils
import com.tencent.bkrepo.oci.util.OciLocationUtils
import com.tencent.bkrepo.oci.util.OciResponseUtils
import com.tencent.bkrepo.oci.util.OciUtils
import com.tencent.bkrepo.repository.api.MetadataClient
import com.tencent.bkrepo.repository.api.NodeClient
import com.tencent.bkrepo.repository.api.PackageClient
import com.tencent.bkrepo.repository.api.RepositoryClient
import com.tencent.bkrepo.repository.pojo.node.NodeDetail
import com.tencent.bkrepo.repository.pojo.node.service.NodeCreateRequest
import com.tencent.bkrepo.repository.pojo.node.service.NodeDeleteRequest
import com.tencent.bkrepo.repository.pojo.repo.RepositoryDetail
import com.tencent.bkrepo.repository.pojo.search.NodeQueryBuilder
import javax.servlet.http.HttpServletRequest
import org.slf4j.Logger
import org.slf4j.LoggerFactory
import org.springframework.stereotype.Service

@Service
class OciOperationServiceImpl(
    private val nodeClient: NodeClient,
    private val metadataClient: MetadataClient,
    private val packageClient: PackageClient,
    private val storageService: StorageService,
    private val storageManager: StorageManager,
    private val repositoryClient: RepositoryClient,
    private val ociProperties: OciProperties
) : OciOperationService {

<<<<<<< HEAD
    @Value("\${docker.domain: ''}")
    private var domain: String = StringPool.EMPTY

    @Value("\${docker.http: false}")
    val enableHttp: Boolean = false

=======
>>>>>>> 3441de3f
    /**
     * 检查package 对应的version是否存在
     * 不存在则抛出异常OciFileNotFoundException
     */
    private fun checkVersionExist(
        projectId: String,
        repoName: String,
        packageKey: String,
        version: String
    ) {
        packageClient.findVersionByName(
            projectId = projectId,
            repoName = repoName,
            packageKey = packageKey,
            version = version
        ).data ?: throw OciFileNotFoundException(
            "Could not get $packageKey/$version manifest file in repo: [$projectId/$repoName]",
            MANIFEST_UNKNOWN_CODE,
            MANIFEST_UNKNOWN_DESCRIPTION
        )
    }

    /**
     * 保存节点元数据
     */
    override fun saveMetaData(
        projectId: String,
        repoName: String,
        fullPath: String,
        metadata: MutableMap<String, Any>
    ) {
        val metadataSaveRequest = ObjectBuildUtils.buildMetadataSaveRequest(
            projectId = projectId,
            repoName = repoName,
            fullPath = fullPath,
            metadata = metadata
        )
        metadataClient.saveMetadata(metadataSaveRequest)
    }

    /**
     * 当mediaType为CHART_LAYER_MEDIA_TYPE，需要解析chart.yaml文件
     */
    override fun loadArtifactInput(
        chartDigest: String?,
        projectId: String,
        repoName: String,
        packageName: String,
        version: String,
        storageCredentials: StorageCredentials?
    ): Map<String, Any>? {
        if (chartDigest.isNullOrBlank()) return null
        val blobDigest = OciDigest(chartDigest)
        val fullPath = OciLocationUtils.buildDigestBlobsPath(packageName, blobDigest)
        nodeClient.getNodeDetail(projectId, repoName, fullPath).data?.let { node ->
            logger.info(
                "Will read chart.yaml data from $fullPath with package $packageName " +
                    "and version $version under repo $projectId/$repoName"
            )
            storageManager.loadArtifactInputStream(node, storageCredentials)?.let {
                return try {
                    OciUtils.convertToMap(OciUtils.parseChartInputStream(it))
                } catch (e: Exception) {
                    logger.warn("Convert chart.yaml error: ${e.message}")
                    null
                }
            }
        }
        return null
    }

    /**
     * 需要将blob中相关metadata写进package version中
     */
    override fun updatePackageInfo(
        ociArtifactInfo: OciArtifactInfo,
        packageKey: String,
        appVersion: String?,
        description: String?
    ) {
        with(ociArtifactInfo) {
            val packageUpdateRequest = ObjectBuildUtils.buildPackageUpdateRequest(
                artifactInfo = this,
                name = packageName,
                appVersion = appVersion,
                description = description,
                packageKey = packageKey
            )
            packageClient.updatePackage(packageUpdateRequest)
        }
    }

    /**
     * 删除package
     */
    fun remove(userId: String, artifactInfo: OciArtifactInfo) {
        with(artifactInfo) {
            // 可能存在支持多种type
            val repoDetail = getRepositoryInfo(artifactInfo)
            val packageKey = PackageKeys.ofName(repoDetail.type.name.toLowerCase(), packageName)
            if (version.isNotBlank()) {
                packageClient.findVersionByName(
                    projectId,
                    repoName,
                    packageKey,
                    version
                ).data?.let {
                    removeVersion(
                        artifactInfo = this,
                        version = it.name,
                        userId = userId,
                        packageKey = packageKey
                    )
                } ?: throw VersionNotFoundException(version)
            } else {
                packageClient.listAllVersion(
                    projectId,
                    repoName,
                    packageKey
                ).data.orEmpty().forEach {
                    removeVersion(
                        artifactInfo = this,
                        version = it.name,
                        userId = userId,
                        packageKey = packageKey
                    )
                }
            }
            updatePackageExtension(artifactInfo, packageKey)
        }
    }

    /**
     * 节点删除后，将package extension信息更新
     */
    private fun updatePackageExtension(artifactInfo: OciArtifactInfo, packageKey: String) {
        with(artifactInfo) {
            val version = packageClient.findPackageByKey(projectId, repoName, packageKey).data?.latest
            try {
                val chartDigest = findHelmChartYamlInfo(this, version)
                val chartYaml = loadArtifactInput(
                    chartDigest = chartDigest,
                    projectId = projectId,
                    repoName = repoName,
                    packageName = packageName,
                    version = version!!,
                    storageCredentials = getRepositoryInfo(this).storageCredentials
                )
                // 针对helm chart包，将部分信息放入到package中
                val (appVersion, description) = getMetaDataFromChart(chartYaml)
                updatePackageInfo(
                    ociArtifactInfo = artifactInfo,
                    appVersion = appVersion,
                    description = description,
                    packageKey = packageKey
                )
            } catch (e: Exception) {
                logger.warn("can not convert meta data")
            }
        }
    }

    /**
     * 删除[version] 对应的node节点也会一起删除
     */
    private fun removeVersion(
        artifactInfo: OciArtifactInfo,
        version: String,
        userId: String,
        packageKey: String
    ) {
        with(artifactInfo) {
            val nodeDetail = getBlobNodeDetail(
                projectId = projectId,
                repoName = repoName,
                name = artifactInfo.packageName,
                version = version
            ) ?: return
            // 删除manifest
            deleteNode(
                projectId = projectId,
                repoName = repoName,
                packageName = packageName,
                path = nodeDetail.fullPath,
                userId = userId
            )
            packageClient.deleteVersion(projectId, repoName, packageKey, version)
        }
    }

    /**
     * 针对helm特殊处理，查找chart对应的digest，用于读取对应的chart.yaml信息
     */
    private fun findHelmChartYamlInfo(artifactInfo: OciArtifactInfo, version: String? = null): String? {
        with(artifactInfo) {
            if (version.isNullOrBlank()) return null
            val nodeDetail = getBlobNodeDetail(
                projectId = projectId,
                repoName = repoName,
                name = artifactInfo.packageName,
                version = version
            ) ?: return null
            val inputStream = storageService.load(
                digest = nodeDetail.sha256!!,
                range = Range.full(nodeDetail.size),
                storageCredentials = getRepositoryInfo(artifactInfo).storageCredentials
            ) ?: return null
            try {
                val manifest = OciUtils.streamToManifestV2(inputStream)
                return (OciUtils.manifestIterator(manifest, CHART_LAYER_MEDIA_TYPE) ?: return null).digest
            } catch (e: OciBadRequestException) {
                logger.warn("Manifest convert error: ${e.message}")
            }
            return null
        }
    }

    private fun deleteNode(
        projectId: String,
        repoName: String,
        packageName: String,
        userId: String,
        digestStr: String? = null,
        path: String? = null
    ) {
        val fullPath = path ?: digestStr?.let {
            val nodeDetail = getBlobNodeDetail(
                projectId = projectId,
                repoName = repoName,
                name = packageName,
                digestStr = digestStr
            )
            nodeDetail?.fullPath
        }
        fullPath?.let {
            logger.info("Will delete node [$fullPath] with package $packageName in repo [$projectId/$repoName]")
            val request = NodeDeleteRequest(
                projectId = projectId,
                repoName = repoName,
                fullPath = fullPath,
                operator = userId
            )
            nodeClient.deleteNode(request)
        }
    }

    /**
     * 查询仓库相关信息
     */
    private fun getRepositoryInfo(artifactInfo: OciArtifactInfo): RepositoryDetail {
        with(artifactInfo) {
            val result = repositoryClient.getRepoDetail(projectId, repoName, REPO_TYPE).data ?: run {
                ArtifactContextHolder.queryRepoDetailFormExtraRepoType(projectId, repoName)
            }
            return result
        }
    }

    override fun detailVersion(
        userId: String,
        artifactInfo: OciArtifactInfo,
        packageKey: String,
        version: String
    ): PackageVersionInfo {
        with(artifactInfo) {
            logger.info("Try to get detail of the [$packageKey/$version] in repo ${artifactInfo.getRepoIdentify()}")
            val repoDetail = getRepositoryInfo(artifactInfo)
            val name = PackageKeys.resolveName(repoDetail.type.name.toLowerCase(), packageKey)
            checkVersionExist(
                projectId = projectId,
                repoName = repoName,
                packageKey = packageKey,
                version = version
            )
            val nodeDetail = getBlobNodeDetail(
                projectId = projectId,
                repoName = repoName,
                name = name,
                version = version
            ) ?: throw OciFileNotFoundException("packageKey [$packageKey] don't found.")
            val packageVersion = packageClient.findVersionByName(projectId, repoName, packageKey, version).data!!
            val basicInfo = ObjectBuildUtils.buildBasicInfo(nodeDetail, packageVersion)
            return PackageVersionInfo(basicInfo, emptyMap())
        }
    }

    /**
     * 获取node节点
     * 查不到抛出OciFileNotFoundException异常
     */
    private fun getBlobNodeDetail(
        projectId: String,
        repoName: String,
        name: String,
        digestStr: String? = null,
        version: String = StringPool.EMPTY
    ): NodeDetail? {
        val ociArtifactInfo = if (digestStr == null) {
            // 返回manifest文件的节点信息
            OciManifestArtifactInfo(
                projectId = projectId,
                repoName = repoName,
                packageName = name,
                reference = version,
                isValidDigest = false,
                version = StringPool.EMPTY
            )
        } else {
            // 返回blob文件的节点信息
            OciBlobArtifactInfo(
                projectId = projectId,
                repoName = repoName,
                packageName = name,
                digest = digestStr,
                version = StringPool.EMPTY
            )
        }
        val fullPath = ociArtifactInfo.getArtifactFullPath()
        val nodeDetail = nodeClient.getNodeDetail(projectId, repoName, fullPath).data ?: run {
            val oldDockerFullPath = getDockerNode(ociArtifactInfo) ?: return@run null
            nodeClient.getNodeDetail(projectId, repoName, oldDockerFullPath).data ?: run {
                logger.warn("node [$fullPath] don't found.")
                null
            }
        }
        return nodeDetail
    }

    override fun deletePackage(userId: String, artifactInfo: OciArtifactInfo) {
        logger.info("Try to delete the package [${artifactInfo.packageName}] in repo ${artifactInfo.getRepoIdentify()}")
        remove(userId, artifactInfo)
    }

    override fun deleteVersion(userId: String, artifactInfo: OciArtifactInfo) {
        logger.info(
            "Try to delete the package [${artifactInfo.packageName}/${artifactInfo.version}] " +
                "in repo ${artifactInfo.getRepoIdentify()}"
        )
        remove(userId, artifactInfo)
    }

    override fun getRegistryDomain(): String {
        return ociProperties.domain
    }

    /**
     * 构造节点创建请求
     */
    private fun buildNodeCreateRequest(
        ociArtifactInfo: OciArtifactInfo,
        artifactFile: ArtifactFile,
        proxyUrl: String? = null
    ): NodeCreateRequest {
        val metadata = proxyUrl?.let {
            mapOf(Pair(PROXY_URL, proxyUrl))
        }
        return ObjectBuildUtils.buildNodeCreateRequest(
            projectId = ociArtifactInfo.projectId,
            repoName = ociArtifactInfo.repoName,
            artifactFile = artifactFile,
            fullPath = ociArtifactInfo.getArtifactFullPath(),
            metadata = metadata
        )
    }

    /**
     * 保存文件内容(当使用追加上传时，文件已存储，只需存储节点信息)
     * 特殊：对于manifest文件，node存tag
     */
    override fun storeArtifact(
        ociArtifactInfo: OciArtifactInfo,
        artifactFile: ArtifactFile,
        storageCredentials: StorageCredentials?,
        fileInfo: FileInfo?,
        proxyUrl: String?
    ): NodeDetail? {
        val request = buildNodeCreateRequest(ociArtifactInfo, artifactFile, proxyUrl)
        return if (fileInfo != null) {
            val newNodeRequest = request.copy(
                size = fileInfo.size,
                md5 = fileInfo.md5,
                sha256 = fileInfo.sha256
            )
            createNode(newNodeRequest, storageCredentials)
            null
        } else {
            storageManager.storeArtifactFile(request, artifactFile, storageCredentials)
        }
    }

    /**
     * 当使用追加上传时，文件已存储，只需存储节点信息
     */
    override fun createNode(request: NodeCreateRequest, storageCredentials: StorageCredentials?): NodeDetail {
        try {
            return nodeClient.createNode(request).data!!
        } catch (exception: Exception) {
            // 当文件有创建，则删除文件
            try {
                storageService.delete(request.sha256!!, storageCredentials)
            } catch (exception: Exception) {
                logger.error("Failed to delete new created file[${request.sha256}]", exception)
            }
            // 异常往上抛
            throw exception
        }
    }

/**
     * 更新整个blob相关信息,blob相关的mediatype，version等信息需要从manifest中获取
     */
    override fun updateOciInfo(
        ociArtifactInfo: OciManifestArtifactInfo,
        digest: OciDigest,
        artifactFile: ArtifactFile,
        fullPath: String,
        storageCredentials: StorageCredentials?
    ) {
        logger.info(
            "Will start to update oci info for ${ociArtifactInfo.getArtifactFullPath()} " +
                "in repo ${ociArtifactInfo.getRepoIdentify()}"
        )

        val version = OciUtils.checkVersion(artifactFile.getInputStream())
        val (mediaType, manifest) = if (version.schemaVersion == 1) {
            Pair(DOCKER_IMAGE_MANIFEST_MEDIA_TYPE_V1, null)
        } else {
            val manifest = OciUtils.streamToManifestV2(artifactFile.getInputStream())
            // 更新manifest文件的metadata
            val mediaTypeV2 = if (manifest.mediaType.isNullOrEmpty()) {
                HeaderUtils.getHeader(HttpHeaders.CONTENT_TYPE) ?: OCI_IMAGE_MANIFEST_MEDIA_TYPE
            } else {
                manifest.mediaType
            }
            Pair(mediaTypeV2, manifest)
        }

        updateNodeMetaData(
            projectId = ociArtifactInfo.projectId,
            repoName = ociArtifactInfo.repoName,
            version = ociArtifactInfo.reference,
            fullPath = fullPath,
            mediaType = mediaType!!
        )
        // 同步blob相关metadata
        if (ociArtifactInfo.packageName.isNotEmpty()) {
            if (version.schemaVersion == 1) {
                syncBlobInfoV1(
                    ociArtifactInfo = ociArtifactInfo,
                    manifestDigest = digest,
                    manifestPath = fullPath
                )
            } else {
                syncBlobInfo(
                    ociArtifactInfo = ociArtifactInfo,
                    manifest = manifest!!,
                    manifestDigest = digest,
                    storageCredentials = storageCredentials,
                    manifestPath = fullPath
                )
            }
        }
    }

    /**
     * 将部分信息存入节点metadata中
     */
    private fun updateNodeMetaData(
        projectId: String,
        repoName: String,
        version: String? = null,
        fullPath: String,
        mediaType: String,
        chartYaml: Map<String, Any>? = null
    ) {
        // 将基础信息存储到metadata中
        val metadata = ObjectBuildUtils.buildMetadata(
            mediaType = mediaType,
            version = version,
            yamlData = chartYaml
        )
        saveMetaData(
            projectId = projectId,
            repoName = repoName,
            fullPath = fullPath,
            metadata = metadata
        )
    }

    /**
     * 同步fsLayers层的数据
     */
    private fun syncBlobInfoV1(
        ociArtifactInfo: OciManifestArtifactInfo,
        manifestDigest: OciDigest,
        manifestPath: String
    ) {
        logger.info(
            "Will start to sync fsLayers' blob info from manifest ${ociArtifactInfo.getArtifactFullPath()} " +
                "to blobs in repo ${ociArtifactInfo.getRepoIdentify()}."
        )
        // 根据flag生成package信息以及packageversion信息
        doPackageOperations(
            manifestPath = manifestPath,
            ociArtifactInfo = ociArtifactInfo,
            manifestDigest = manifestDigest,
            size = 0
        )
    }

    /**
     * 同步blob层的数据和config里面的数据
     */
    private fun syncBlobInfo(
        ociArtifactInfo: OciManifestArtifactInfo,
        manifest: ManifestSchema2,
        manifestDigest: OciDigest,
        storageCredentials: StorageCredentials?,
        manifestPath: String
    ) {
        logger.info(
            "Will start to sync blobs and config info from manifest ${ociArtifactInfo.getArtifactFullPath()} " +
                "to blobs in repo ${ociArtifactInfo.getRepoIdentify()}."
        )
        val descriptorList = OciUtils.manifestIterator(manifest)

        var chartYaml: Map<String, Any>? = null
        // 统计所有mainfest中的文件size作为整个package version的size
        var size: Long = 0
        // 同步layer以及config层blob信息
        descriptorList.forEach {
            size += it.size
            chartYaml = when (it.mediaType) {
                CHART_LAYER_MEDIA_TYPE -> {
                    // 针对helm chart，需要将chart.yaml中相关信息存入对应节点中
                    loadArtifactInput(
                        chartDigest = it.digest,
                        projectId = ociArtifactInfo.projectId,
                        repoName = ociArtifactInfo.repoName,
                        packageName = ociArtifactInfo.packageName,
                        version = ociArtifactInfo.reference,
                        storageCredentials = storageCredentials
                    )
                }
                else -> null
            }
            doSyncBlob(it, ociArtifactInfo, chartYaml)
        }
        // 根据flag生成package信息以及packageversion信息
        doPackageOperations(
            manifestPath = manifestPath,
            ociArtifactInfo = ociArtifactInfo,
            manifestDigest = manifestDigest,
            size = size,
            chartYaml = chartYaml
        )
    }

    /**
     * 更新blobs的信息
     */
    private fun doSyncBlob(
        descriptor: Descriptor,
        ociArtifactInfo: OciManifestArtifactInfo,
        chartYaml: Map<String, Any>? = null
    ) {
        with(ociArtifactInfo) {
            logger.info(
                "Handling sync blob digest [${descriptor.digest}] in repo ${ociArtifactInfo.getRepoIdentify()}"
            )
            if (!OciDigest.isValid(descriptor.digest)) {
                logger.info("Invalid blob digest [$descriptor]")
                return
            }
            val blobDigest = OciDigest(descriptor.digest)
            val fullPath = OciLocationUtils.buildDigestBlobsPath(packageName, blobDigest)
            updateBlobMetaData(
                fullPath = fullPath,
                descriptor = descriptor,
                ociArtifactInfo = this,
                yamlMap = chartYaml
            )
        }
    }

    /**
     * 根据manifest文件中的信息更新blob metadata信息
     */
    private fun updateBlobMetaData(
        fullPath: String,
        descriptor: Descriptor,
        ociArtifactInfo: OciManifestArtifactInfo,
        yamlMap: Map<String, Any>? = null
    ) {
        with(ociArtifactInfo) {
            nodeClient.getNodeDetail(projectId, repoName, fullPath).data?.let {
                logger.info(
                    "The current blob [${descriptor.digest}] is stored in $fullPath with package $packageName " +
                        "and version $reference under repo ${getRepoIdentify()}"
                )
                updateNodeMetaData(
                    projectId = projectId,
                    repoName = repoName,
                    fullPath = it.fullPath,
                    mediaType = descriptor.mediaType,
                    chartYaml = yamlMap
                )
            }
        }
    }

    /**
     * 根据blob信息生成对应的package以及version信息
     */
    private fun doPackageOperations(
        manifestPath: String,
        ociArtifactInfo: OciManifestArtifactInfo,
        manifestDigest: OciDigest,
        size: Long,
        chartYaml: Map<String, Any>? = null
    ) {
        with(ociArtifactInfo) {
            logger.info("Will create package info for [$packageName/$version in repo ${getRepoIdentify()} ")
            // 针对支持多仓库类型，如docker和oci
            val repoType = getRepositoryInfo(ociArtifactInfo).type.name
            val packageKey = PackageKeys.ofName(repoType.toLowerCase(), packageName)
            val packageVersion = packageClient.findVersionByName(
                projectId = projectId,
                repoName = repoName,
                packageKey = packageKey,
                version = ociArtifactInfo.reference
            ).data
            val metadata = mutableMapOf<String, Any>(MANIFEST_DIGEST to manifestDigest.toString())
                .apply { chartYaml?.let { this.putAll(chartYaml) } }
            if (packageVersion == null) {
                val request = ObjectBuildUtils.buildPackageVersionCreateRequest(
                    ociArtifactInfo = this,
                    packageName = packageName,
                    version = ociArtifactInfo.reference,
                    size = size,
                    fullPath = manifestPath,
                    metadata = metadata,
                    repoType = repoType
                )
                packageClient.createVersion(request)
            } else {
                val request = ObjectBuildUtils.buildPackageVersionUpdateRequest(
                    ociArtifactInfo = this,
                    version = ociArtifactInfo.reference,
                    size = size,
                    fullPath = manifestPath,
                    metadata = metadata,
                    packageKey = packageKey
                )
                packageClient.updateVersion(request)
            }

            // 针对helm chart包，将部分信息放入到package中
            val (appVersion, description) = getMetaDataFromChart(chartYaml)
            updatePackageInfo(
                ociArtifactInfo = ociArtifactInfo,
                appVersion = appVersion,
                description = description,
                packageKey = packageKey
            )
        }
    }

    /**
     * 针对helm chart包，将部分信息放入到package中
     */
    private fun getMetaDataFromChart(chartYaml: Map<String, Any>? = null): Pair<String?, String?> {
        var appVersion: String? = null
        var description: String? = null
        chartYaml?.let {
            appVersion = it[APP_VERSION] as String?
            description = it[DESCRIPTION] as String?
        }
        return Pair(appVersion, description)
    }

    /**
     * 获取对应存储节点路径
     * 特殊：manifest文件按tag存储， 但是查询时存在tag/digest
     */
    override fun getNodeFullPath(artifactInfo: OciArtifactInfo): String? {
        if (artifactInfo is OciManifestArtifactInfo) {
            // 根据类型解析实际存储路径，manifest获取路径有tag/digest
            if (artifactInfo.isValidDigest) {
                return getNodeByDigest(
                    projectId = artifactInfo.projectId,
                    repoName = artifactInfo.repoName,
                    digestStr = artifactInfo.reference
                )
            }
        }
        return artifactInfo.getArtifactFullPath()
    }

    /**
     * 根据sha256值获取对应的node fullpath
     */
    override fun getNodeByDigest(
        projectId: String,
        repoName: String,
        digestStr: String
    ): String? {
        val ociDigest = OciDigest(digestStr)
        val queryModel = NodeQueryBuilder()
            .select(NODE_FULL_PATH)
            .projectId(projectId)
            .repoName(repoName)
            .sha256(ociDigest.getDigestHex())
            .sortByAsc(NODE_FULL_PATH)
        val result = nodeClient.search(queryModel.build()).data ?: run {
            logger.warn(
                "Could not find $digestStr " +
                    "in repo $projectId|$repoName"
            )
            return null
        }
        if (result.records.isEmpty()) return null
        return result.records[0][NODE_FULL_PATH] as String
    }

    /**
     * 针对老的docker仓库的数据做兼容性处理
     * 老版数据node存储格式不一样：
     * 1 docker-local/nginx/latest 下存所有manifest和blobs
     * 2 docker-local/nginx/_uploads/ 临时存储上传的blobs，待manifest文件上传成功后移到到对应版本下，如docker-local/nginx/latest
     */
    override fun getDockerNode(artifactInfo: OciArtifactInfo): String? {
        if (artifactInfo is OciManifestArtifactInfo) {
            // 根据类型解析实际存储路径，manifest获取路径有tag/digest
            if (artifactInfo.isValidDigest)
                return getNodeByDigest(
                    projectId = artifactInfo.projectId,
                    repoName = artifactInfo.repoName,
                    digestStr = artifactInfo.reference
                )
            return "/${artifactInfo.packageName}/${artifactInfo.reference}/manifest.json"
        }
        if (artifactInfo is OciBlobArtifactInfo) {
            val digestStr = artifactInfo.digest ?: StringPool.EMPTY
            return getNodeByDigest(
                projectId = artifactInfo.projectId,
                repoName = artifactInfo.repoName,
                digestStr = digestStr
            )
        }
        return null
    }

    override fun getReturnDomain(request: HttpServletRequest): String {
        return OciResponseUtils.getResponseURI(
            request = request,
            enableHttp = ociProperties.http
        ).toString()
    }

    companion object {
        val logger: Logger = LoggerFactory.getLogger(OciOperationServiceImpl::class.java)
    }
}<|MERGE_RESOLUTION|>--- conflicted
+++ resolved
@@ -90,15 +90,6 @@
     private val ociProperties: OciProperties
 ) : OciOperationService {
 
-<<<<<<< HEAD
-    @Value("\${docker.domain: ''}")
-    private var domain: String = StringPool.EMPTY
-
-    @Value("\${docker.http: false}")
-    val enableHttp: Boolean = false
-
-=======
->>>>>>> 3441de3f
     /**
      * 检查package 对应的version是否存在
      * 不存在则抛出异常OciFileNotFoundException
@@ -156,7 +147,7 @@
         nodeClient.getNodeDetail(projectId, repoName, fullPath).data?.let { node ->
             logger.info(
                 "Will read chart.yaml data from $fullPath with package $packageName " +
-                    "and version $version under repo $projectId/$repoName"
+                        "and version $version under repo $projectId/$repoName"
             )
             storageManager.loadArtifactInputStream(node, storageCredentials)?.let {
                 return try {
@@ -435,7 +426,7 @@
     override fun deleteVersion(userId: String, artifactInfo: OciArtifactInfo) {
         logger.info(
             "Try to delete the package [${artifactInfo.packageName}/${artifactInfo.version}] " +
-                "in repo ${artifactInfo.getRepoIdentify()}"
+                    "in repo ${artifactInfo.getRepoIdentify()}"
         )
         remove(userId, artifactInfo)
     }
@@ -507,7 +498,7 @@
         }
     }
 
-/**
+    /**
      * 更新整个blob相关信息,blob相关的mediatype，version等信息需要从manifest中获取
      */
     override fun updateOciInfo(
@@ -519,7 +510,7 @@
     ) {
         logger.info(
             "Will start to update oci info for ${ociArtifactInfo.getArtifactFullPath()} " +
-                "in repo ${ociArtifactInfo.getRepoIdentify()}"
+                    "in repo ${ociArtifactInfo.getRepoIdentify()}"
         )
 
         val version = OciUtils.checkVersion(artifactFile.getInputStream())
@@ -598,7 +589,7 @@
     ) {
         logger.info(
             "Will start to sync fsLayers' blob info from manifest ${ociArtifactInfo.getArtifactFullPath()} " +
-                "to blobs in repo ${ociArtifactInfo.getRepoIdentify()}."
+                    "to blobs in repo ${ociArtifactInfo.getRepoIdentify()}."
         )
         // 根据flag生成package信息以及packageversion信息
         doPackageOperations(
@@ -621,7 +612,7 @@
     ) {
         logger.info(
             "Will start to sync blobs and config info from manifest ${ociArtifactInfo.getArtifactFullPath()} " +
-                "to blobs in repo ${ociArtifactInfo.getRepoIdentify()}."
+                    "to blobs in repo ${ociArtifactInfo.getRepoIdentify()}."
         )
         val descriptorList = OciUtils.manifestIterator(manifest)
 
@@ -697,7 +688,7 @@
             nodeClient.getNodeDetail(projectId, repoName, fullPath).data?.let {
                 logger.info(
                     "The current blob [${descriptor.digest}] is stored in $fullPath with package $packageName " +
-                        "and version $reference under repo ${getRepoIdentify()}"
+                            "and version $reference under repo ${getRepoIdentify()}"
                 )
                 updateNodeMetaData(
                     projectId = projectId,
@@ -816,7 +807,7 @@
         val result = nodeClient.search(queryModel.build()).data ?: run {
             logger.warn(
                 "Could not find $digestStr " +
-                    "in repo $projectId|$repoName"
+                        "in repo $projectId|$repoName"
             )
             return null
         }
