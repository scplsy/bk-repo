package com.tencent.bkrepo.npm.artifact.repository

import com.google.gson.JsonObject
import com.tencent.bkrepo.common.api.constant.StringPool
import com.tencent.bkrepo.common.artifact.api.ArtifactFile
import com.tencent.bkrepo.common.artifact.repository.context.ArtifactDownloadContext
import com.tencent.bkrepo.common.artifact.repository.context.ArtifactListContext
import com.tencent.bkrepo.common.artifact.repository.context.ArtifactMigrateContext
import com.tencent.bkrepo.common.artifact.repository.context.ArtifactSearchContext
import com.tencent.bkrepo.common.artifact.repository.context.ArtifactContext
import com.tencent.bkrepo.common.artifact.repository.remote.RemoteRepository
import com.tencent.bkrepo.common.artifact.resolve.file.ArtifactFileFactory
import com.tencent.bkrepo.common.artifact.resolve.response.ArtifactResource
import com.tencent.bkrepo.common.artifact.stream.Range
import com.tencent.bkrepo.npm.constants.DIST
import com.tencent.bkrepo.npm.constants.ID
import com.tencent.bkrepo.npm.constants.NAME
import com.tencent.bkrepo.npm.constants.NPM_FILE_FULL_PATH
import com.tencent.bkrepo.npm.constants.NPM_PKG_FULL_PATH
import com.tencent.bkrepo.npm.constants.NPM_PKG_VERSION_FULL_PATH
import com.tencent.bkrepo.npm.constants.OBJECTS
import com.tencent.bkrepo.npm.constants.TARBALL
import com.tencent.bkrepo.npm.constants.VERSIONS
import com.tencent.bkrepo.npm.pojo.NpmSearchResponse
import com.tencent.bkrepo.npm.utils.GsonUtils
import com.tencent.bkrepo.repository.pojo.node.service.NodeCreateRequest
import com.tencent.bkrepo.repository.util.PathUtils
import io.undertow.util.BadRequestException
import okhttp3.Request
import okhttp3.Response
import org.apache.commons.lang.StringUtils
import org.slf4j.Logger
import org.slf4j.LoggerFactory
import org.springframework.beans.factory.annotation.Value
import org.springframework.stereotype.Component
import java.io.IOException
import java.io.InputStream
import java.time.Duration
import java.time.LocalDateTime
import java.time.format.DateTimeFormatter

@Component
class NpmRemoteRepository : RemoteRepository() {

    @Value("\${npm.tarball.prefix}")
    private val tarballPrefix: String = StringPool.SLASH

    override fun onDownload(context: ArtifactDownloadContext): ArtifactResource? {
        getCacheArtifactResource(context)?.let { return it }
        val tgzFile = super.onDownload(context)
        installPkgVersionFile(context)
        return tgzFile
    }

    override fun createRemoteDownloadUrl(context: ArtifactContext): String {
        val remoteConfiguration = context.getRemoteConfiguration()
        val tarballPrefix = getTarballPrefix(context)
        val queryString = context.request.queryString
        val requestURL =
            context.request.requestURL.toString() + if (StringUtils.isNotEmpty(queryString)) "?$queryString" else ""
        context.contextAttributes[NPM_FILE_FULL_PATH] = requestURL.removePrefix(tarballPrefix)
        return requestURL.replace(tarballPrefix, remoteConfiguration.url.trimEnd('/'))
    }

    override fun buildCacheNodeCreateRequest(context: ArtifactDownloadContext, artifactFile: ArtifactFile): NodeCreateRequest {
        val nodeCreateRequest = super.buildCacheNodeCreateRequest(context, artifactFile)
        return nodeCreateRequest.copy(
            fullPath = context.contextAttributes[NPM_FILE_FULL_PATH] as String
        )
    }

    private fun getCacheArtifactResource(context: ArtifactContext): ArtifactResource? {
        val remoteConfiguration = context.getRemoteConfiguration()
        val cacheConfiguration = remoteConfiguration.cache
        if (!cacheConfiguration.enabled) return null
        val repositoryDetail = context.repositoryDetail
        val fullPath = context.contextAttributes[NPM_FILE_FULL_PATH] as String
        val node = nodeClient.detail(repositoryDetail.projectId, repositoryDetail.name, fullPath).data
        if (node == null || node.folder) return null
        val createdDate = LocalDateTime.parse(node.createdDate, DateTimeFormatter.ISO_DATE_TIME)
        val age = Duration.between(createdDate, LocalDateTime.now()).toMinutes()
<<<<<<< HEAD
        return if (age <= cacheConfiguration.cachePeriod) {
            storageService.load(
                node.sha256!!, Range.full(node.size),
                context.storageCredentials
            )?.run {
=======
        return if (age <= cacheConfiguration.expiration) {
            storageService.load(node.sha256!!, Range.full(node.size),
                context.storageCredentials)?.run {
>>>>>>> d6de9a01
                logger.debug("Cached remote artifact[${context.artifactInfo}] is hit")
                ArtifactResource(this, determineArtifactName(context), node)
            }
        } else null
    }

    override fun determineArtifactName(context: ArtifactContext): String {
        val fullPath = context.contextAttributes[NPM_FILE_FULL_PATH] as String
        return PathUtils.getName(fullPath)
    }

    /**
     * install pkg-version json file when download tgzFile
     */
    fun installPkgVersionFile(context: ArtifactDownloadContext) {
        val tgzFullPath = context.contextAttributes[NPM_FILE_FULL_PATH] as String
        val pkgInfo = parseArtifactInfo(tgzFullPath)
        context.contextAttributes[NPM_FILE_FULL_PATH] =
            String.format(NPM_PKG_FULL_PATH, pkgInfo.first)
        try {
            val artifactResource = getCacheArtifactResource(context) ?: return
            val jsonFile = transFileToJson(artifactResource.inputStream)
            val versionFile = jsonFile.getAsJsonObject(VERSIONS).getAsJsonObject(pkgInfo.second)
            val artifact = ArtifactFileFactory.build(GsonUtils.gsonToInputStream(versionFile))
            val name = jsonFile[NAME].asString
            context.contextAttributes[NPM_FILE_FULL_PATH] =
                String.format(NPM_PKG_VERSION_FULL_PATH, name, name, pkgInfo.second)
            cacheArtifactFile(context, artifact)
        } catch (ex: TypeCastException) {
            logger.warn("cache artifact [${pkgInfo.first}-${pkgInfo.second}.json] failed, {}", ex.message)
        }
    }

    private fun parseArtifactInfo(tgzFullPath: String): Pair<String, String> {
        val pkgList = tgzFullPath.split('/').filter { it.isNotBlank() }.map { it.trim() }.toList()
        var pkgName = pkgList[0]
        if (pkgList[1].contains('@')) {
            pkgName = pkgList[0] + pkgList[1]
        }
        val version = pkgList.last().substringAfterLast('-').substringBeforeLast(".tgz")
        return Pair(pkgName, version)
    }

    override fun search(context: ArtifactSearchContext): JsonObject? {
        getCacheArtifactResource(context)?.let {
            return transFileToJson(it.inputStream)
        }
        val remoteConfiguration = context.getRemoteConfiguration()
        val httpClient = createHttpClient(remoteConfiguration)
        val searchUri = generateRemoteSearchUrl(context)
        val request = Request.Builder().url(searchUri).build()
        var response: Response? = null
        return try {
            response = httpClient.newCall(request).execute()
            if (checkResponse(response)) {
                val file = createTempFile(response.body()!!)
                val downloadContext = ArtifactDownloadContext()
                downloadContext.contextAttributes = context.contextAttributes
                val resultJson = transFileToJson(file.getInputStream())
                cacheArtifactFile(downloadContext, file)
                resultJson
            } else null
        } catch (exception: IOException) {
            logger.error("http send [$searchUri] failed, {}", exception)
            throw exception
        } finally {
            if (response != null) {
                response.body()?.close()
            }
        }
    }

    private fun transFileToJson(inputStream: InputStream): JsonObject {
        val pkgJson = GsonUtils.transferInputStreamToJson(inputStream)
        val name = pkgJson.get(NAME).asString
        val id = pkgJson[ID].asString
        if (id.substring(1).contains('@')) {
            val oldTarball = pkgJson.getAsJsonObject(DIST)[TARBALL].asString
            val prefix = oldTarball.split(name)[0].trimEnd('/')
            val newTarball = oldTarball.replace(prefix, tarballPrefix.trimEnd('/'))
            pkgJson.getAsJsonObject(DIST).addProperty(TARBALL, newTarball)
        } else {
            val versions = pkgJson.getAsJsonObject(VERSIONS)
            versions.keySet().forEach {
                val versionObject = versions.getAsJsonObject(it)
                val oldTarball = versionObject.getAsJsonObject(DIST)[TARBALL].asString
                val prefix = oldTarball.split(name)[0].trimEnd('/')
                val newTarball = oldTarball.replace(prefix, tarballPrefix.trimEnd('/'))
                versionObject.getAsJsonObject(DIST).addProperty(TARBALL, newTarball)
            }
        }
        return pkgJson
    }

    private fun getTarballPrefix(context: ArtifactContext): String {
        val requestURL = context.request.requestURL.toString()
        val requestURI = context.request.requestURI
        val projectId = context.artifactInfo.projectId
        val repoName = context.artifactInfo.repoName
        val replace = requestURL.replace(requestURI, "")
        return "$replace/$projectId/$repoName"
    }

    private fun generateRemoteSearchUrl(context: ArtifactSearchContext): String {
        val remoteConfiguration = context.getRemoteConfiguration()
        val tarballPrefix = getTarballPrefix(context)
        val requestURL = context.request.requestURL.toString()
        return requestURL.replace(tarballPrefix, remoteConfiguration.url.trimEnd('/'))
    }

    override fun list(context: ArtifactListContext): NpmSearchResponse {
        val remoteConfiguration = context.getRemoteConfiguration()
        val httpClient = createHttpClient(remoteConfiguration)
        val downloadUri = createRemoteDownloadUrl(context)
        val request = Request.Builder().url(downloadUri).build()
        val response = httpClient.newCall(request).execute()
        return if (checkResponse(response)) {
            NpmSearchResponse(
                GsonUtils.gsonToMaps<MutableList<Map<String, Any>>>(response.body()!!.string())?.get(OBJECTS)!!
            )
        } else NpmSearchResponse()
    }

    override fun migrate(context: ArtifactMigrateContext) {
        logger.warn("Unable to migrate npm package into a remote repository")
        throw BadRequestException("Unable to migrate npm package into a remote repository")
    }

    companion object {
        val logger: Logger = LoggerFactory.getLogger(NpmRemoteRepository::class.java)
    }
}<|MERGE_RESOLUTION|>--- conflicted
+++ resolved
@@ -79,17 +79,11 @@
         if (node == null || node.folder) return null
         val createdDate = LocalDateTime.parse(node.createdDate, DateTimeFormatter.ISO_DATE_TIME)
         val age = Duration.between(createdDate, LocalDateTime.now()).toMinutes()
-<<<<<<< HEAD
-        return if (age <= cacheConfiguration.cachePeriod) {
+        return if (age <= cacheConfiguration.expiration) {
             storageService.load(
                 node.sha256!!, Range.full(node.size),
                 context.storageCredentials
             )?.run {
-=======
-        return if (age <= cacheConfiguration.expiration) {
-            storageService.load(node.sha256!!, Range.full(node.size),
-                context.storageCredentials)?.run {
->>>>>>> d6de9a01
                 logger.debug("Cached remote artifact[${context.artifactInfo}] is hit")
                 ArtifactResource(this, determineArtifactName(context), node)
             }
