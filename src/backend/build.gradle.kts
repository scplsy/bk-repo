--- conflicted
+++ resolved
@@ -92,21 +92,12 @@
         }
     }
 
-<<<<<<< HEAD
 }
 
 fun isBootProject(project: Project): Boolean {
     return project.name.startsWith("boot-") || project.findProperty("devops.boot") == "true"
 }
 
-=======
-}
-
-fun isBootProject(project: Project): Boolean {
-    return project.name.startsWith("boot-") || project.findProperty("devops.boot") == "true"
-}
-
->>>>>>> 671c1846
 
 
 apply(from = rootProject.file("gradle/publish-api.gradle.kts"))
