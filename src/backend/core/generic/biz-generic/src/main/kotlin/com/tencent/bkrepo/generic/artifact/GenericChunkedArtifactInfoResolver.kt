--- conflicted
+++ resolved
@@ -51,19 +51,11 @@
             .removePrefix("/temporary/$projectId/$repoName")
         // 解析UUID
         val uuid = requestUrl.replaceBefore("/chunked/uploads", StringPool.EMPTY)
-<<<<<<< HEAD
             .removePrefix("/chunked/uploads").removeSuffix("/").removePrefix("/")
         val size = request.getParameterValues("size")?.firstOrNull()?.toLongOrNull()
         val sha256 = request.getParameterValues("sha256")?.firstOrNull()
         val md5 = request.getParameterValues("md5")?.firstOrNull()
-=======
-            .removePrefix("/chunked/uploads/").removeSuffix("/")
-        val params = (request as HttpServletRequestImpl).queryParameters
-        val size = params?.get("size")?.first?.toLongOrNull()
-        val sha256 = params?.get("sha256")?.first
-        val md5 = params?.get("md5")?.first
-        val crc64ecma = params?.get("crc64ecma")?.first
->>>>>>> 7cee8d9e
+        val crc64ecma = request.getParameterValues("crc64ecma")?.firstOrNull()
         return GenericChunkedArtifactInfo(
             projectId = projectId,
             repoName = repoName,
