/*
 * Tencent is pleased to support the open source community by making BK-CI 蓝鲸持续集成平台 available.
 *
 * Copyright (C) 2025 THL A29 Limited, a Tencent company.  All rights reserved.
 *
 * BK-CI 蓝鲸持续集成平台 is licensed under the MIT license.
 *
 * A copy of the MIT License is included in this file.
 *
 *
 * Terms of the MIT License:
 * ---------------------------------------------------
 * Permission is hereby granted, free of charge, to any person obtaining a copy of this software and associated
 * documentation files (the "Software"), to deal in the Software without restriction, including without limitation the
 * rights to use, copy, modify, merge, publish, distribute, sublicense, and/or sell copies of the Software, and to
 * permit persons to whom the Software is furnished to do so, subject to the following conditions:
 *
 * The above copyright notice and this permission notice shall be included in all copies or substantial portions of
 * the Software.
 *
 * THE SOFTWARE IS PROVIDED "AS IS", WITHOUT WARRANTY OF ANY KIND, EXPRESS OR IMPLIED, INCLUDING BUT NOT
 * LIMITED TO THE WARRANTIES OF MERCHANTABILITY, FITNESS FOR A PARTICULAR PURPOSE AND NONINFRINGEMENT. IN
 * NO EVENT SHALL THE AUTHORS OR COPYRIGHT HOLDERS BE LIABLE FOR ANY CLAIM, DAMAGES OR OTHER LIABILITY,
 * WHETHER IN AN ACTION OF CONTRACT, TORT OR OTHERWISE, ARISING FROM, OUT OF OR IN CONNECTION WITH THE
 * SOFTWARE OR THE USE OR OTHER DEALINGS IN THE SOFTWARE.
 */

package com.tencent.bkrepo.huggingface.artifact

import com.tencent.bkrepo.common.api.constant.HttpHeaders
import com.tencent.bkrepo.common.api.exception.ErrorCodeException
import com.tencent.bkrepo.common.api.message.CommonMessageCode
import com.tencent.bkrepo.common.artifact.repository.context.ArtifactDownloadContext
import com.tencent.bkrepo.common.artifact.repository.context.ArtifactQueryContext
import com.tencent.bkrepo.common.artifact.repository.remote.RemoteRepository
import com.tencent.bkrepo.common.artifact.resolve.file.ArtifactFileFactory
import com.tencent.bkrepo.common.artifact.resolve.response.ArtifactResource
import com.tencent.bkrepo.common.artifact.stream.ArtifactInputStream
import com.tencent.bkrepo.common.artifact.stream.EmptyInputStream
import com.tencent.bkrepo.common.artifact.stream.Range
import com.tencent.bkrepo.common.artifact.util.PackageKeys
import com.tencent.bkrepo.common.security.util.SecurityUtils
import com.tencent.bkrepo.common.service.util.HttpContextHolder
import com.tencent.bkrepo.huggingface.constants.COMMIT_ID_HEADER
import com.tencent.bkrepo.huggingface.constants.REPO_TYPE_DATASET
import com.tencent.bkrepo.huggingface.constants.REPO_TYPE_MODEL
import com.tencent.bkrepo.huggingface.constants.REVISION_KEY
import com.tencent.bkrepo.huggingface.service.HfCommonService
import com.tencent.bkrepo.huggingface.util.HfApi
import com.tencent.bkrepo.repository.pojo.packages.PackageType
import com.tencent.bkrepo.repository.pojo.packages.request.PackageVersionCreateRequest
import okhttp3.Headers
import okhttp3.Response
import org.springframework.stereotype.Component

@Component
class HuggingfaceRemoteRepository(
    private val hfCommonService: HfCommonService,
) : RemoteRepository() {

    override fun onDownloadBefore(context: ArtifactDownloadContext) {
        super.onDownloadBefore(context)
        val artifactInfo = context.artifactInfo
        if (artifactInfo is HuggingfaceArtifactInfo) {
            if (artifactInfo.getRevision().isNullOrEmpty() || artifactInfo.getRevision() == "main") {
                transferRevision(context)
            }
        }
    }

    private fun transferRevision(context: ArtifactDownloadContext) {
        val configuration = context.getRemoteConfiguration()
        val response = HfApi.head(
            endpoint = configuration.url,
            token = configuration.credentials.password.orEmpty(),
            artifactUri = context.artifactInfo.getArtifactFullPath()
        )
        val commitId = response.headers[COMMIT_ID_HEADER.lowercase()]
        commitId?.let {
            HttpContextHolder.getRequest().setAttribute(REVISION_KEY, it)
        }
    }

    override fun onDownload(context: ArtifactDownloadContext): ArtifactResource? {
        return getCacheArtifactResource(context) ?: run {
            val configuration = context.getRemoteConfiguration()
            val artifactInfo = context.artifactInfo as HuggingfaceArtifactInfo
            val response = HfApi.download(
                endpoint = configuration.url,
                token = configuration.credentials.password.orEmpty(),
                artifactUri = context.artifactInfo.getArtifactFullPath(),
                type = artifactInfo.type,
            )
            return onDownloadResponse(context, response, true, false)
        }
    }

    override fun addHeadersOfNode(headers: Headers) {
        super.addHeadersOfNode(headers)
        val response = HttpContextHolder.getResponse()
        headers[COMMIT_ID_HEADER.lowercase()]?.let { response.setHeader(COMMIT_ID_HEADER, it) }
    }

    override fun query(context: ArtifactQueryContext): Any? {
        val configuration = context.getRemoteConfiguration()
        val artifactInfo = context.artifactInfo as HuggingfaceArtifactInfo
        val packageKey: String
        val version: String
        val info = when (artifactInfo.type) {
            REPO_TYPE_MODEL -> {
                val modelInfo = HfApi.modelInfo(
                    endpoint = configuration.url,
                    token = configuration.credentials.password.orEmpty(),
                    repoId = artifactInfo.getRepoId(),
                    revision = artifactInfo.getRevision(),
                )
                packageKey = PackageKeys.ofHuggingface(REPO_TYPE_MODEL, artifactInfo.getRepoId())
                version = modelInfo.sha
                modelInfo
            }
            REPO_TYPE_DATASET -> {
                val datasetInfo = HfApi.datasetInfo(
                    endpoint = configuration.url,
                    token = configuration.credentials.password.orEmpty(),
                    repoId = artifactInfo.getRepoId(),
                    revision = artifactInfo.getRevision(),
                )
                packageKey = PackageKeys.ofHuggingface(REPO_TYPE_DATASET, artifactInfo.getRepoId())
                version = datasetInfo.sha
                datasetInfo
            }
            else -> throw ErrorCodeException(CommonMessageCode.PARAMETER_INVALID, "type:${artifactInfo.type}")
        }

        packageService.findVersionByName(context.projectId, context.repoName, packageKey, version) ?: run {
            val packageVersionCreateRequest = PackageVersionCreateRequest(
                projectId = context.projectId,
                repoName = context.repoName,
                packageName = artifactInfo.getRepoId(),
                packageKey = packageKey,
                packageType = PackageType.HUGGINGFACE,
                packageDescription = null,
                versionName = version,
                size = 0,
                artifactPath = "${artifactInfo.getRepoId()}/resolve/$version/",
                createdBy = SecurityUtils.getUserId(),
                overwrite = true
            )
            packageService.createPackageVersion(packageVersionCreateRequest)
        }
        return info
    }

<<<<<<< HEAD
    override fun onEmptyResponse(
        response: Response,
        range: Range,
        context: ArtifactDownloadContext,
    ): ArtifactInputStream {
        if (
            response.header(HttpHeaders.CONTENT_RANGE) == null &&
            response.header(HttpHeaders.CONTENT_LENGTH)!!.toLong() == 0L
        ) {
            // 通过head请求检测到空文件时，客户端将直接生成空文件而不再通过网络请求获取，此时仓库也需要生成空文件的缓存节点
            val artifactFile = ArtifactFileFactory.build(EmptyInputStream.INSTANCE)
            cacheArtifactFile(context, artifactFile)
        }
        return super.onEmptyResponse(response, range, context)
    }
=======
    override fun buildDownloadRecord(context: ArtifactDownloadContext, artifactResource: ArtifactResource) =
        hfCommonService.buildDownloadRecord(context)

>>>>>>> f055b12c
}<|MERGE_RESOLUTION|>--- conflicted
+++ resolved
@@ -151,7 +151,6 @@
         return info
     }
 
-<<<<<<< HEAD
     override fun onEmptyResponse(
         response: Response,
         range: Range,
@@ -167,9 +166,8 @@
         }
         return super.onEmptyResponse(response, range, context)
     }
-=======
+
     override fun buildDownloadRecord(context: ArtifactDownloadContext, artifactResource: ArtifactResource) =
         hfCommonService.buildDownloadRecord(context)
 
->>>>>>> f055b12c
 }