--- conflicted
+++ resolved
@@ -2,10 +2,7 @@
     api project(":helm:api-helm")
     api project(":common:common-job")
     api project(":common:common-artifact:artifact-service")
-<<<<<<< HEAD
     compile group: 'org.yaml', name: 'snakeyaml', version: '1.23'
     compile group: 'org.apache.commons', name: 'commons-compress', version: '1.18'
-=======
     implementation "com.fasterxml.jackson.dataformat:jackson-dataformat-yaml:2.10.3"
->>>>>>> 77b31092
 }