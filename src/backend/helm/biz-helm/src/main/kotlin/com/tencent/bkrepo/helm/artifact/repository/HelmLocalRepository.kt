package com.tencent.bkrepo.helm.artifact.repository

import com.tencent.bkrepo.common.artifact.config.ATTRIBUTE_MD5MAP
import com.tencent.bkrepo.common.artifact.config.ATTRIBUTE_SHA256MAP
import com.tencent.bkrepo.common.artifact.config.OCTET_STREAM
import com.tencent.bkrepo.common.artifact.exception.ArtifactNotFoundException
import com.tencent.bkrepo.common.artifact.exception.ArtifactValidateException
import com.tencent.bkrepo.common.artifact.repository.context.ArtifactDownloadContext
import com.tencent.bkrepo.common.artifact.repository.context.ArtifactRemoveContext
import com.tencent.bkrepo.common.artifact.repository.context.ArtifactSearchContext
import com.tencent.bkrepo.common.artifact.repository.context.ArtifactUploadContext
import com.tencent.bkrepo.common.artifact.repository.local.LocalRepository
import com.tencent.bkrepo.common.artifact.resolve.file.ArtifactFileFactory
import com.tencent.bkrepo.common.artifact.util.response.ServletResponseUtils
import com.tencent.bkrepo.common.query.model.PageLimit
import com.tencent.bkrepo.common.query.model.QueryModel
import com.tencent.bkrepo.common.query.model.Rule
import com.tencent.bkrepo.common.query.model.Sort
import com.tencent.bkrepo.common.service.util.HttpContextHolder
import com.tencent.bkrepo.helm.constants.EMPTY_CHART_OR_VERSION
import com.tencent.bkrepo.helm.constants.FULL_PATH
import com.tencent.bkrepo.helm.constants.INDEX_CACHE_YAML
import com.tencent.bkrepo.helm.constants.INDEX_YAML
import com.tencent.bkrepo.helm.constants.INIT_STR
import com.tencent.bkrepo.helm.exception.HelmFileAlreadyExistsException
import com.tencent.bkrepo.helm.exception.HelmFileNotFoundException
import com.tencent.bkrepo.helm.utils.JsonUtil
import com.tencent.bkrepo.repository.pojo.node.service.NodeCreateRequest
import com.tencent.bkrepo.repository.pojo.node.service.NodeDeleteRequest
import com.tencent.bkrepo.repository.util.NodeUtils.FILE_SEPARATOR
import org.apache.commons.lang.StringUtils
import org.apache.http.HttpStatus
import org.slf4j.Logger
import org.slf4j.LoggerFactory
import org.springframework.stereotype.Component
import java.io.File
import java.time.LocalDateTime
import java.time.format.DateTimeFormatter

@Component
class HelmLocalRepository : LocalRepository() {
    override fun download(context: ArtifactDownloadContext) {
        val artifactUri = getNodeFullPath(context)
        val userId = context.userId

        try {
            this.onDownloadValidate(context)
            this.onDownloadBefore(context)
            val file =
                this.onDownload(context) ?: throw ArtifactNotFoundException("Artifact[$artifactUri] does not exist")
            ServletResponseUtils.response(determineFileName(context), file)
            logger.info("User[$userId] download artifact[$artifactUri] success")
            this.onDownloadSuccess(context, file)
        } catch (validateException: ArtifactValidateException) {
            this.onValidateFailed(context, validateException)
        } catch (exception: Exception) {
            this.onDownloadFailed(context, exception)
        }
    }

    fun determineFileName(context: ArtifactDownloadContext): String {
        val fileName = context.artifactInfo.artifactUri.trimStart('/')
        return if (StringUtils.isBlank(fileName)) INDEX_YAML else fileName
    }

    override fun onDownloadBefore(context: ArtifactDownloadContext) {
        // 检查index-cache.yaml文件是否存在，如果不存在则说明是添加仓库
        val repositoryInfo = context.repositoryInfo
        val projectId = repositoryInfo.projectId
        val repoName = repositoryInfo.name
        val fullPath = "$FILE_SEPARATOR$INDEX_CACHE_YAML"
        val exist = nodeResource.exist(projectId, repoName, fullPath)
        if (!exist.data!!) {
            // 新建index-cache.yaml文件
            createIndexCacheYamlFile()
        }
    }

    // 创建cache-index.yaml文件并初始化
    private fun createIndexCacheYamlFile() {
        val format = DateTimeFormatter.ofPattern("yyyy-MM-dd'T'HH:mm:ss+08:00")
        val initStr = String.format(INIT_STR, LocalDateTime.now().format(format))
<<<<<<< HEAD
        val tempFile = createTempFile("index-cache", ".yaml")
        val fw = FileWriter(tempFile)
        try {
            fw.write(initStr)
        } finally {
            // 关闭临时文件
            fw.flush()
            fw.close()
            tempFile.deleteOnExit()
        }
        val artifactFile = ArtifactFileFactory.build(tempFile.inputStream())
=======
        val artifactFile = ArtifactFileFactory.build()
        Streams.copy(initStr.byteInputStream(), artifactFile.getOutputStream(), true)
>>>>>>> 02c2d3d5
        val uploadContext = ArtifactUploadContext(artifactFile)
        uploadContext.contextAttributes[OCTET_STREAM + FULL_PATH] = "$FILE_SEPARATOR$INDEX_CACHE_YAML"
        this.upload(uploadContext)
    }

    override fun onUploadBefore(context: ArtifactUploadContext) {
        // 判断是否是强制上传
        val isForce = context.request.getParameter("force")?.let { true } ?: false
        context.contextAttributes["force"] = isForce
        val repositoryInfo = context.repositoryInfo
        val projectId = repositoryInfo.projectId
        val repoName = repositoryInfo.name
        context.artifactFileMap.entries.forEach { (name, _) ->
            val fullPath = context.contextAttributes[name + "_full_path"] as String
            val isExist = nodeResource.exist(projectId, repoName, fullPath).data!!
            if (isExist && !isOverwrite(fullPath, isForce)) {
                throw HelmFileAlreadyExistsException("${fullPath.trimStart('/')} already exists")
            }
        }
    }

    override fun onUpload(context: ArtifactUploadContext) {
        context.artifactFileMap.entries.forEach { (name, _) ->
            val nodeCreateRequest = getNodeCreateRequest(name, context)
            storageService.store(
                nodeCreateRequest.sha256!!, context.getArtifactFile(name)
                    ?: context.getArtifactFile(), context.storageCredentials
            )
            nodeResource.create(nodeCreateRequest)
        }
    }

    private fun getNodeCreateRequest(name: String, context: ArtifactUploadContext): NodeCreateRequest {
        val repositoryInfo = context.repositoryInfo
        val artifactFile = context.getArtifactFile(name) ?: context.getArtifactFile()
        val fileSha256Map = context.contextAttributes[ATTRIBUTE_SHA256MAP] as Map<*, *>
        val fileMd5Map = context.contextAttributes[ATTRIBUTE_MD5MAP] as Map<*, *>
        val sha256 = fileSha256Map[name] as String
        val md5 = fileMd5Map[name] as String
        val fullPath = context.contextAttributes[name + "_full_path"] as String
        val isForce = context.contextAttributes["force"] as Boolean
        return NodeCreateRequest(
            projectId = repositoryInfo.projectId,
            repoName = repositoryInfo.name,
            folder = false,
            fullPath = fullPath,
            size = artifactFile.getSize(),
            sha256 = sha256,
            md5 = md5,
            operator = context.userId,
            metadata = parseMetaData(fullPath, isForce),
            overwrite = isOverwrite(fullPath, isForce)
        )
    }

    private fun parseMetaData(fullPath: String, isForce: Boolean): Map<String, String>? {
        if (isOverwrite(fullPath, isForce) || !fullPath.endsWith(".tgz")) {
            return emptyMap()
        }
        val substring = fullPath.trimStart('/').substring(0, fullPath.lastIndexOf('.') - 1)
        val name = substring.substringBeforeLast('-')
        val version = substring.substringAfterLast('-')
        return mapOf("name" to name, "version" to version)
    }

    private fun isOverwrite(fullPath: String, isForce: Boolean): Boolean {
        return isForce || !(fullPath.trim().endsWith(".tgz", true) || fullPath.trim().endsWith(".prov", true))
    }

    override fun getNodeFullPath(context: ArtifactDownloadContext): String {
        return context.contextAttributes[FULL_PATH] as String
    }

    override fun search(context: ArtifactSearchContext): File? {
        val fullPath = context.contextAttributes[FULL_PATH] as String
        return try {
            this.onSearch(context) ?: throw ArtifactNotFoundException("Artifact[$fullPath] does not exist")
        } catch (exception: Exception) {
            logger.error(exception.message ?: "search error")
            null
        }
    }

    private fun onSearch(context: ArtifactSearchContext): File? {
        val repositoryInfo = context.repositoryInfo
        val projectId = repositoryInfo.projectId
        val repoName = repositoryInfo.name
        val fullPath = context.contextAttributes[FULL_PATH] as String

        if (fullPath.contains(INDEX_CACHE_YAML)) {
            val indexFilePath = "$FILE_SEPARATOR$INDEX_CACHE_YAML"
            val exist = nodeResource.exist(projectId, repoName, indexFilePath)
            if (!exist.data!!) {
                // 新建index-cache.yaml文件
                createIndexCacheYamlFile()
            }
        }
        val node = nodeResource.detail(projectId, repoName, fullPath).data ?: return null

        node.nodeInfo.takeIf { !it.folder } ?: return null
        return storageService.load(node.nodeInfo.sha256!!, context.storageCredentials) ?: return null
    }

    override fun remove(context: ArtifactRemoveContext) {
        val repositoryInfo = context.repositoryInfo
        val projectId = repositoryInfo.projectId
        val repoName = repositoryInfo.name
        val fullPath = context.contextAttributes[FULL_PATH] as String
        val userId = context.userId
        val isExist = nodeResource.exist(projectId, repoName, fullPath).data!!
        if (!isExist) {
            throw HelmFileNotFoundException("remove $fullPath failed: no such file or directory")
        }
        nodeResource.delete(NodeDeleteRequest(projectId, repoName, fullPath, userId))
    }

    fun searchJson(context: ArtifactSearchContext): String {
        val artifactInfo = context.artifactInfo
        val fullPath = INDEX_CACHE_YAML
        with(artifactInfo) {
            val node = nodeResource.detail(projectId, repoName, fullPath).data ?: return EMPTY_CHART_OR_VERSION
            val indexYamlFile = storageService.load(node.nodeInfo.sha256!!, context.storageCredentials)
                ?: return EMPTY_CHART_OR_VERSION
            return JsonUtil.searchJson(indexYamlFile, artifactUri)
        }
    }

    fun isExists(context: ArtifactSearchContext) {
        val artifactInfo = context.artifactInfo
        val response = HttpContextHolder.getResponse()
        val status: Int = with(artifactInfo) {
            val projectId = Rule.QueryRule("projectId", projectId)
            val repoName = Rule.QueryRule("repoName", repoName)
            val urlList = artifactUri.removePrefix("/").split("/").filter { it.isNotBlank() }
            val rule: Rule? = when (urlList.size) {
                // query with name
                1 -> {
                    val name = Rule.QueryRule("metadata.name", urlList[0])
                    Rule.NestedRule(
                        mutableListOf(repoName, projectId, name),
                        Rule.NestedRule.RelationType.AND
                    )
                }
                // query with name and version
                2 -> {
                    val name = Rule.QueryRule("metadata.name", urlList[0])
                    val version = Rule.QueryRule("metadata.version", urlList[1])
                    Rule.NestedRule(
                        mutableListOf(repoName, projectId, name, version),
                        Rule.NestedRule.RelationType.AND
                    )
                }
                else -> {
                    null
                }
            }
            if (rule != null) {
                val queryModel = QueryModel(
                    page = PageLimit(0, 5),
                    sort = Sort(listOf("name"), Sort.Direction.ASC),
                    select = mutableListOf("projectId", "repoName", "fullPath", "metadata"),
                    rule = rule
                )
                val nodeList: List<Map<String, Any>>? = nodeResource.query(queryModel).data?.records
                if (nodeList.isNullOrEmpty()) HttpStatus.SC_NOT_FOUND else HttpStatus.SC_OK
            } else {
                HttpStatus.SC_NOT_FOUND
            }
        }
        response.status = status
    }

    companion object {
        val logger: Logger = LoggerFactory.getLogger(HelmLocalRepository::class.java)
    }
}<|MERGE_RESOLUTION|>--- conflicted
+++ resolved
@@ -34,6 +34,7 @@
 import org.slf4j.LoggerFactory
 import org.springframework.stereotype.Component
 import java.io.File
+import java.io.FileWriter
 import java.time.LocalDateTime
 import java.time.format.DateTimeFormatter
 
@@ -80,7 +81,6 @@
     private fun createIndexCacheYamlFile() {
         val format = DateTimeFormatter.ofPattern("yyyy-MM-dd'T'HH:mm:ss+08:00")
         val initStr = String.format(INIT_STR, LocalDateTime.now().format(format))
-<<<<<<< HEAD
         val tempFile = createTempFile("index-cache", ".yaml")
         val fw = FileWriter(tempFile)
         try {
@@ -92,10 +92,6 @@
             tempFile.deleteOnExit()
         }
         val artifactFile = ArtifactFileFactory.build(tempFile.inputStream())
-=======
-        val artifactFile = ArtifactFileFactory.build()
-        Streams.copy(initStr.byteInputStream(), artifactFile.getOutputStream(), true)
->>>>>>> 02c2d3d5
         val uploadContext = ArtifactUploadContext(artifactFile)
         uploadContext.contextAttributes[OCTET_STREAM + FULL_PATH] = "$FILE_SEPARATOR$INDEX_CACHE_YAML"
         this.upload(uploadContext)
