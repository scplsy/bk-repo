package com.tencent.bkrepo.helm.artifact.repository

import com.tencent.bkrepo.common.artifact.config.ATTRIBUTE_MD5MAP
import com.tencent.bkrepo.common.artifact.config.ATTRIBUTE_SHA256MAP
import com.tencent.bkrepo.common.artifact.repository.context.ArtifactDownloadContext
import com.tencent.bkrepo.common.artifact.repository.context.ArtifactRemoveContext
import com.tencent.bkrepo.common.artifact.repository.context.ArtifactSearchContext
import com.tencent.bkrepo.common.artifact.repository.context.ArtifactTransferContext
import com.tencent.bkrepo.common.artifact.repository.context.ArtifactUploadContext
import com.tencent.bkrepo.common.artifact.repository.local.LocalRepository
import com.tencent.bkrepo.common.artifact.stream.ArtifactInputStream
import com.tencent.bkrepo.common.artifact.stream.Range
import com.tencent.bkrepo.helm.constants.FULL_PATH
import com.tencent.bkrepo.helm.constants.INDEX_YAML
import com.tencent.bkrepo.helm.exception.HelmFileAlreadyExistsException
import com.tencent.bkrepo.helm.exception.HelmFileNotFoundException
import com.tencent.bkrepo.repository.pojo.node.service.NodeCreateRequest
import com.tencent.bkrepo.repository.pojo.node.service.NodeDeleteRequest
import org.apache.commons.lang.StringUtils
import org.slf4j.Logger
import org.slf4j.LoggerFactory
import org.springframework.stereotype.Component

@Component
class HelmLocalRepository : LocalRepository() {

    override fun determineArtifactName(context: ArtifactTransferContext): String {
        val fileName = context.artifactInfo.artifactUri.trimStart('/')
        return if (StringUtils.isBlank(fileName)) INDEX_YAML else fileName
    }

    override fun onUploadBefore(context: ArtifactUploadContext) {
        // 判断是否是强制上传
        val isForce = context.request.getParameter("force")?.let { true } ?: false
        context.contextAttributes["force"] = isForce
        val repositoryInfo = context.repositoryInfo
        val projectId = repositoryInfo.projectId
        val repoName = repositoryInfo.name
        context.artifactFileMap.entries.forEach { (name, _) ->
            val fullPath = context.contextAttributes[name + "_full_path"] as String
            val isExist = nodeResource.exist(projectId, repoName, fullPath).data!!
            if (isExist && !isOverwrite(fullPath, isForce)) {
                throw HelmFileAlreadyExistsException("${fullPath.trimStart('/')} already exists")
            }
        }
    }

    override fun onUpload(context: ArtifactUploadContext) {
        context.artifactFileMap.entries.forEach { (name, _) ->
            val nodeCreateRequest = getNodeCreateRequest(name, context)
            storageService.store(
                nodeCreateRequest.sha256!!,
<<<<<<< HEAD
                context.getArtifactFile(name)
                    ?: context.getArtifactFile(),
=======
                context.getArtifactFile(name) ?: context.getArtifactFile(),
>>>>>>> 4587a275
                context.storageCredentials
            )
            nodeResource.create(nodeCreateRequest)
        }
    }

    private fun getNodeCreateRequest(name: String, context: ArtifactUploadContext): NodeCreateRequest {
        val repositoryInfo = context.repositoryInfo
        val artifactFile = context.getArtifactFile(name) ?: context.getArtifactFile()
        val fileSha256Map = context.contextAttributes[ATTRIBUTE_SHA256MAP] as Map<*, *>
        val fileMd5Map = context.contextAttributes[ATTRIBUTE_MD5MAP] as Map<*, *>
        val sha256 = fileSha256Map[name] as String
        val md5 = fileMd5Map[name] as String
        val fullPath = context.contextAttributes[name + "_full_path"] as String
        val isForce = context.contextAttributes["force"] as Boolean
        return NodeCreateRequest(
            projectId = repositoryInfo.projectId,
            repoName = repositoryInfo.name,
            folder = false,
            fullPath = fullPath,
            size = artifactFile.getSize(),
            sha256 = sha256,
            md5 = md5,
            operator = context.userId,
            metadata = parseMetaData(fullPath, isForce),
            overwrite = isOverwrite(fullPath, isForce)
        )
    }

    private fun parseMetaData(fullPath: String, isForce: Boolean): Map<String, String>? {
        if (isOverwrite(fullPath, isForce) || !fullPath.endsWith(".tgz")) {
            return emptyMap()
        }
        val substring = fullPath.trimStart('/').substring(0, fullPath.lastIndexOf('.') - 1)
        val name = substring.substringBeforeLast('-')
        val version = substring.substringAfterLast('-')
        return mapOf("name" to name, "version" to version)
    }

    private fun isOverwrite(fullPath: String, isForce: Boolean): Boolean {
        return isForce || !(fullPath.trim().endsWith(".tgz", true) || fullPath.trim().endsWith(".prov", true))
    }

    override fun determineArtifactUri(context: ArtifactDownloadContext): String {
        return context.contextAttributes[FULL_PATH] as String
    }

    override fun search(context: ArtifactSearchContext): ArtifactInputStream {
        val fullPath = context.contextAttributes[FULL_PATH] as String
        return this.onSearch(context) ?: throw HelmFileNotFoundException("Artifact[$fullPath] does not exist")
    }

    private fun onSearch(context: ArtifactSearchContext): ArtifactInputStream? {
        val repositoryInfo = context.repositoryInfo
        val projectId = repositoryInfo.projectId
        val repoName = repositoryInfo.name
        val fullPath = context.contextAttributes[FULL_PATH] as String
        val node = nodeResource.detail(projectId, repoName, fullPath).data
        if (node == null || node.nodeInfo.folder) return null
        return storageService.load(
            node.nodeInfo.sha256!!, Range.ofFull(node.nodeInfo.size), context.storageCredentials
        )?.also { logger.info("search artifact [$fullPath] success!") }
    }

    override fun remove(context: ArtifactRemoveContext) {
        val repositoryInfo = context.repositoryInfo
        val projectId = repositoryInfo.projectId
        val repoName = repositoryInfo.name
        val fullPath = context.contextAttributes[FULL_PATH] as String
        val userId = context.userId
        val isExist = nodeResource.exist(projectId, repoName, fullPath).data!!
        if (!isExist) {
            throw HelmFileNotFoundException("remove $fullPath failed: no such file or directory")
        }
        nodeResource.delete(NodeDeleteRequest(projectId, repoName, fullPath, userId))
    }

    companion object {
        val logger: Logger = LoggerFactory.getLogger(HelmLocalRepository::class.java)
    }
}<|MERGE_RESOLUTION|>--- conflicted
+++ resolved
@@ -50,12 +50,7 @@
             val nodeCreateRequest = getNodeCreateRequest(name, context)
             storageService.store(
                 nodeCreateRequest.sha256!!,
-<<<<<<< HEAD
-                context.getArtifactFile(name)
-                    ?: context.getArtifactFile(),
-=======
                 context.getArtifactFile(name) ?: context.getArtifactFile(),
->>>>>>> 4587a275
                 context.storageCredentials
             )
             nodeResource.create(nodeCreateRequest)
