/*
 * Tencent is pleased to support the open source community by making BK-CI 蓝鲸持续集成平台 available.
 *
 * Copyright (C) 2022 THL A29 Limited, a Tencent company.  All rights reserved.
 *
 * BK-CI 蓝鲸持续集成平台 is licensed under the MIT license.
 *
 * A copy of the MIT License is included in this file.
 *
 *
 * Terms of the MIT License:
 * ---------------------------------------------------
 * Permission is hereby granted, free of charge, to any person obtaining a copy of this software and associated
 * documentation files (the "Software"), to deal in the Software without restriction, including without limitation the
 * rights to use, copy, modify, merge, publish, distribute, sublicense, and/or sell copies of the Software, and to
 * permit persons to whom the Software is furnished to do so, subject to the following conditions:
 *
 * The above copyright notice and this permission notice shall be included in all copies or substantial portions of
 * the Software.
 *
 * THE SOFTWARE IS PROVIDED "AS IS", WITHOUT WARRANTY OF ANY KIND, EXPRESS OR IMPLIED, INCLUDING BUT NOT
 * LIMITED TO THE WARRANTIES OF MERCHANTABILITY, FITNESS FOR A PARTICULAR PURPOSE AND NONINFRINGEMENT. IN
 * NO EVENT SHALL THE AUTHORS OR COPYRIGHT HOLDERS BE LIABLE FOR ANY CLAIM, DAMAGES OR OTHER LIABILITY,
 * WHETHER IN AN ACTION OF CONTRACT, TORT OR OTHERWISE, ARISING FROM, OUT OF OR IN CONNECTION WITH THE
 * SOFTWARE OR THE USE OR OTHER DEALINGS IN THE SOFTWARE.
 */

package com.tencent.bkrepo.scanner.task

import com.google.common.cache.CacheBuilder
import com.google.common.cache.CacheLoader
import com.google.common.cache.LoadingCache
import com.tencent.bkrepo.common.api.exception.NotFoundException
import com.tencent.bkrepo.common.api.exception.SystemErrorException
import com.tencent.bkrepo.common.api.message.CommonMessageCode
import com.tencent.bkrepo.common.redis.RedisLock
import com.tencent.bkrepo.common.redis.RedisOperation
import com.tencent.bkrepo.common.scanner.pojo.scanner.Scanner
import com.tencent.bkrepo.common.scanner.pojo.scanner.SubScanTaskStatus
import com.tencent.bkrepo.repository.api.RepositoryClient
import com.tencent.bkrepo.repository.pojo.repo.RepositoryInfo
import com.tencent.bkrepo.scanner.configuration.ScannerProperties
import com.tencent.bkrepo.scanner.dao.ArchiveSubScanTaskDao
import com.tencent.bkrepo.scanner.dao.FileScanResultDao
import com.tencent.bkrepo.scanner.dao.PlanArtifactLatestSubScanTaskDao
import com.tencent.bkrepo.scanner.dao.ProjectScanConfigurationDao
import com.tencent.bkrepo.scanner.dao.ScanTaskDao
import com.tencent.bkrepo.scanner.dao.SubScanTaskDao
import com.tencent.bkrepo.scanner.event.ScanTaskStatusChangedEvent
import com.tencent.bkrepo.scanner.event.SubtaskStatusChangedEvent
import com.tencent.bkrepo.scanner.exception.TaskSubmitInterruptedException
import com.tencent.bkrepo.scanner.metrics.ScannerMetrics
import com.tencent.bkrepo.scanner.model.TArchiveSubScanTask
import com.tencent.bkrepo.scanner.model.TFileScanResult
import com.tencent.bkrepo.scanner.model.TPlanArtifactLatestSubScanTask
import com.tencent.bkrepo.scanner.model.TProjectScanConfiguration
import com.tencent.bkrepo.scanner.model.TSubScanTask
import com.tencent.bkrepo.scanner.pojo.Node
import com.tencent.bkrepo.scanner.pojo.ScanTask
import com.tencent.bkrepo.scanner.pojo.ScanTaskStatus.FINISHED
import com.tencent.bkrepo.scanner.pojo.ScanTaskStatus.SCANNING_SUBMITTED
import com.tencent.bkrepo.scanner.pojo.ScanTaskStatus.SCANNING_SUBMITTING
import com.tencent.bkrepo.scanner.pojo.SubScanTask
import com.tencent.bkrepo.scanner.service.ScanQualityService
import com.tencent.bkrepo.scanner.service.ScannerService
import com.tencent.bkrepo.scanner.task.ScanTaskSchedulerConfiguration.Companion.SCAN_TASK_SCHEDULER_THREAD_POOL_BEAN_NAME
import com.tencent.bkrepo.scanner.task.iterator.IteratorManager
import com.tencent.bkrepo.scanner.task.queue.SubScanTaskQueue
import com.tencent.bkrepo.scanner.utils.Converter
import org.slf4j.LoggerFactory
import org.springframework.beans.factory.annotation.Autowired
import org.springframework.beans.factory.annotation.Qualifier
import org.springframework.context.ApplicationEventPublisher
import org.springframework.scheduling.concurrent.ThreadPoolTaskExecutor
import org.springframework.stereotype.Component
import org.springframework.transaction.annotation.Transactional
import java.time.LocalDateTime
import java.time.format.DateTimeFormatter
import java.util.concurrent.TimeUnit

@Component
class DefaultScanTaskScheduler @Autowired constructor(
    private val iteratorManager: IteratorManager,
    private val subScanTaskQueue: SubScanTaskQueue,
    private val scannerService: ScannerService,
    private val repositoryClient: RepositoryClient,
    private val subScanTaskDao: SubScanTaskDao,
    private val planArtifactLatestSubScanTaskDao: PlanArtifactLatestSubScanTaskDao,
    private val archiveSubScanTaskDao: ArchiveSubScanTaskDao,
    private val scanTaskDao: ScanTaskDao,
    private val fileScanResultDao: FileScanResultDao,
    private val projectScanConfigurationDao: ProjectScanConfigurationDao,
    @Qualifier(SCAN_TASK_SCHEDULER_THREAD_POOL_BEAN_NAME)
    private val executor: ThreadPoolTaskExecutor,
    private val scannerMetrics: ScannerMetrics,
    private val redisOperation: RedisOperation,
    private val publisher: ApplicationEventPublisher,
    private val scannerProperties: ScannerProperties,
    private val scanQualityService: ScanQualityService
) : ScanTaskScheduler {

    private val logger = LoggerFactory.getLogger(javaClass)
    private val repoInfoCache: LoadingCache<String, RepositoryInfo> = CacheBuilder.newBuilder()
        .maximumSize(DEFAULT_REPO_INFO_CACHE_SIZE)
        .expireAfterWrite(DEFAULT_REPO_INFO_CACHE_DURATION_MINUTES, TimeUnit.MINUTES)
        .build(CacheLoader.from { key -> loadRepoInfo(key!!) })

    @Autowired
    private lateinit var self: DefaultScanTaskScheduler

    override fun schedule(scanTask: ScanTask) {
        executor.execute { enqueueAllSubScanTask(scanTask) }
    }

    override fun schedule(subScanTask: SubScanTask): Boolean {
        val enqueued = subScanTaskQueue.enqueue(subScanTask)
        logger.info(
            "subTask[${subScanTask.taskId}] of parentTask[${subScanTask.parentScanTaskId}] enqueued[$enqueued]]"
        )
        return enqueued
    }

    override fun notify(projectId: String): Int {
        // 加锁避免多个进程唤醒项目子任务导致唤醒的任务数量超过配额
        // 此处不要求锁绝对可靠，极端情况下有两个进程同时持有锁时只会导致project执行的任务数量超过配额
        val lockKey = notifySubtaskLockKey(projectId)
        val lock = RedisLock(redisOperation, lockKey, DEFAULT_NOTIFY_SUBTASK_LOCK_TIMEOUT_SECONDS)

        lock.use {
            it.lock()
            val subtaskCountLimit = projectScanConfigurationDao.findByProjectId(projectId)?.subScanTaskCountLimit
                ?: scannerProperties.defaultProjectSubScanTaskCountLimit
            val countToUpdate = (subtaskCountLimit - subScanTaskDao.scanningCount(projectId)).toInt()
            return if (countToUpdate > 0) {
                val notifiedCount = subScanTaskDao.notify(projectId, countToUpdate)?.modifiedCount?.toInt() ?: 0
                scannerMetrics.decSubtaskCountAndGet(SubScanTaskStatus.BLOCKED, notifiedCount.toLong())
                scannerMetrics.incSubtaskCountAndGet(SubScanTaskStatus.CREATED, notifiedCount.toLong())
                notifiedCount
            } else {
                0
            }
        }
    }

    /**
     * 创建扫描子任务，并提交到扫描队列
     */
    @Suppress("BlockingMethodInNonBlockingContext")
    private fun enqueueAllSubScanTask(scanTask: ScanTask) {
        // 设置扫描任务状态为提交子任务中
        val lastModifiedDate = LocalDateTime.parse(scanTask.lastModifiedDateTime, DateTimeFormatter.ISO_DATE_TIME)
        // 更新任务状态失败，表示任务已经被提交过，不再重复处理，直接返回
        if (scanTaskDao.updateStatus(scanTask.taskId, SCANNING_SUBMITTING, lastModifiedDate).modifiedCount == 0L) {
            return
        }

        scannerMetrics.incTaskCountAndGet(SCANNING_SUBMITTING)

        // 加锁避免有其他任务正在提交这个project的任务，导致project执行中的任务数量统计错误
        // 此处不要求锁绝对可靠，极端情况下有两个进程同时持有锁时只会导致project执行的任务数量超过配额
        val lock = scanTask.scanPlan?.projectId?.let {
            val lockKey = submitScanTaskLockKey(it)
            RedisLock(redisOperation, lockKey, DEFAULT_SUBMIT_PROJECT_SUBTASK_LOCK_TIMEOUT_SECONDS)
        }

        val (submittedSubTaskCount, reuseResultTaskCount) = try {
            lock?.lock()
            submit(scanTask)
<<<<<<< HEAD
        } catch (e: TaskSubmitInterruptedException) {
            logger.info("task[${e.taskId}] has been stopped")
            return
=======
        } catch (e: Exception) {
            logger.warn("submit task[${scanTask.taskId}] failed", e)
            throw e
>>>>>>> 3b1becf2
        } finally {
            lock?.unlock()
        }

        // 更新任务状态为所有子任务已提交
        logger.info(
            "submit $submittedSubTaskCount sub tasks, $reuseResultTaskCount sub tasks reuse result, " +
                "update task[${scanTask.taskId}] status to SCANNING_SUBMITTED"
        )
        scanTaskDao.updateStatus(scanTask.taskId, SCANNING_SUBMITTED)
        scannerMetrics.incTaskCountAndGet(SCANNING_SUBMITTED)

        // 没有提交任何子任务，直接设置为任务扫描结束
        if (submittedSubTaskCount == 0L) {
            val now = LocalDateTime.now()
            scanTaskDao.taskFinished(scanTask.taskId, now, now)
            scannerMetrics.incTaskCountAndGet(FINISHED)
            val finishedScanTask = Converter
                .convert(scanTaskDao.findById(scanTask.taskId)!!)
                .copy(scanPlan = scanTask.scanPlan)
            publisher.publishEvent(ScanTaskStatusChangedEvent(SCANNING_SUBMITTED, finishedScanTask))
            logger.info("scan finished, task[${scanTask.taskId}]")
        }
    }

    /**
     * 遍历[scanTask]指定的所有制品，提交子任务
     *
     * @return first 提交的子任务数量 second 复用扫描结果的子任务数量
     */
    private fun submit(scanTask: ScanTask): Pair<Long, Long> {
        val scanner = scannerService.get(scanTask.scanner)
        val projectId = scanTask.scanPlan?.projectId
        var projectScanConfiguration = projectId?.let { projectScanConfigurationDao.findByProjectId(it) }
        logger.info("submitting sub tasks of task[${scanTask.taskId}], scanner: [${scanner.name}]")

        var scanningCount = projectId?.let { subScanTaskDao.scanningCount(it) }
        var submittedSubTaskCount = 0L
        var reuseResultTaskCount = 0L
        val subScanTasks = ArrayList<TSubScanTask>()
        val finishedSubScanTasks = ArrayList<TArchiveSubScanTask>()
        val nodeIterator = iteratorManager.createNodeIterator(scanTask, false)
        val qualityRule = scanTask.scanPlan?.scanQuality
        for (node in nodeIterator) {
            // 未使用扫描方案的情况直接取node的projectId
            projectScanConfiguration = projectScanConfiguration
                ?: projectScanConfigurationDao.findByProjectId(node.projectId)
            scanningCount = scanningCount ?: subScanTaskDao.scanningCount(node.projectId)

            val storageCredentialsKey = repoInfoCache
                .get(generateKey(node.projectId, node.repoName))
                .storageCredentialsKey

            // 文件已存在扫描结果，跳过扫描
            val existsFileScanResult =
                fileScanResultDao.find(storageCredentialsKey, node.sha256, scanner.name, scanner.version)
            if (existsFileScanResult != null && !scanTask.force) {
                logger.info("skip scan file[${node.sha256}], credentials[$storageCredentialsKey]")
                val finishedSubtask = createFinishedSubTask(
                    scanTask, existsFileScanResult, node, storageCredentialsKey, qualityRule
                )
                finishedSubScanTasks.add(finishedSubtask)
            } else {
                // 添加到扫描任务队列
                val status = status(scanningCount, projectScanConfiguration)
                subScanTasks.add(createSubTask(scanTask, scanner, node, storageCredentialsKey, status))
                if (status == SubScanTaskStatus.CREATED) {
                    scanningCount++
                }
            }

            // 批量保存重用扫描结果的任务
            if (finishedSubScanTasks.size == BATCH_SIZE || !nodeIterator.hasNext()) {
                self.save(finishedSubScanTasks)
                scannerMetrics.incReuseResultSubtaskCount(finishedSubScanTasks.size.toLong())
                reuseResultTaskCount += finishedSubScanTasks.size
                finishedSubScanTasks.clear()
            }

            // 批量提交子任务
            if (subScanTasks.size == BATCH_SIZE || !nodeIterator.hasNext()) {
                self.submit(subScanTasks, scanner)
                submittedSubTaskCount += subScanTasks.size
                subScanTasks.clear()
            }
        }

        // 任务提交结束后尝试唤醒一个任务，避免全部任务都处于BLOCK状态
        projectId?.let { self.notify(it) }

        return Pair(submittedSubTaskCount, reuseResultTaskCount)
    }

    @Transactional(rollbackFor = [Throwable::class])
    fun submit(subScanTasks: List<TSubScanTask>, scanner: Scanner) {
        if (subScanTasks.isEmpty()) {
            return
        }
        val subTasks = self.saveSubTasks(subScanTasks).map { Converter.convert(it, scanner) }
        val enqueuedTasks = subScanTaskQueue.enqueue(subTasks)
        logger.info("${enqueuedTasks.size} subTasks enqueued")

        if (enqueuedTasks.isNotEmpty()) {
            subScanTaskDao.updateStatus(enqueuedTasks, SubScanTaskStatus.ENQUEUED)
            scannerMetrics.decSubtaskCountAndGet(SubScanTaskStatus.CREATED, enqueuedTasks.size.toLong())
            scannerMetrics.incSubtaskCountAndGet(SubScanTaskStatus.ENQUEUED, enqueuedTasks.size.toLong())
        }
    }

    @Transactional(rollbackFor = [Throwable::class])
    fun save(finishedSubtasks: List<TArchiveSubScanTask>) {
        if (finishedSubtasks.isEmpty()) {
            return
        }
        val tasks = archiveSubScanTaskDao.insert(finishedSubtasks)
        var passCount = 0L
        val planArtifactLatestSubtasks = tasks.map {
            if (it.qualityRedLine == true) {
                passCount++
            }
            TPlanArtifactLatestSubScanTask.convert(it, it.status)
        }
        planArtifactLatestSubScanTaskDao.replace(planArtifactLatestSubtasks)
        planArtifactLatestSubtasks.forEach { publisher.publishEvent(SubtaskStatusChangedEvent(null, it)) }

        // 更新当前正在扫描的任务数
        val overview = HashMap<String, Number>()
        tasks.forEach { task ->
            task.scanResultOverview?.forEach { (k, v) ->
                overview[k] = overview.getOrDefault(k, 0L).toLong() + v.toLong()
            }
        }

        val task = tasks.first()
        scanTaskDao.updateScanResult(
            task.parentScanTaskId, tasks.size, overview, success = true, reuseResult = true, passCount = passCount
        )
        scannerMetrics.incSubtaskCountAndGet(SubScanTaskStatus.SUCCESS, tasks.size.toLong())
    }

    fun createSubTask(
        scanTask: ScanTask,
        scanner: Scanner,
        node: Node,
        credentialKey: String? = null,
        status: SubScanTaskStatus = SubScanTaskStatus.CREATED
    ): TSubScanTask {
        with(node) {
            val now = LocalDateTime.now()
            val repoInfo = repoInfoCache.get(generateKey(projectId, repoName))
            return TSubScanTask(
                createdBy = scanTask.createdBy,
                createdDate = now,
                lastModifiedBy = scanTask.createdBy,
                lastModifiedDate = now,

                parentScanTaskId = scanTask.taskId,
                planId = scanTask.scanPlan?.id,

                projectId = projectId,
                repoName = repoName,
                repoType = repoInfo.type.name,
                packageKey = packageKey,
                version = packageVersion,
                fullPath = fullPath,
                artifactName = artifactName,

                status = status.name,
                executedTimes = 0,
                scanner = scanTask.scanner,
                scannerType = scanTask.scannerType,
                sha256 = sha256,
                size = size,
                credentialsKey = credentialKey,
                scanQuality = scanTask.scanPlan?.scanQuality
            )
        }
    }

    fun createFinishedSubTask(
        scanTask: ScanTask,
        fileScanResult: TFileScanResult,
        node: Node,
        credentialKey: String? = null,
        qualityRule: Map<String, Any>? = null
    ): TArchiveSubScanTask {
        with(node) {
            val now = LocalDateTime.now()
            val repoInfo = repoInfoCache.get(generateKey(projectId, repoName))
            val overview = fileScanResult
                .scanResult[scanTask.scanner]
                ?.overview
                ?.let { Converter.convert(it) }
            // 质量检查结果
            val qualityPass = if (qualityRule != null && overview != null) {
                scanQualityService.checkScanQualityRedLine(qualityRule, overview)
            } else {
                null
            }
            return TArchiveSubScanTask(
                createdBy = scanTask.createdBy,
                createdDate = now,
                lastModifiedBy = scanTask.createdBy,
                lastModifiedDate = now,
                startDateTime = now,
                finishedDateTime = now,

                parentScanTaskId = scanTask.taskId,
                planId = scanTask.scanPlan?.id,

                projectId = projectId,
                repoName = repoName,
                repoType = repoInfo.type.name,
                packageKey = packageKey,
                version = packageVersion,
                fullPath = fullPath,
                artifactName = artifactName,

                status = SubScanTaskStatus.SUCCESS.name,
                executedTimes = 0,
                scanner = scanTask.scanner,
                scannerType = scanTask.scannerType,
                sha256 = sha256,
                size = size,
                credentialsKey = credentialKey,

                scanResultOverview = overview,
                qualityRedLine = qualityPass,
                scanQuality = scanTask.scanPlan?.scanQuality
            )
        }
    }

    @Transactional(rollbackFor = [Throwable::class])
    fun saveSubTasks(subScanTasks: List<TSubScanTask>): Collection<TSubScanTask> {
        if (subScanTasks.isEmpty()) {
            return emptyList()
        }

        // 更新当前正在扫描的任务数
        val parentTaskId = subScanTasks.first().parentScanTaskId
        val updateResult = scanTaskDao.updateScanningCount(parentTaskId, subScanTasks.size)
        if (updateResult.modifiedCount == 0L) {
            // 没有更新表示任务已被停止
            throw TaskSubmitInterruptedException(parentTaskId)
        }

        val tasks = subScanTaskDao.insert(subScanTasks)

        // 保存方案制品最新扫描记录
        val planArtifactLatestSubScanTasks = tasks.map { TPlanArtifactLatestSubScanTask.convert(it, it.status) }
        planArtifactLatestSubScanTaskDao.replace(planArtifactLatestSubScanTasks)
        archiveSubScanTaskDao.insert(tasks.map { TArchiveSubScanTask.from(it, it.status) })
        planArtifactLatestSubScanTasks.forEach { publisher.publishEvent(SubtaskStatusChangedEvent(null, it)) }

        // 统计BLOCKED与CREATED任务数量
        val createdTasks = tasks.filter { it.status == SubScanTaskStatus.CREATED.name }
        val blockedTaskCount = tasks.size - createdTasks.size
        if (blockedTaskCount != 0) {
            scannerMetrics.incSubtaskCountAndGet(SubScanTaskStatus.BLOCKED, blockedTaskCount.toLong())
        }
        scannerMetrics.incSubtaskCountAndGet(SubScanTaskStatus.CREATED, createdTasks.size.toLong())
        logger.info("${createdTasks.size} created subtasks and $blockedTaskCount blocked subtasks saved")

        return createdTasks
    }

    override fun resume(scanTask: ScanTask) {
        TODO("Not yet implemented")
    }

    override fun pause(scanTask: ScanTask) {
        TODO("Not yet implemented")
    }

    override fun stop(scanTask: ScanTask) {
        TODO("Not yet implemented")
    }

    private fun loadRepoInfo(key: String): RepositoryInfo {
        val (projectId, repoName) = fromKey(key)
        val repoRes = repositoryClient.getRepoInfo(projectId, repoName)
        if (repoRes.isNotOk()) {
            logger.error(
                "Get repo info failed: code[${repoRes.code}], message[${repoRes.message}]," +
                    " projectId[$projectId], repoName[$repoName]"
            )
            throw SystemErrorException(CommonMessageCode.SYSTEM_ERROR, repoRes.message ?: "")
        }
        return repoRes.data ?: throw NotFoundException(CommonMessageCode.RESOURCE_NOT_FOUND, key)
    }

    private fun generateKey(projectId: String, repoName: String) = "$projectId$REPO_SPLIT$repoName"
    private fun fromKey(key: String): Pair<String, String> {
        val indexOfRepoSplit = key.indexOf(REPO_SPLIT)
        val projectId = key.substring(0, indexOfRepoSplit)
        val repoName = key.substring(indexOfRepoSplit + REPO_SPLIT.length, key.length)
        return Pair(projectId, repoName)
    }

    private fun submitScanTaskLockKey(projectId: String) = "scanner:lock:submit:$projectId"
    private fun notifySubtaskLockKey(projectId: String) = "scanner:lock:notify:$projectId:subtask"

    /**
     * 根据扫描数量是否超过限制返回扫描状态
     *
     * @param scanningCount 正在扫描的任务数量
     * @param projectConfiguration 项目扫描配置
     *
     */
    private fun status(
        scanningCount: Long,
        projectConfiguration: TProjectScanConfiguration?
    ): SubScanTaskStatus {
        val limitSubScanTaskCount = projectConfiguration?.subScanTaskCountLimit
            ?: scannerProperties.defaultProjectSubScanTaskCountLimit
        if (scanningCount >= limitSubScanTaskCount.toLong()) {
            return SubScanTaskStatus.BLOCKED
        }
        return SubScanTaskStatus.CREATED
    }

    companion object {
        private const val REPO_SPLIT = "::repo::"
        private const val DEFAULT_REPO_INFO_CACHE_SIZE = 1000L
        private const val DEFAULT_REPO_INFO_CACHE_DURATION_MINUTES = 60L
        private const val DEFAULT_SUBMIT_PROJECT_SUBTASK_LOCK_TIMEOUT_SECONDS = 1200L
        private const val DEFAULT_NOTIFY_SUBTASK_LOCK_TIMEOUT_SECONDS = 30L

        /**
         * 批量提交子任务数量
         */
        private const val BATCH_SIZE = 20
    }
}<|MERGE_RESOLUTION|>--- conflicted
+++ resolved
@@ -166,15 +166,12 @@
         val (submittedSubTaskCount, reuseResultTaskCount) = try {
             lock?.lock()
             submit(scanTask)
-<<<<<<< HEAD
         } catch (e: TaskSubmitInterruptedException) {
             logger.info("task[${e.taskId}] has been stopped")
             return
-=======
         } catch (e: Exception) {
             logger.warn("submit task[${scanTask.taskId}] failed", e)
             throw e
->>>>>>> 3b1becf2
         } finally {
             lock?.unlock()
         }
