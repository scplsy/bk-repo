/*
 * Tencent is pleased to support the open source community by making BK-CI 蓝鲸持续集成平台 available.
 *
 * Copyright (C) 2022 THL A29 Limited, a Tencent company.  All rights reserved.
 *
 * BK-CI 蓝鲸持续集成平台 is licensed under the MIT license.
 *
 * A copy of the MIT License is included in this file.
 *
 *
 * Terms of the MIT License:
 * ---------------------------------------------------
 * Permission is hereby granted, free of charge, to any person obtaining a copy of this software and associated
 * documentation files (the "Software"), to deal in the Software without restriction, including without limitation the
 * rights to use, copy, modify, merge, publish, distribute, sublicense, and/or sell copies of the Software, and to
 * permit persons to whom the Software is furnished to do so, subject to the following conditions:
 *
 * The above copyright notice and this permission notice shall be included in all copies or substantial portions of
 * the Software.
 *
 * THE SOFTWARE IS PROVIDED "AS IS", WITHOUT WARRANTY OF ANY KIND, EXPRESS OR IMPLIED, INCLUDING BUT NOT
 * LIMITED TO THE WARRANTIES OF MERCHANTABILITY, FITNESS FOR A PARTICULAR PURPOSE AND NONINFRINGEMENT. IN
 * NO EVENT SHALL THE AUTHORS OR COPYRIGHT HOLDERS BE LIABLE FOR ANY CLAIM, DAMAGES OR OTHER LIABILITY,
 * WHETHER IN AN ACTION OF CONTRACT, TORT OR OTHERWISE, ARISING FROM, OUT OF OR IN CONNECTION WITH THE
 * SOFTWARE OR THE USE OR OTHER DEALINGS IN THE SOFTWARE.
 */

package com.tencent.bkrepo.scanner.service.impl

import com.tencent.bkrepo.common.api.exception.ErrorCodeException
import com.tencent.bkrepo.common.api.message.CommonMessageCode
import com.tencent.bkrepo.common.api.pojo.Page
import com.tencent.bkrepo.common.api.util.toJsonString
import com.tencent.bkrepo.common.mongo.dao.util.Pages
import com.tencent.bkrepo.common.query.model.PageLimit
import com.tencent.bkrepo.common.scanner.pojo.scanner.SubScanTaskStatus
import com.tencent.bkrepo.common.security.util.SecurityUtils
import com.tencent.bkrepo.repository.api.NodeClient
import com.tencent.bkrepo.repository.api.RepositoryClient
import com.tencent.bkrepo.scanner.component.manager.ScanExecutorResultManager
import com.tencent.bkrepo.scanner.dao.FileScanResultDao
import com.tencent.bkrepo.scanner.dao.FinishedSubScanTaskDao
import com.tencent.bkrepo.scanner.dao.ScanPlanDao
import com.tencent.bkrepo.scanner.dao.ScanTaskDao
import com.tencent.bkrepo.scanner.dao.SubScanTaskDao
import com.tencent.bkrepo.scanner.exception.ScanTaskNotFoundException
import com.tencent.bkrepo.scanner.metrics.ScannerMetrics
<<<<<<< HEAD
import com.tencent.bkrepo.scanner.model.TFinishedSubScanTask
=======
>>>>>>> 2ce81e43
import com.tencent.bkrepo.scanner.model.TScanTask
import com.tencent.bkrepo.scanner.model.TSubScanTask
import com.tencent.bkrepo.scanner.pojo.ScanTask
import com.tencent.bkrepo.scanner.pojo.ScanTaskStatus
import com.tencent.bkrepo.scanner.pojo.ScanTriggerType
import com.tencent.bkrepo.scanner.pojo.SubScanTask
import com.tencent.bkrepo.scanner.pojo.request.ArtifactVulnerabilityRequest
import com.tencent.bkrepo.scanner.pojo.request.FileScanResultDetailRequest
import com.tencent.bkrepo.scanner.pojo.request.FileScanResultOverviewRequest
import com.tencent.bkrepo.scanner.pojo.request.MatchPlanSingleScanRequest
import com.tencent.bkrepo.scanner.pojo.request.ReportResultRequest
import com.tencent.bkrepo.scanner.pojo.request.ScanRequest
import com.tencent.bkrepo.scanner.pojo.request.ScanTaskQuery
import com.tencent.bkrepo.scanner.pojo.response.ArtifactVulnerabilityInfo
import com.tencent.bkrepo.scanner.pojo.response.FileScanResultDetail
import com.tencent.bkrepo.scanner.pojo.response.FileScanResultOverview
import com.tencent.bkrepo.scanner.service.ScanService
import com.tencent.bkrepo.scanner.service.ScannerService
import com.tencent.bkrepo.scanner.task.ScanTaskScheduler
import com.tencent.bkrepo.scanner.utils.Converter
<<<<<<< HEAD
import com.tencent.bkrepo.scanner.utils.RuleMatcher
=======
>>>>>>> 2ce81e43
import org.slf4j.LoggerFactory
import org.springframework.beans.factory.annotation.Autowired
import org.springframework.data.mongodb.core.query.Criteria
import org.springframework.data.mongodb.core.query.Query
import org.springframework.data.mongodb.core.query.isEqualTo
import org.springframework.scheduling.annotation.Scheduled
import org.springframework.stereotype.Service
import org.springframework.transaction.annotation.Transactional
import java.time.Instant
import java.time.LocalDateTime
import java.time.ZoneId
import java.time.format.DateTimeFormatter.ISO_DATE_TIME

@Service
class ScanServiceImpl @Autowired constructor(
    private val nodeClient: NodeClient,
    private val repositoryClient: RepositoryClient,
    private val scanTaskDao: ScanTaskDao,
    private val subScanTaskDao: SubScanTaskDao,
    private val scanPlanDao: ScanPlanDao,
    private val finishedSubScanTaskDao: FinishedSubScanTaskDao,
    private val fileScanResultDao: FileScanResultDao,
    private val scannerService: ScannerService,
    private val scanTaskScheduler: ScanTaskScheduler,
    private val scanExecutorResultManagers: Map<String, ScanExecutorResultManager>,
    private val scannerMetrics: ScannerMetrics
) : ScanService {

    private val logger = LoggerFactory.getLogger(javaClass)

    @Autowired
    private lateinit var self: ScanServiceImpl

    @Transactional(rollbackFor = [Throwable::class])
    override fun scan(scanRequest: ScanRequest, triggerType: ScanTriggerType): ScanTask {
        with(scanRequest) {
            require(planId != null || scanner != null)
            val userId = SecurityUtils.getUserId()
            val plan = planId?.let { scanPlanDao.get(it) }
            val scanner = scannerService.get(scanner ?: plan!!.scanner)
            val now = LocalDateTime.now()
            val scanTask = scanTaskDao.save(
                TScanTask(
                    createdBy = userId,
                    createdDate = now,
                    lastModifiedBy = userId,
                    lastModifiedDate = now,
                    rule = (rule ?: plan?.rule)?.toJsonString(),
                    triggerType = triggerType.name,
                    planId = plan?.id,
                    status = ScanTaskStatus.PENDING.name,
                    total = 0L,
                    scanning = 0L,
                    failed = 0L,
                    scanned = 0L,
                    scanner = scanner.name,
                    scannerType = scanner.type,
                    scannerVersion = scanner.version,
                    scanResultOverview = null
                )
<<<<<<< HEAD
            ).run { Converter.convert(this, plan) }
=======
            ).run { Converter.convert(this) }
>>>>>>> 2ce81e43
            scannerMetrics.incTaskCountAndGet(ScanTaskStatus.PENDING)
            scanTaskScheduler.schedule(scanTask)
            logger.info("create scan task[${scanTask.taskId}] success")
            return scanTask
        }
    }

    @Transactional(rollbackFor = [Throwable::class])
    override fun matchPlanScan(request: MatchPlanSingleScanRequest): List<ScanTask> {
        with(request) {
            val plans = scanPlanDao.findByProjectIdAndRepoNames(projectId, listOf(repoName))
            return plans
                .filter { RuleMatcher.match(request, it) }
                .map { scan(Converter.convert(request, it), ScanTriggerType.valueOf(triggerType)) }
        }
    }

    override fun task(taskId: String): ScanTask {
<<<<<<< HEAD
        return scanTaskDao.findById(taskId)?.let { task ->
            val plan = task.planId?.let { scanPlanDao.get(it) }
            Converter.convert(task, plan)
=======
        return scanTaskDao.findById(taskId)?.let {
            Converter.convert(it)
>>>>>>> 2ce81e43
        } ?: throw ScanTaskNotFoundException(taskId)
    }

    override fun tasks(scanTaskQuery: ScanTaskQuery, pageLimit: PageLimit): Page<ScanTask> {
        val criteria = Criteria()
        with(scanTaskQuery) {
            scanner?.let { criteria.and(TScanTask::scanner.name).isEqualTo(it) }
            scannerType?.let { criteria.and(TScanTask::scannerType.name).isEqualTo(it) }
            status?.let { criteria.and(TScanTask::status.name).isEqualTo(it) }
        }
        val query = Query(criteria)
        val count = scanTaskDao.count(query)
        query.with(Pages.ofRequest(pageLimit.pageNumber, pageLimit.pageSize))
<<<<<<< HEAD
        val tScanTasks = scanTaskDao.find(query)
        val planIds = tScanTasks.filter { it.planId != null }.map { it.planId!! }
        val tPlans = if (planIds.isEmpty()) {
            emptyMap()
        } else {
            scanPlanDao.findByIds(planIds).associateBy { it.id!! }
        }
        val scanTasks = tScanTasks.map { task ->
            val tPlan = task.planId?.let { tPlans[it] }
            Converter.convert(task, tPlan)
        }
=======
        val scanTasks = scanTaskDao.find(query).map { Converter.convert(it) }
>>>>>>> 2ce81e43
        return Page(pageLimit.pageNumber, pageLimit.pageSize, count, scanTasks)
    }

    @Transactional(rollbackFor = [Throwable::class])
    override fun reportResult(reportResultRequest: ReportResultRequest) {
        with(reportResultRequest) {
            logger.info("report result, parentTask[$parentTaskId], subTask[$subTaskId]")
            val subScanTask = subScanTaskDao.findById(subTaskId) ?: return
            // 更新扫描任务结果
            val updateScanTaskResultSuccess = updateScanTaskResult(
                subScanTask, scanExecutorResult.scanStatus, parentTaskId, scanExecutorResult.overview
            )

            // 没有扫描任务被更新或子扫描任务失败时直接返回
            if (!updateScanTaskResultSuccess || scanExecutorResult.scanStatus != SubScanTaskStatus.SUCCESS.name) {
                return
            }

            // 统计任务耗时
            scannerMetrics.record(
                scanExecutorResult.fileType, subScanTask.size, subScanTask.scanner,
                scanExecutorResult.startTimestamp, scanExecutorResult.finishedTimestamp
            )

            // 更新文件扫描结果
            val scanner = scannerService.get(subScanTask.scanner)
            fileScanResultDao.upsertResult(
                subScanTask.credentialsKey,
                subScanTask.sha256,
                parentTaskId,
                scanner,
                scanExecutorResult.overview,
                toLocalDateTime(scanExecutorResult.startTimestamp),
                toLocalDateTime(scanExecutorResult.finishedTimestamp)
            )

            // 保存详细扫描结果
            val resultManager = scanExecutorResultManagers[scanner.type]
            resultManager?.save(subScanTask.credentialsKey, subScanTask.sha256, scanner.name, scanExecutorResult)
        }
    }

    /**
     * 更新任务状态
     *
     * @return 是否更新成功
     */
    @Transactional(rollbackFor = [Throwable::class])
    fun updateScanTaskResult(
        subTask: TSubScanTask,
        resultSubTaskStatus: String,
        parentTaskId: String,
        overview: Map<String, Any?>
    ): Boolean {
        val subTaskId = subTask.id!!
        // 任务已扫描过，重复上报直接返回
        if (subScanTaskDao.deleteById(subTaskId).deletedCount != 1L) {
            return false
        }
<<<<<<< HEAD
        finishedSubScanTaskDao.insert(TFinishedSubScanTask.from(subTask, resultSubTaskStatus, overview))
=======
>>>>>>> 2ce81e43
        scannerMetrics.subtaskStatusChange(
            SubScanTaskStatus.valueOf(subTask.status), SubScanTaskStatus.valueOf(resultSubTaskStatus)
        )
        logger.info("updating scan result, parentTask[$parentTaskId], subTask[$subTaskId][$resultSubTaskStatus]")

        // 更新父任务扫描结果
        val scanSuccess = resultSubTaskStatus == SubScanTaskStatus.SUCCESS.name
        scanTaskDao.updateScanResult(parentTaskId, 1, overview, scanSuccess)
        if (scanTaskDao.taskFinished(parentTaskId).modifiedCount == 1L) {
            scannerMetrics.incTaskCountAndGet(ScanTaskStatus.FINISHED)
            logger.info("scan finished, task[$parentTaskId]")
        }
        return true
    }

    override fun pull(): SubScanTask? {
        return pullSubScanTask()?.let {
            return Converter.convert(it, scannerService.get(it.scanner))
        }
    }

    @Transactional(rollbackFor = [Throwable::class])
    override fun updateSubScanTaskStatus(subScanTaskId: String, subScanTaskStatus: String): Boolean {
        if (subScanTaskStatus == SubScanTaskStatus.EXECUTING.name) {
            val subScanTask = subScanTaskDao.findById(subScanTaskId) ?: return false
            // 已经是正在执行的状态了，直接返回
            if (subScanTask.status == SubScanTaskStatus.EXECUTING.name) {
                return false
            }

            val oldStatus = SubScanTaskStatus.valueOf(subScanTask.status)
            val updateResult = subScanTaskDao.updateStatus(
                subScanTaskId, SubScanTaskStatus.EXECUTING, oldStatus, subScanTask.lastModifiedDate
            )
            val modified = updateResult.modifiedCount == 1L
            if (modified) {
                scannerMetrics.subtaskStatusChange(oldStatus, SubScanTaskStatus.EXECUTING)
                // 更新任务实际开始扫描的时间
                scanTaskDao.updateStartedDateTimeIfNotExists(subScanTask.parentScanTaskId, LocalDateTime.now())
            }
            return modified
        }
        return false
    }

    // TODO 添加消息队列后开启定时任务
<<<<<<< HEAD
    // @Scheduled(fixedDelay = FIXED_DELAY, initialDelay = FIXED_DELAY)
=======
    //@Scheduled(fixedDelay = FIXED_DELAY, initialDelay = FIXED_DELAY)
>>>>>>> 2ce81e43
    fun enqueueTimeoutSubTask() {
        val subtask = pullSubScanTask() ?: return
        val enqueued = scanTaskScheduler.schedule(Converter.convert(subtask, scannerService.get(subtask.scanner)))
        if (!enqueued) {
            return
        }
        val oldStatus = SubScanTaskStatus.valueOf(subtask.status)
        val updateResult =
            subScanTaskDao.updateStatus(subtask.id!!, SubScanTaskStatus.ENQUEUED, oldStatus, subtask.lastModifiedDate)
        if (updateResult.modifiedCount == 1L) {
            scannerMetrics.subtaskStatusChange(oldStatus, SubScanTaskStatus.ENQUEUED)
        }
    }

    @Scheduled(fixedDelay = FIXED_DELAY, initialDelay = FIXED_DELAY)
    @Transactional(rollbackFor = [Throwable::class])
    fun enqueueTimeoutTask() {
        val task = scanTaskDao.timeoutTask(DEFAULT_TASK_EXECUTE_TIMEOUT_SECONDS)
        if (task != null && scanTaskDao.resetTask(task.id!!, task.lastModifiedDate).modifiedCount == 1L) {
            scannerMetrics.taskStatusChange(ScanTaskStatus.valueOf(task.status), ScanTaskStatus.PENDING)
<<<<<<< HEAD
            val plan = task.planId?.let { scanPlanDao.get(it) }
            scanTaskScheduler.schedule(Converter.convert(task, plan))
=======
            scanTaskScheduler.schedule(Converter.convert(task))
>>>>>>> 2ce81e43
        }
    }

    fun pullSubScanTask(): TSubScanTask? {
        var count = 0
        while (true) {
            // 优先返回待执行任务，再返回超时任务
            val task = subScanTaskDao.firstTaskByStatusIn(listOf(SubScanTaskStatus.CREATED.name))
                ?: subScanTaskDao.firstTimeoutTask(DEFAULT_TASK_EXECUTE_TIMEOUT_SECONDS)
                ?: return null

            // 处于执行中的任务，而且任务执行了最大允许的次数，直接设置为失败
            if (task.status == SubScanTaskStatus.EXECUTING.name && task.executedTimes >= DEFAULT_MAX_EXECUTE_TIMES) {
                logger.info("subTask[${task.id}] of parentTask[${task.parentScanTaskId}] exceed max execute times")
                self.updateScanTaskResult(task, SubScanTaskStatus.TIMEOUT.name, task.parentScanTaskId, emptyMap())
                continue
            }

            // 更新任务，更新成功说明任务没有被其他扫描执行器拉取过，可以返回
            val oldStatus = SubScanTaskStatus.valueOf(task.status)
            val updateResult =
                subScanTaskDao.updateStatus(task.id!!, SubScanTaskStatus.PULLED, oldStatus, task.lastModifiedDate)
            if (updateResult.modifiedCount != 0L) {
                scannerMetrics.subtaskStatusChange(oldStatus, SubScanTaskStatus.PULLED)
                return task
            }

            // 超过最大允许重试次数后说明当前冲突比较严重，有多个扫描器在拉任务，直接返回null
            if (++count >= MAX_RETRY_PULL_TASK_TIMES) {
                return null
            }
        }
    }

    override fun resultOverview(request: FileScanResultOverviewRequest): List<FileScanResultOverview> {
        with(request) {
            val subScanTaskMap = subScanTaskDao
                .findByCredentialsKeyAndSha256List(credentialsKeyFiles)
                .associateBy { "${it.credentialsKey}:${it.sha256}" }

            return fileScanResultDao.findScannerResults(scanner, credentialsKeyFiles).map {
                val status = subScanTaskMap["${it.credentialsKey}:${it.sha256}"]?.status
                    ?: SubScanTaskStatus.SUCCESS.name
                // 只查询对应scanner的结果，此处必定不为null
                val scannerResult = it.scanResult[scanner]!!
                FileScanResultOverview(
                    status = status,
                    sha256 = it.sha256,
                    scanDate = scannerResult.startDateTime.format(ISO_DATE_TIME),
                    overview = scannerResult.overview
                )
            }
        }
    }

    override fun resultDetail(request: FileScanResultDetailRequest): FileScanResultDetail {
        with(request) {
            val node = artifactInfo!!.run {
                nodeClient.getNodeDetail(projectId, repoName, getArtifactFullPath())
            }.data!!
            val repo = repositoryClient.getRepoInfo(node.projectId, node.repoName).data!!

            val scanner = scannerService.get(scanner)
            val scanResultDetail = scanExecutorResultManagers[scanner.type]?.load(
                repo.storageCredentialsKey, node.sha256!!, scanner.name, reportType, pageLimit
            )
            val status = if (scanResultDetail == null) {
                subScanTaskDao.findByCredentialsAndSha256(repo.storageCredentialsKey, node.sha256!!)?.status
                    ?: SubScanTaskStatus.NEVER_SCANNED.name
            } else {
                SubScanTaskStatus.SUCCESS.name
            }
            return FileScanResultDetail(status, node.sha256!!, scanResultDetail, reportType)
        }
    }

<<<<<<< HEAD
    override fun resultDetail(request: ArtifactVulnerabilityRequest): Page<ArtifactVulnerabilityInfo> {
        with(request) {
            val subtask = finishedSubScanTaskDao.findById(subScanTaskId!!)
                ?: throw ErrorCodeException(CommonMessageCode.RESOURCE_NOT_FOUND, subScanTaskId!!)
            val pageLimit = PageLimit(pageNumber, pageSize)
            val detailReport = scanExecutorResultManagers[subtask.scannerType]?.load(
                subtask.credentialsKey, subtask.sha256, subtask.scanner, reportType, pageLimit
            )
            return Converter.convert(detailReport, subtask.scannerType, reportType, pageLimit)
        }
    }

=======
>>>>>>> 2ce81e43
    private fun toLocalDateTime(timestamp: Long): LocalDateTime {
        return LocalDateTime.ofInstant(Instant.ofEpochMilli(timestamp), ZoneId.systemDefault())
    }

    companion object {
        /**
         * 默认任务最长执行时间，超过后会触发重试
         */
        private const val DEFAULT_TASK_EXECUTE_TIMEOUT_SECONDS = 1200L

        /**
         * 最大允许重复执行次数
         */
        private const val DEFAULT_MAX_EXECUTE_TIMES = 3

        /**
         * 最大允许的拉取任务重试次数
         */
        private const val MAX_RETRY_PULL_TASK_TIMES = 3

        /**
         * 定时扫描超时任务入队
         */
        private const val FIXED_DELAY = 3000L
    }
}<|MERGE_RESOLUTION|>--- conflicted
+++ resolved
@@ -45,10 +45,8 @@
 import com.tencent.bkrepo.scanner.dao.SubScanTaskDao
 import com.tencent.bkrepo.scanner.exception.ScanTaskNotFoundException
 import com.tencent.bkrepo.scanner.metrics.ScannerMetrics
-<<<<<<< HEAD
 import com.tencent.bkrepo.scanner.model.TFinishedSubScanTask
-=======
->>>>>>> 2ce81e43
+import com.tencent.bkrepo.scanner.metrics.ScannerMetrics
 import com.tencent.bkrepo.scanner.model.TScanTask
 import com.tencent.bkrepo.scanner.model.TSubScanTask
 import com.tencent.bkrepo.scanner.pojo.ScanTask
@@ -69,10 +67,8 @@
 import com.tencent.bkrepo.scanner.service.ScannerService
 import com.tencent.bkrepo.scanner.task.ScanTaskScheduler
 import com.tencent.bkrepo.scanner.utils.Converter
-<<<<<<< HEAD
 import com.tencent.bkrepo.scanner.utils.RuleMatcher
-=======
->>>>>>> 2ce81e43
+import com.tencent.bkrepo.scanner.utils.Converter
 import org.slf4j.LoggerFactory
 import org.springframework.beans.factory.annotation.Autowired
 import org.springframework.data.mongodb.core.query.Criteria
@@ -133,11 +129,7 @@
                     scannerVersion = scanner.version,
                     scanResultOverview = null
                 )
-<<<<<<< HEAD
             ).run { Converter.convert(this, plan) }
-=======
-            ).run { Converter.convert(this) }
->>>>>>> 2ce81e43
             scannerMetrics.incTaskCountAndGet(ScanTaskStatus.PENDING)
             scanTaskScheduler.schedule(scanTask)
             logger.info("create scan task[${scanTask.taskId}] success")
@@ -156,14 +148,9 @@
     }
 
     override fun task(taskId: String): ScanTask {
-<<<<<<< HEAD
         return scanTaskDao.findById(taskId)?.let { task ->
             val plan = task.planId?.let { scanPlanDao.get(it) }
             Converter.convert(task, plan)
-=======
-        return scanTaskDao.findById(taskId)?.let {
-            Converter.convert(it)
->>>>>>> 2ce81e43
         } ?: throw ScanTaskNotFoundException(taskId)
     }
 
@@ -177,7 +164,6 @@
         val query = Query(criteria)
         val count = scanTaskDao.count(query)
         query.with(Pages.ofRequest(pageLimit.pageNumber, pageLimit.pageSize))
-<<<<<<< HEAD
         val tScanTasks = scanTaskDao.find(query)
         val planIds = tScanTasks.filter { it.planId != null }.map { it.planId!! }
         val tPlans = if (planIds.isEmpty()) {
@@ -189,9 +175,6 @@
             val tPlan = task.planId?.let { tPlans[it] }
             Converter.convert(task, tPlan)
         }
-=======
-        val scanTasks = scanTaskDao.find(query).map { Converter.convert(it) }
->>>>>>> 2ce81e43
         return Page(pageLimit.pageNumber, pageLimit.pageSize, count, scanTasks)
     }
 
@@ -251,10 +234,7 @@
         if (subScanTaskDao.deleteById(subTaskId).deletedCount != 1L) {
             return false
         }
-<<<<<<< HEAD
         finishedSubScanTaskDao.insert(TFinishedSubScanTask.from(subTask, resultSubTaskStatus, overview))
-=======
->>>>>>> 2ce81e43
         scannerMetrics.subtaskStatusChange(
             SubScanTaskStatus.valueOf(subTask.status), SubScanTaskStatus.valueOf(resultSubTaskStatus)
         )
@@ -301,11 +281,7 @@
     }
 
     // TODO 添加消息队列后开启定时任务
-<<<<<<< HEAD
     // @Scheduled(fixedDelay = FIXED_DELAY, initialDelay = FIXED_DELAY)
-=======
-    //@Scheduled(fixedDelay = FIXED_DELAY, initialDelay = FIXED_DELAY)
->>>>>>> 2ce81e43
     fun enqueueTimeoutSubTask() {
         val subtask = pullSubScanTask() ?: return
         val enqueued = scanTaskScheduler.schedule(Converter.convert(subtask, scannerService.get(subtask.scanner)))
@@ -326,12 +302,8 @@
         val task = scanTaskDao.timeoutTask(DEFAULT_TASK_EXECUTE_TIMEOUT_SECONDS)
         if (task != null && scanTaskDao.resetTask(task.id!!, task.lastModifiedDate).modifiedCount == 1L) {
             scannerMetrics.taskStatusChange(ScanTaskStatus.valueOf(task.status), ScanTaskStatus.PENDING)
-<<<<<<< HEAD
             val plan = task.planId?.let { scanPlanDao.get(it) }
             scanTaskScheduler.schedule(Converter.convert(task, plan))
-=======
-            scanTaskScheduler.schedule(Converter.convert(task))
->>>>>>> 2ce81e43
         }
     }
 
@@ -408,7 +380,6 @@
         }
     }
 
-<<<<<<< HEAD
     override fun resultDetail(request: ArtifactVulnerabilityRequest): Page<ArtifactVulnerabilityInfo> {
         with(request) {
             val subtask = finishedSubScanTaskDao.findById(subScanTaskId!!)
@@ -421,8 +392,6 @@
         }
     }
 
-=======
->>>>>>> 2ce81e43
     private fun toLocalDateTime(timestamp: Long): LocalDateTime {
         return LocalDateTime.ofInstant(Instant.ofEpochMilli(timestamp), ZoneId.systemDefault())
     }
