--- conflicted
+++ resolved
@@ -6,10 +6,7 @@
 import org.junit.jupiter.api.Test
 import org.springframework.boot.test.context.SpringBootTest
 import java.io.File
-<<<<<<< HEAD
-=======
 import java.util.regex.Pattern
->>>>>>> 43d5149c
 
 @SpringBootTest
 class XmlStrUtilsTest {
@@ -27,11 +24,6 @@
 
     @Test
     fun packagesModifyTest() {
-<<<<<<< HEAD
-        val file = File("/Users/weaving/Downloads/0aab2adc94b2eef328f6d4f7ee1d686c816d124d-primary.xml")
-        val resultFile = file.packagesModify("primary", true, true)
-        println(resultFile.absolutePath)
-=======
         val start = System.currentTimeMillis()
         val file = File("/Users/weaving/Downloads/6e437f1af3f3db504cb1d2fe6d453fccb48d2b63-primary.xml")
         val resultFile = file.packagesModify(IndexType.PRIMARY, true, false)
@@ -49,6 +41,5 @@
         if (matcher.find()) {
             println(matcher.group(1).toInt())
         }
->>>>>>> 43d5149c
     }
 }