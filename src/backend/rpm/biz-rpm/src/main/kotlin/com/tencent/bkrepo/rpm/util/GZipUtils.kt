package com.tencent.bkrepo.rpm.util

import java.io.BufferedOutputStream
import java.io.File
import java.io.FileOutputStream
import java.io.InputStream
import java.util.zip.GZIPInputStream
import java.util.zip.GZIPOutputStream

object GZipUtils {
    /**
     * 将字节数组写入临时 gzip 压缩文件
     */
    fun ByteArray.gZip(): File {
        val file = File.createTempFile("rpm_", "_xml.gz")
        GZIPOutputStream(FileOutputStream(file)).use { it.write(this) }
        return file
    }

    /**
<<<<<<< HEAD
     * 压缩文件，并关闭文件流
     */
    @Throws(IOException::class)
    fun InputStream.gZip(indexType: IndexType): File {
        try {
            val file = File.createTempFile("rpm", "-${indexType.value}.xml.gz")
            val buffer = ByteArray(1 * 1024 * 1024)
            GZIPOutputStream(FileOutputStream(file)).use { gzipOutputStream ->
                var mark: Int
                while (this.read(buffer).also { mark = it } > 0) {
                    gzipOutputStream.write(buffer, 0, mark)
                    gzipOutputStream.flush()
                }
            }
            return file
        } finally {
            this.closeQuietly()
=======
     * 将输入流写入临时 gzip 压缩文件
     */
    fun InputStream.gZip(): File {
        this.use {
            val file = File.createTempFile("rpm_", "_xml.gz")
            GZIPOutputStream(FileOutputStream(file)).use { gzipOutputStream ->
                var len: Int
                val buffer = ByteArray(1 * 1024 * 1024)
                while (this.read(buffer).also { len = it } > 0) {
                    gzipOutputStream.write(buffer, 0, len)
                }
                gzipOutputStream.flush()
            }
            return file
>>>>>>> 08d29aa8
        }
    }

    /**
     * 将文件压缩为临时 gzip 文件
     */
    fun File.gZip(): File {
        return this.inputStream().gZip()
    }

    /**
     * 将 gzip 输入流解压到临时文件
     */
    fun InputStream.unGzipInputStream(): File {
        GZIPInputStream(this).use { gZIPInputStream ->
            val file = File.createTempFile("rpm_", ".xmlStream")
            BufferedOutputStream(FileOutputStream(file)).use { bufferedOutputStream ->
                var len: Int
                val buffer = ByteArray(1 * 1024 * 1024)
                while (gZIPInputStream.read(buffer).also { len = it } > 0) {
                    bufferedOutputStream.write(buffer, 0, len)
                }
                bufferedOutputStream.flush()
            }
            return file
        }
    }
}<|MERGE_RESOLUTION|>--- conflicted
+++ resolved
@@ -18,25 +18,6 @@
     }
 
     /**
-<<<<<<< HEAD
-     * 压缩文件，并关闭文件流
-     */
-    @Throws(IOException::class)
-    fun InputStream.gZip(indexType: IndexType): File {
-        try {
-            val file = File.createTempFile("rpm", "-${indexType.value}.xml.gz")
-            val buffer = ByteArray(1 * 1024 * 1024)
-            GZIPOutputStream(FileOutputStream(file)).use { gzipOutputStream ->
-                var mark: Int
-                while (this.read(buffer).also { mark = it } > 0) {
-                    gzipOutputStream.write(buffer, 0, mark)
-                    gzipOutputStream.flush()
-                }
-            }
-            return file
-        } finally {
-            this.closeQuietly()
-=======
      * 将输入流写入临时 gzip 压缩文件
      */
     fun InputStream.gZip(): File {
@@ -51,7 +32,6 @@
                 gzipOutputStream.flush()
             }
             return file
->>>>>>> 08d29aa8
         }
     }
 
