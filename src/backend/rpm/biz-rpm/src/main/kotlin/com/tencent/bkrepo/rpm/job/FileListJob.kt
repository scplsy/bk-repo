package com.tencent.bkrepo.rpm.job

import com.tencent.bkrepo.common.api.constant.StringPool
import com.tencent.bkrepo.common.api.util.HumanReadable
import com.tencent.bkrepo.common.artifact.hash.sha1
import com.tencent.bkrepo.common.artifact.pojo.configuration.local.repository.RpmLocalConfiguration
import com.tencent.bkrepo.common.artifact.resolve.file.ArtifactFileFactory
import com.tencent.bkrepo.common.artifact.stream.Range
import com.tencent.bkrepo.common.artifact.stream.closeQuietly
import com.tencent.bkrepo.common.storage.core.StorageService
import com.tencent.bkrepo.repository.api.NodeClient
import com.tencent.bkrepo.repository.api.RepositoryClient
import com.tencent.bkrepo.repository.pojo.node.NodeInfo
import com.tencent.bkrepo.repository.pojo.node.service.NodeCreateRequest
import com.tencent.bkrepo.repository.pojo.repo.RepositoryInfo
import com.tencent.bkrepo.rpm.REPODATA
import com.tencent.bkrepo.rpm.artifact.SurplusNodeCleaner
import com.tencent.bkrepo.rpm.exception.RpmVersionNotFoundException
import com.tencent.bkrepo.rpm.util.GZipUtils.gZip
import com.tencent.bkrepo.rpm.util.GZipUtils.unGzipInputStream
import com.tencent.bkrepo.rpm.util.RpmCollectionUtils.filterRpmCustom
import com.tencent.bkrepo.rpm.util.RpmVersionUtils.toRpmVersion
import com.tencent.bkrepo.rpm.util.XmlStrUtils
import com.tencent.bkrepo.rpm.util.xStream.XStreamUtil.objectToXml
import com.tencent.bkrepo.rpm.util.xStream.pojo.RpmChecksum
import com.tencent.bkrepo.rpm.util.xStream.pojo.RpmLocation
import com.tencent.bkrepo.rpm.util.xStream.repomd.RepoData
import com.tencent.bkrepo.rpm.util.xStream.repomd.RepoGroup
import com.tencent.bkrepo.rpm.util.xStream.repomd.RepoIndex
import com.tencent.bkrepo.rpm.util.xStream.repomd.Repomd
import kotlinx.coroutines.GlobalScope
import kotlinx.coroutines.launch
import net.javacrumbs.shedlock.spring.annotation.SchedulerLock
import org.slf4j.Logger
import org.slf4j.LoggerFactory
import org.springframework.beans.factory.annotation.Autowired
import org.springframework.scheduling.annotation.Scheduled
import org.springframework.stereotype.Component
import org.springframework.util.StopWatch
import java.io.ByteArrayInputStream
import java.io.File
import java.io.FileInputStream

@Component
class FileListJob {

    @Autowired
    private lateinit var repositoryClient: RepositoryClient

    @Autowired
    private lateinit var nodeClient: NodeClient

    @Autowired
    private lateinit var storageService: StorageService

    @Autowired
    private lateinit var surplusNodeCleaner: SurplusNodeCleaner

    @Scheduled(cron = "0 0/10 * * * ?")
    @SchedulerLock(name = "FileListJob", lockAtMostFor = "PT30M")
    fun insertFileList() {
        logger.info("rpmInsertFileList start")
        val startMillis = System.currentTimeMillis()
        val repoList = repositoryClient.pageByType(0, 100, "RPM").data?.records

        repoList?.let {
            for (repo in repoList) {
                logger.info("updateRpmFileLists(${repo.projectId}|${repo.name}) start")
                val rpmConfiguration = repo.configuration as RpmLocalConfiguration
                val repodataDepth = rpmConfiguration.repodataDepth ?: 0
                val targetSet = mutableSetOf<String>()
                findRepoDataByRepo(repo, "/", repodataDepth, targetSet)
                for (repoDataPath in targetSet) {
                    logger.info("updateRpmFileLists(${repo.projectId}|${repo.name}|$repoDataPath) start")
                    insertFileListsXml(repo, repoDataPath)
                    logger.info("updateRpmFileLists(${repo.projectId}|${repo.name}|$repoDataPath) done")
                }
                logger.info("updateRpmFileLists(${repo.projectId}|${repo.name}) done")
            }
        }
        logger.info("rpmInsertFileList done, cost time: ${System.currentTimeMillis() - startMillis} ms")
    }

    fun findRepoDataByRepo(
        repositoryInfo: RepositoryInfo,
        path: String,
        repodataDepth: Int,
        repoDataSet: MutableSet<String>
    ) {
        with(repositoryInfo) {
            val nodeList = nodeClient.list(projectId, name, path).data ?: return
            if (repodataDepth == 0) {
                for (node in nodeList.filter { it.folder }.filter { it.name == REPODATA }) {
                    repoDataSet.add(node.fullPath)
                }
            } else {
                for (node in nodeList.filter { it.folder }) {
                    findRepoDataByRepo(repositoryInfo, node.fullPath, repodataDepth.dec(), repoDataSet)
                }
            }
        }
    }

    private fun insertFileListsXml(
        repo: RepositoryInfo,
        repodataPath: String
    ) {
        val target = "-filelists.xml.gz"
        with(repo) {
            // repodata下'-filelists.xml.gz'最新节点。
            val nodeList = nodeClient.list(
                projectId, name,
                repodataPath,
                includeFolder = false, deep = false
            ).data
            val targetNodelist = nodeList?.filter {
                it.name.endsWith(target)
            }?.sortedByDescending {
                it.createdDate
            }

            if (!targetNodelist.isNullOrEmpty()) {
                val latestNode = targetNodelist[0]
                // 从临时目录中遍历索引
                val page = nodeClient.page(
                    projectId, name, 0, BATCH_SIZE,
                    "$repodataPath/temp/",
                    includeFolder = false,
                    includeMetadata = true
                ).data ?: return
                val oldFileLists = storageService.load(
                    latestNode.sha256!!,
                    Range.full(latestNode.size),
                    null
                ) ?: return
                logger.info("${page.records.size} temp file to process")
                val stopWatch = StopWatch()
                stopWatch.start("unzipOriginFileListsFile")
                var newFileListsFile: File = oldFileLists.use { it.unGzipInputStream() }
                stopWatch.stop()
                logger.info("originFileSize: ${HumanReadable.size(latestNode.size)}|${HumanReadable.size(newFileListsFile.length())}")
                try {
                    val tempFileListsNode = page.records.sortedBy { it.lastModifiedDate }
                    val calculatedList = mutableListOf<NodeInfo>()
                    // 循环写入
                    stopWatch.start("updateFiles")
                    for (tempFile in tempFileListsNode) {
                        val inputStream = storageService.load(
                            tempFile.sha256!!,
                            Range.full(tempFile.size),
                            null
                        ) ?: continue
                        try {
<<<<<<< HEAD
                            newFileListsFile = when {
                                (tempFile.metadata?.get("repeat")) == "FULLPATH" -> {
                                    logger.debug("update ${tempFile.fullPath}")
                                    XmlStrUtils.updateFileLists(
                                        "filelists", newFileListsFile,
                                        tempFile.fullPath,
                                        inputStream,
                                        tempFile.metadata!!
                                    )
                                }
                                (tempFile.metadata?.get("repeat")) == "DELETE" -> {
                                    logger.debug("delete ${tempFile.fullPath}")
                                    try {
                                        XmlStrUtils.deletePackage(
                                            "filelists",
                                            newFileListsFile,
                                            tempFile.metadata!!.toRpmVersion(tempFile.fullPath),
                                            tempFile.fullPath
                                        )
                                    } catch (rpmVersionNotFound: RpmVersionNotFoundException) {
                                        logger.info("${tempFile.fullPath} 的filelists 未被更新")
                                        newFileListsFile
                                    }
                                }
                                else -> {
                                    logger.debug("insert ${tempFile.fullPath}")
                                    XmlStrUtils.insertFileLists(
                                        "filelists", newFileListsFile,
                                        inputStream,
                                        false
=======
                            newFileLists = if ((tempFile.metadata?.get("repeat")) == "FULLPATH") {
                                logger.debug("update ${tempFile.fullPath}")
                                XmlStrUtils.updateFileLists(
                                    newFileLists,
                                    tempFile.fullPath,
                                    inputStream,
                                    tempFile.metadata!!
                                )
                            } else if ((tempFile.metadata?.get("repeat")) == "DELETE") {
                                logger.debug("delete ${tempFile.fullPath}")
                                try {
                                    XmlStrUtils.deletePackage(
                                        "filelists",
                                        newFileLists,
                                        tempFile.metadata!!.toRpmVersion(tempFile.fullPath),
                                        tempFile.fullPath
>>>>>>> 454b5157
                                    )
                                }
                            }
                            calculatedList.add(tempFile)
                        } finally {
                            inputStream.closeQuietly()
                            oldFileLists.closeQuietly()
                        }
                    }
                    stopWatch.stop()
                    stopWatch.start("storeFile")
                    storeFileListNode(repo, newFileListsFile, repodataPath)
                    stopWatch.stop()
                    stopWatch.start("deleteTempXml")
                    surplusNodeCleaner.deleteTempXml(calculatedList)
                    stopWatch.stop()
                    if (logger.isDebugEnabled) {
                        logger.debug("updateFileLists stat: $stopWatch")
                    }
                } finally {
                    newFileListsFile.delete()
                }
            } else {
                // first upload
                storeFileListXmlNode(repo, repodataPath)
                insertFileListsXml(repo, repodataPath)
            }
            flushRepoMdXML(projectId, name, repodataPath)
            // 删除多余索引节点
            GlobalScope.launch {
                targetNodelist?.let { surplusNodeCleaner.deleteSurplusNode(it) }
            }.start()
        }
    }

    private fun storeFileListXmlNode(
        repo: RepositoryInfo,
        repodataPath: String
    ) {
        val target = "-filelists.xml.gz"
        val xmlStr = "<?xml version=\"1.0\"?>\n" +
            "<metadata xmlns=\"http://linux.duke.edu/metadata/filelists\" packages=\"0\">\n" +
            "</metadata>"
        val indexType = "filelists"
        ByteArrayInputStream((xmlStr.toByteArray())).use { xmlInputStream ->
            // 保存节点同时保存节点信息到元数据方便repomd更新。
            val xmlFileSize = xmlStr.toByteArray().size

            val xmlGZFile = xmlStr.toByteArray().gZip(indexType)
            val xmlFileSha1 = xmlInputStream.sha1()
            try {
                val xmlGZFileSha1 = FileInputStream(xmlGZFile).sha1()

                val xmlGZArtifact = ArtifactFileFactory.build(FileInputStream(xmlGZFile))
                val fullPath = "$repodataPath/$xmlGZFileSha1$target"
                val metadata = mutableMapOf(
                    "indexType" to indexType,
                    "checksum" to xmlGZFileSha1,
                    "size" to (xmlGZArtifact.getSize().toString()),
                    "timestamp" to System.currentTimeMillis().toString(),
                    "openChecksum" to xmlFileSha1,
                    "openSize" to (xmlFileSize.toString())
                )

                val xmlPrimaryNode = NodeCreateRequest(
                    repo.projectId,
                    repo.name,
                    fullPath,
                    false,
                    0L,
                    true,
                    xmlGZArtifact.getSize(),
                    xmlGZArtifact.getFileSha256(),
                    xmlGZArtifact.getFileMd5(),
                    metadata
                )
                storageService.store(xmlPrimaryNode.sha256!!, xmlGZArtifact, null)
                with(xmlPrimaryNode) { logger.info("Success to store $projectId/$repoName/$fullPath") }
                nodeClient.create(xmlPrimaryNode)
                logger.info("Success to insert $xmlPrimaryNode")
            } finally {
                xmlGZFile.delete()
            }
        }
    }

    private fun storeFileListNode(
        repo: RepositoryInfo,
        xmlFile: File,
        repodataPath: String
    ) {
        val indexType = "filelists"
        val target = "-filelists.xml.gz"
        // 保存节点同时保存节点信息到元数据方便repomd更新。
        val xmlInputStream = FileInputStream(xmlFile)
        val xmlFileSize = xmlFile.length()

        val xmlGZFile = xmlInputStream.gZip(indexType)
        val xmlFileSha1 = xmlInputStream.sha1()
        try {
            val xmlGZFileSha1 = FileInputStream(xmlGZFile).sha1()

            val xmlGZArtifact = ArtifactFileFactory.build(FileInputStream(xmlGZFile))
            val fullPath = "$repodataPath/$xmlGZFileSha1$target"
            val metadata = mutableMapOf(
                "indexType" to indexType,
                "checksum" to xmlGZFileSha1,
                "size" to (xmlGZArtifact.getSize().toString()),
                "timestamp" to System.currentTimeMillis().toString(),
                "openChecksum" to xmlFileSha1,
                "openSize" to (xmlFileSize.toString())
            )

            val xmlPrimaryNode = NodeCreateRequest(
                repo.projectId,
                repo.name,
                fullPath,
                false,
                0L,
                true,
                xmlGZArtifact.getSize(),
                xmlGZArtifact.getFileSha256(),
                xmlGZArtifact.getFileMd5(),
                metadata
            )
            storageService.store(xmlPrimaryNode.sha256!!, xmlGZArtifact, null)
            with(xmlPrimaryNode) { logger.info("Success to store $projectId/$repoName/$fullPath") }
            nodeClient.create(xmlPrimaryNode)
            logger.info("Success to insert $xmlPrimaryNode")
            xmlGZArtifact.delete()
        } finally {
            xmlGZFile.delete()
            xmlInputStream.closeQuietly()
        }
    }

    private fun flushRepoMdXML(project: String, repoName: String, repoDataPath: String) {
        val repositoryInfo = repositoryClient.detail(project, repoName).data ?: return
        val rpmRepoConf = repositoryInfo.configuration as RpmLocalConfiguration
        val enabledFileLists = rpmRepoConf.enabledFileLists ?: true
        val groupXmlSet = rpmRepoConf.groupXmlSet ?: mutableSetOf()
        val limit = groupXmlSet.size * 3 + 9

        // 查询该请求路径对应的索引目录下所有文件
        val nodePage = nodeClient.page(
            project, repoName, 0, limit,
            repoDataPath,
            includeMetadata = true
        ).data ?: return
        val nodeList = nodePage.records.sortedByDescending { it.lastModifiedDate }

        val targetIndexList = nodeList.filterRpmCustom(groupXmlSet, enabledFileLists)

        val repoDataList = mutableListOf<RepoIndex>()
        for (index in targetIndexList) {
            repoDataList.add(
                if ((index.name).contains(Regex("-filelists.xml.gz|-others|-primary"))) {
                    RepoData(
                        type = index.metadata?.get("indexType") as String,
                        location = RpmLocation("$REPODATA${StringPool.SLASH}${index.name}"),
                        checksum = RpmChecksum(index.metadata?.get("checksum") as String),
                        size = (index.metadata?.get("size") as String).toLong(),
                        timestamp = index.metadata?.get("timestamp") as String,
                        openChecksum = RpmChecksum(index.metadata?.get("openChecksum") as String),
                        openSize = (index.metadata?.get("openSize") as String).toInt()
                    )
                } else {
                    RepoGroup(
                        type = index.metadata?.get("indexType") as String,
                        location = RpmLocation("$REPODATA${StringPool.SLASH}${index.name}"),
                        checksum = RpmChecksum(index.metadata?.get("checksum") as String),
                        size = (index.metadata?.get("size") as String).toLong(),
                        timestamp = index.metadata?.get("timestamp") as String
                    )
                }
            )
        }

        val repomd = Repomd(
            repoDataList
        )
        val xmlRepodataString = repomd.objectToXml()
        ByteArrayInputStream((xmlRepodataString.toByteArray())).use { xmlRepodataInputStream ->
            val xmlRepodataArtifact = ArtifactFileFactory.build(xmlRepodataInputStream)
            // 保存repodata 节点
            val xmlRepomdNode = NodeCreateRequest(
                project,
                repoName,
                "$repoDataPath/repomd.xml",
                false,
                0L,
                true,
                xmlRepodataArtifact.getSize(),
                xmlRepodataArtifact.getFileSha256(),
                xmlRepodataArtifact.getFileMd5()
            )
            storageService.store(xmlRepomdNode.sha256!!, xmlRepodataArtifact, null)
            with(xmlRepomdNode) { logger.info("Success to store $projectId/$repoName/$fullPath") }
            nodeClient.create(xmlRepomdNode)
            logger.info("Success to insert $xmlRepomdNode")
            xmlRepodataArtifact.delete()
        }
    }

    companion object {
        private val logger: Logger = LoggerFactory.getLogger(FileListJob::class.java)
        private const val BATCH_SIZE = 250
    }
}<|MERGE_RESOLUTION|>--- conflicted
+++ resolved
@@ -56,8 +56,8 @@
     @Autowired
     private lateinit var surplusNodeCleaner: SurplusNodeCleaner
 
-    @Scheduled(cron = "0 0/10 * * * ?")
-    @SchedulerLock(name = "FileListJob", lockAtMostFor = "PT30M")
+    @Scheduled(cron = "0 0/5 * * * ?")
+    @SchedulerLock(name = "FileListJob", lockAtMostFor = "PT60M")
     fun insertFileList() {
         logger.info("rpmInsertFileList start")
         val startMillis = System.currentTimeMillis()
@@ -151,42 +151,10 @@
                             null
                         ) ?: continue
                         try {
-<<<<<<< HEAD
-                            newFileListsFile = when {
-                                (tempFile.metadata?.get("repeat")) == "FULLPATH" -> {
-                                    logger.debug("update ${tempFile.fullPath}")
-                                    XmlStrUtils.updateFileLists(
-                                        "filelists", newFileListsFile,
-                                        tempFile.fullPath,
-                                        inputStream,
-                                        tempFile.metadata!!
-                                    )
-                                }
-                                (tempFile.metadata?.get("repeat")) == "DELETE" -> {
-                                    logger.debug("delete ${tempFile.fullPath}")
-                                    try {
-                                        XmlStrUtils.deletePackage(
-                                            "filelists",
-                                            newFileListsFile,
-                                            tempFile.metadata!!.toRpmVersion(tempFile.fullPath),
-                                            tempFile.fullPath
-                                        )
-                                    } catch (rpmVersionNotFound: RpmVersionNotFoundException) {
-                                        logger.info("${tempFile.fullPath} 的filelists 未被更新")
-                                        newFileListsFile
-                                    }
-                                }
-                                else -> {
-                                    logger.debug("insert ${tempFile.fullPath}")
-                                    XmlStrUtils.insertFileLists(
-                                        "filelists", newFileListsFile,
-                                        inputStream,
-                                        false
-=======
-                            newFileLists = if ((tempFile.metadata?.get("repeat")) == "FULLPATH") {
+                            newFileListsFile = if ((tempFile.metadata?.get("repeat")) == "FULLPATH") {
                                 logger.debug("update ${tempFile.fullPath}")
                                 XmlStrUtils.updateFileLists(
-                                    newFileLists,
+                                    newFileListsFile,
                                     tempFile.fullPath,
                                     inputStream,
                                     tempFile.metadata!!
@@ -196,12 +164,21 @@
                                 try {
                                     XmlStrUtils.deletePackage(
                                         "filelists",
-                                        newFileLists,
+                                        newFileListsFile,
                                         tempFile.metadata!!.toRpmVersion(tempFile.fullPath),
                                         tempFile.fullPath
->>>>>>> 454b5157
                                     )
+                                } catch (rpmVersionNotFound: RpmVersionNotFoundException) {
+                                    logger.info("${tempFile.fullPath} 的filelists 未被更新")
+                                    newFileListsFile
                                 }
+                            } else {
+                                logger.debug("insert ${tempFile.fullPath}")
+                                XmlStrUtils.insertFileLists(
+                                    "filelists", newFileListsFile,
+                                    inputStream,
+                                    false
+                                )
                             }
                             calculatedList.add(tempFile)
                         } finally {
