--- conflicted
+++ resolved
@@ -55,13 +55,8 @@
     @Autowired
     private lateinit var surplusNodeCleaner: SurplusNodeCleaner
 
-<<<<<<< HEAD
     @Scheduled(cron = "0 0/10 * * * ?")
     @SchedulerLock(name = "FileListJob", lockAtMostFor = "PT30M")
-=======
-    @Scheduled(cron = "0 0/20 * * * ?")
-    @SchedulerLock(name = "FileListJob", lockAtMostFor = "PT15M")
->>>>>>> 7dd9ba0a
     fun insertFileList() {
         logger.info("rpmInsertFileList start")
         val startMillis = System.currentTimeMillis()
@@ -127,32 +122,19 @@
                 val latestNode = targetNodelist[0]
                 // 从临时目录中遍历索引
                 val page = nodeClient.page(
-                        projectId, name, 0, 50,
-                        "$repodataPath/temp/",
-                        includeFolder = false,
-                        includeMetadata = true
+                    projectId, name, 0, BATCH_SIZE,
+                    "$repodataPath/temp/",
+                    includeFolder = false,
+                    includeMetadata = true
                 ).data ?: return
-
                 val oldFileLists = storageService.load(
                     latestNode.sha256!!,
                     Range.full(latestNode.size),
                     null
                 ) ?: return
-<<<<<<< HEAD
-                // 从临时目录中遍历索引
-                val page = nodeClient.page(
-                    projectId, name, 0, BATCH_SIZE,
-                    "$repodataPath/temp/",
-                    includeFolder = false,
-                    includeMetadata = true
-                ).data ?: return
                 logger.info("${page.records.size} temp file to process")
                 val stopWatch = StopWatch()
-                var newFileLists: File = oldFileLists.unGzipInputStream()
-=======
-                logger.info("加载最新的filelists节点：${latestNode.fullPath}, 压缩后大小：${latestNode.size}")
-                var newFileLists: File = oldFileLists.use{ it.unGzipInputStream()}
->>>>>>> 7dd9ba0a
+                var newFileLists: File = oldFileLists.use { it.unGzipInputStream() }
                 try {
                     val tempFileListsNode = page.records.sortedBy { it.lastModifiedDate }
                     val calculatedList = mutableListOf<NodeInfo>()
@@ -166,11 +148,7 @@
                         ) ?: return
                         try {
                             newFileLists = if ((tempFile.metadata?.get("repeat")) == "FULLPATH") {
-<<<<<<< HEAD
                                 logger.debug("update ${tempFile.fullPath}")
-=======
-                                logger.info("action:update ${tempFile.fullPath}, size:${tempFile.size}")
->>>>>>> 7dd9ba0a
                                 XmlStrUtils.updateFileLists(
                                     "filelists", newFileLists,
                                     tempFile.fullPath,
@@ -178,11 +156,7 @@
                                     tempFile.metadata!!
                                 )
                             } else if ((tempFile.metadata?.get("repeat")) == "DELETE") {
-<<<<<<< HEAD
                                 logger.debug("delete ${tempFile.fullPath}")
-=======
-                                logger.info("action:delete ${tempFile.fullPath}, size:${tempFile.size}")
->>>>>>> 7dd9ba0a
                                 try {
                                     XmlStrUtils.deletePackage(
                                         "filelists",
@@ -195,18 +169,13 @@
                                     newFileLists
                                 }
                             } else {
-<<<<<<< HEAD
                                 logger.debug("insert ${tempFile.fullPath}")
-=======
-                                logger.info("action:insert ${tempFile.fullPath}, size:${tempFile.size}")
->>>>>>> 7dd9ba0a
                                 XmlStrUtils.insertFileLists(
                                     "filelists", newFileLists,
                                     inputStream,
                                     false
                                 )
                             }
-                            logger.info("临时filelists 文件：${newFileLists.absolutePath}，size:${newFileLists.length()}")
                             calculatedList.add(tempFile)
                         } finally {
                             inputStream.closeQuietly()
