package com.tencent.bkrepo.rpm.job

import com.tencent.bkrepo.common.api.constant.StringPool
import com.tencent.bkrepo.common.artifact.hash.sha1
import com.tencent.bkrepo.common.artifact.pojo.configuration.local.repository.RpmLocalConfiguration
import com.tencent.bkrepo.common.artifact.resolve.file.ArtifactFileFactory
import com.tencent.bkrepo.common.artifact.stream.Range
import com.tencent.bkrepo.common.artifact.stream.closeQuietly
import com.tencent.bkrepo.common.storage.core.StorageService
import com.tencent.bkrepo.repository.api.NodeClient
import com.tencent.bkrepo.repository.api.RepositoryClient
import com.tencent.bkrepo.repository.pojo.node.NodeInfo
import com.tencent.bkrepo.repository.pojo.node.service.NodeCreateRequest
import com.tencent.bkrepo.repository.pojo.repo.RepositoryInfo
import com.tencent.bkrepo.rpm.REPODATA
import com.tencent.bkrepo.rpm.artifact.SurplusNodeCleaner
import com.tencent.bkrepo.rpm.exception.RpmVersionNotFoundException
import com.tencent.bkrepo.rpm.util.GZipUtils.gZip
import com.tencent.bkrepo.rpm.util.GZipUtils.unGzipInputStream
import com.tencent.bkrepo.rpm.util.RpmCollectionUtils.filterRpmCustom
import com.tencent.bkrepo.rpm.util.RpmVersionUtils.toRpmVersion
import com.tencent.bkrepo.rpm.util.XmlStrUtils
import com.tencent.bkrepo.rpm.util.xStream.XStreamUtil.objectToXml
import com.tencent.bkrepo.rpm.util.xStream.pojo.RpmChecksum
import com.tencent.bkrepo.rpm.util.xStream.pojo.RpmLocation
import com.tencent.bkrepo.rpm.util.xStream.repomd.RepoData
import com.tencent.bkrepo.rpm.util.xStream.repomd.RepoGroup
import com.tencent.bkrepo.rpm.util.xStream.repomd.RepoIndex
import com.tencent.bkrepo.rpm.util.xStream.repomd.Repomd
import kotlinx.coroutines.GlobalScope
import kotlinx.coroutines.launch
import net.javacrumbs.shedlock.spring.annotation.SchedulerLock
import org.slf4j.Logger
import org.slf4j.LoggerFactory
import org.springframework.beans.factory.annotation.Autowired
import org.springframework.scheduling.annotation.Scheduled
import org.springframework.stereotype.Component
import org.springframework.util.StopWatch
import java.io.ByteArrayInputStream
import java.io.File
import java.io.FileInputStream

@Component
class FileListJob {

    @Autowired
    private lateinit var repositoryClient: RepositoryClient

    @Autowired
    private lateinit var nodeClient: NodeClient

    @Autowired
    private lateinit var storageService: StorageService

    @Autowired
    private lateinit var surplusNodeCleaner: SurplusNodeCleaner

    @Scheduled(cron = "0 0/10 * * * ?")
    @SchedulerLock(name = "FileListJob", lockAtMostFor = "PT30M")
    fun insertFileList() {
        logger.info("rpmInsertFileList start")
        val startMillis = System.currentTimeMillis()
        val repoList = repositoryClient.pageByType(0, 100, "RPM").data?.records

        repoList?.let {
            for (repo in repoList) {
                logger.info("updateRpmFileLists(${repo.projectId}|${repo.name}) start")
                val rpmConfiguration = repo.configuration as RpmLocalConfiguration
                val repodataDepth = rpmConfiguration.repodataDepth ?: 0
                val targetSet = mutableSetOf<String>()
                findRepoDataByRepo(repo, "/", repodataDepth, targetSet)
                for (repoDataPath in targetSet) {
                    logger.info("updateRpmFileLists(${repo.projectId}|${repo.name}|$repoDataPath) start")
                    updateFileListsXml(repo, repoDataPath)
                    logger.info("updateRpmFileLists(${repo.projectId}|${repo.name}|$repoDataPath) done")
                }
                logger.info("updateRpmFileLists(${repo.projectId}|${repo.name}) done")
            }
        }
        logger.info("rpmInsertFileList done, cost time: ${System.currentTimeMillis() - startMillis} ms")
    }

    fun findRepoDataByRepo(
        repositoryInfo: RepositoryInfo,
        path: String,
        repodataDepth: Int,
        repoDataSet: MutableSet<String>
    ) {
        with(repositoryInfo) {
            val nodeList = nodeClient.list(projectId, name, path).data ?: return
            if (repodataDepth == 0) {
                for (node in nodeList.filter { it.folder }.filter { it.name == REPODATA }) {
                    repoDataSet.add(node.fullPath)
                }
            } else {
                for (node in nodeList.filter { it.folder }) {
                    findRepoDataByRepo(repositoryInfo, node.fullPath, repodataDepth.dec(), repoDataSet)
                }
            }
        }
    }

    private fun updateFileListsXml(
        repo: RepositoryInfo,
        repodataPath: String
    ) {
        val target = "-filelists.xml.gz"
        with(repo) {
            // repodata下'-filelists.xml.gz'最新节点。
            val nodeList = nodeClient.list(
                projectId, name,
                repodataPath,
                includeFolder = false, deep = false
            ).data
            val targetNodelist = nodeList?.filter {
                it.name.endsWith(target)
            }?.sortedByDescending {
                it.createdDate
            }

            if (!targetNodelist.isNullOrEmpty()) {
                val latestNode = targetNodelist[0]
                // 从临时目录中遍历索引
                val page = nodeClient.page(
<<<<<<< HEAD
                    projectId, name, 0, 50,
=======
                    projectId, name, 0, BATCH_SIZE,
>>>>>>> 9c384b96
                    "$repodataPath/temp/",
                    includeFolder = false,
                    includeMetadata = true
                ).data ?: return
                val oldFileLists = storageService.load(
                    latestNode.sha256!!,
                    Range.full(latestNode.size),
                    null
                ) ?: return
<<<<<<< HEAD
                logger.info("加载最新的filelists节点：${latestNode.fullPath}, 压缩后大小：${latestNode.size}")
=======
                logger.info("${page.records.size} temp file to process")
                val stopWatch = StopWatch()
>>>>>>> 9c384b96
                var newFileLists: File = oldFileLists.use { it.unGzipInputStream() }
                try {
                    val tempFileListsNode = page.records.sortedBy { it.lastModifiedDate }
                    val calculatedList = mutableListOf<NodeInfo>()
                    // 循环写入
                    stopWatch.start("updateFiles")
                    for (tempFile in tempFileListsNode) {
                        val inputStream = storageService.load(
                            tempFile.sha256!!,
                            Range.full(tempFile.size),
                            null
                        ) ?: return
                        try {
                            newFileLists = if ((tempFile.metadata?.get("repeat")) == "FULLPATH") {
                                logger.debug("update ${tempFile.fullPath}")
                                XmlStrUtils.updateFileLists(
                                    "filelists", newFileLists,
                                    tempFile.fullPath,
                                    inputStream,
                                    tempFile.metadata!!
                                )
                            } else if ((tempFile.metadata?.get("repeat")) == "DELETE") {
                                logger.debug("delete ${tempFile.fullPath}")
                                try {
                                    XmlStrUtils.deletePackage(
                                        "filelists",
                                        newFileLists,
                                        tempFile.metadata!!.toRpmVersion(tempFile.fullPath),
                                        tempFile.fullPath
                                    )
                                } catch (rpmVersionNotFound: RpmVersionNotFoundException) {
                                    logger.info("${tempFile.fullPath} 的filelists 未被更新")
                                    newFileLists
                                }
                            } else {
                                logger.debug("insert ${tempFile.fullPath}")
                                XmlStrUtils.insertFileLists(
                                    "filelists", newFileLists,
                                    inputStream,
                                    false
                                )
                            }
                            calculatedList.add(tempFile)
                        } finally {
                            inputStream.closeQuietly()
                            oldFileLists.closeQuietly()
                        }
                    }
                    stopWatch.stop()
                    stopWatch.start("storeFile")
                    storeFileListNode(repo, newFileLists, repodataPath)
                    stopWatch.stop()
                    stopWatch.start("deleteTempXml")
                    surplusNodeCleaner.deleteTempXml(calculatedList)
                    stopWatch.stop()
                    if (logger.isDebugEnabled) {
                        logger.debug("updateFileLists stat: $stopWatch")
                    }
                } finally {
                    newFileLists.delete()
                }
            } else {
                // first upload
                storeFileListXmlNode(repo, repodataPath)
                updateFileListsXml(repo, repodataPath)
            }
            flushRepoMdXML(projectId, name, repodataPath)
            // 删除多余索引节点
            GlobalScope.launch {
                targetNodelist?.let { surplusNodeCleaner.deleteSurplusNode(it) }
            }.start()
        }
    }

    private fun storeFileListXmlNode(
        repo: RepositoryInfo,
        repodataPath: String
    ) {
        val target = "-filelists.xml.gz"
        val xmlStr = "<?xml version=\"1.0\"?>\n" +
            "<metadata xmlns=\"http://linux.duke.edu/metadata/filelists\" packages=\"0\">\n" +
            "</metadata>"
        val indexType = "filelists"
        ByteArrayInputStream((xmlStr.toByteArray())).use { xmlInputStream ->
            // 保存节点同时保存节点信息到元数据方便repomd更新。
            val xmlFileSize = xmlStr.toByteArray().size

            val xmlGZFile = xmlStr.toByteArray().gZip(indexType)
            val xmlFileSha1 = xmlInputStream.sha1()
            try {
                val xmlGZFileSha1 = FileInputStream(xmlGZFile).sha1()

                val xmlGZArtifact = ArtifactFileFactory.build(FileInputStream(xmlGZFile))
                val fullPath = "$repodataPath/$xmlGZFileSha1$target"
                val metadata = mutableMapOf(
                    "indexType" to indexType,
                    "checksum" to xmlGZFileSha1,
                    "size" to (xmlGZArtifact.getSize().toString()),
                    "timestamp" to System.currentTimeMillis().toString(),
                    "openChecksum" to xmlFileSha1,
                    "openSize" to (xmlFileSize.toString())
                )

                val xmlPrimaryNode = NodeCreateRequest(
                    repo.projectId,
                    repo.name,
                    fullPath,
                    false,
                    0L,
                    true,
                    xmlGZArtifact.getSize(),
                    xmlGZArtifact.getFileSha256(),
                    xmlGZArtifact.getFileMd5(),
                    metadata
                )
                storageService.store(xmlPrimaryNode.sha256!!, xmlGZArtifact, null)
                with(xmlPrimaryNode) { logger.info("Success to store $projectId/$repoName/$fullPath") }
                nodeClient.create(xmlPrimaryNode)
                logger.info("Success to insert $xmlPrimaryNode")
            } finally {
                xmlGZFile.delete()
            }
        }
    }

    private fun storeFileListNode(
        repo: RepositoryInfo,
        xmlFile: File,
        repodataPath: String
    ) {
        val indexType = "filelists"
        val target = "-filelists.xml.gz"
        // 保存节点同时保存节点信息到元数据方便repomd更新。
        val xmlInputStream = FileInputStream(xmlFile)
        val xmlFileSize = xmlFile.length()

        val xmlGZFile = xmlInputStream.gZip(indexType)
        val xmlFileSha1 = xmlInputStream.sha1()
        try {
            val xmlGZFileSha1 = FileInputStream(xmlGZFile).sha1()

            val xmlGZArtifact = ArtifactFileFactory.build(FileInputStream(xmlGZFile))
            val fullPath = "$repodataPath/$xmlGZFileSha1$target"
            val metadata = mutableMapOf(
                "indexType" to indexType,
                "checksum" to xmlGZFileSha1,
                "size" to (xmlGZArtifact.getSize().toString()),
                "timestamp" to System.currentTimeMillis().toString(),
                "openChecksum" to xmlFileSha1,
                "openSize" to (xmlFileSize.toString())
            )

            val xmlPrimaryNode = NodeCreateRequest(
                repo.projectId,
                repo.name,
                fullPath,
                false,
                0L,
                true,
                xmlGZArtifact.getSize(),
                xmlGZArtifact.getFileSha256(),
                xmlGZArtifact.getFileMd5(),
                metadata
            )
            storageService.store(xmlPrimaryNode.sha256!!, xmlGZArtifact, null)
            with(xmlPrimaryNode) { logger.info("Success to store $projectId/$repoName/$fullPath") }
            nodeClient.create(xmlPrimaryNode)
            logger.info("Success to insert $xmlPrimaryNode")
            xmlGZArtifact.delete()
        } finally {
            xmlGZFile.delete()
            xmlInputStream.closeQuietly()
        }
    }

    private fun flushRepoMdXML(project: String, repoName: String, repoDataPath: String) {
        val repositoryInfo = repositoryClient.detail(project, repoName).data ?: return
        val rpmRepoConf = repositoryInfo.configuration as RpmLocalConfiguration
        val enabledFileLists = rpmRepoConf.enabledFileLists ?: true
        val groupXmlSet = rpmRepoConf.groupXmlSet ?: mutableSetOf()
        val limit = groupXmlSet.size * 3 + 9

        // 查询该请求路径对应的索引目录下所有文件
        val nodePage = nodeClient.page(
            project, repoName, 0, limit,
            repoDataPath,
            includeMetadata = true
        ).data ?: return
        val nodeList = nodePage.records.sortedByDescending { it.lastModifiedDate }

        val targetIndexList = nodeList.filterRpmCustom(groupXmlSet, enabledFileLists)

        val repoDataList = mutableListOf<RepoIndex>()
        for (index in targetIndexList) {
            repoDataList.add(
                if ((index.name).contains(Regex("-filelists.xml.gz|-others|-primary"))) {
                    RepoData(
                        type = index.metadata?.get("indexType") as String,
                        location = RpmLocation("$REPODATA${StringPool.SLASH}${index.name}"),
                        checksum = RpmChecksum(index.metadata?.get("checksum") as String),
                        size = (index.metadata?.get("size") as String).toLong(),
                        timestamp = index.metadata?.get("timestamp") as String,
                        openChecksum = RpmChecksum(index.metadata?.get("openChecksum") as String),
                        openSize = (index.metadata?.get("openSize") as String).toInt()
                    )
                } else {
                    RepoGroup(
                        type = index.metadata?.get("indexType") as String,
                        location = RpmLocation("$REPODATA${StringPool.SLASH}${index.name}"),
                        checksum = RpmChecksum(index.metadata?.get("checksum") as String),
                        size = (index.metadata?.get("size") as String).toLong(),
                        timestamp = index.metadata?.get("timestamp") as String
                    )
                }
            )
        }

        val repomd = Repomd(
            repoDataList
        )
        val xmlRepodataString = repomd.objectToXml()
        ByteArrayInputStream((xmlRepodataString.toByteArray())).use { xmlRepodataInputStream ->
            val xmlRepodataArtifact = ArtifactFileFactory.build(xmlRepodataInputStream)
            // 保存repodata 节点
            val xmlRepomdNode = NodeCreateRequest(
                project,
                repoName,
                "$repoDataPath/repomd.xml",
                false,
                0L,
                true,
                xmlRepodataArtifact.getSize(),
                xmlRepodataArtifact.getFileSha256(),
                xmlRepodataArtifact.getFileMd5()
            )
            storageService.store(xmlRepomdNode.sha256!!, xmlRepodataArtifact, null)
            with(xmlRepomdNode) { logger.info("Success to store $projectId/$repoName/$fullPath") }
            nodeClient.create(xmlRepomdNode)
            logger.info("Success to insert $xmlRepomdNode")
            xmlRepodataArtifact.delete()
        }
    }

    companion object {
        private val logger: Logger = LoggerFactory.getLogger(FileListJob::class.java)
        private const val BATCH_SIZE = 250
    }
}<|MERGE_RESOLUTION|>--- conflicted
+++ resolved
@@ -122,11 +122,7 @@
                 val latestNode = targetNodelist[0]
                 // 从临时目录中遍历索引
                 val page = nodeClient.page(
-<<<<<<< HEAD
-                    projectId, name, 0, 50,
-=======
                     projectId, name, 0, BATCH_SIZE,
->>>>>>> 9c384b96
                     "$repodataPath/temp/",
                     includeFolder = false,
                     includeMetadata = true
@@ -136,12 +132,8 @@
                     Range.full(latestNode.size),
                     null
                 ) ?: return
-<<<<<<< HEAD
-                logger.info("加载最新的filelists节点：${latestNode.fullPath}, 压缩后大小：${latestNode.size}")
-=======
                 logger.info("${page.records.size} temp file to process")
                 val stopWatch = StopWatch()
->>>>>>> 9c384b96
                 var newFileLists: File = oldFileLists.use { it.unGzipInputStream() }
                 try {
                     val tempFileListsNode = page.records.sortedBy { it.lastModifiedDate }
