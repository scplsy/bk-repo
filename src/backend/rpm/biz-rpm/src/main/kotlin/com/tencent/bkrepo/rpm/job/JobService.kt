/*
 * Tencent is pleased to support the open source community by making BK-CI 蓝鲸持续集成平台 available.
 *
 * Copyright (C) 2020 THL A29 Limited, a Tencent company.  All rights reserved.
 *
 * BK-CI 蓝鲸持续集成平台 is licensed under the MIT license.
 *
 * A copy of the MIT License is included in this file.
 *
 *
 * Terms of the MIT License:
 * ---------------------------------------------------
 * Permission is hereby granted, free of charge, to any person obtaining a copy
 * of this software and associated documentation files (the "Software"), to deal
 * in the Software without restriction, including without limitation the rights
 * to use, copy, modify, merge, publish, distribute, sublicense, and/or sell
 * copies of the Software, and to permit persons to whom the Software is
 * furnished to do so, subject to the following conditions:
 *
 * The above copyright notice and this permission notice shall be included in all
 * copies or substantial portions of the Software.
 *
 * THE SOFTWARE IS PROVIDED "AS IS", WITHOUT WARRANTY OF ANY KIND, EXPRESS OR
 * IMPLIED, INCLUDING BUT NOT LIMITED TO THE WARRANTIES OF MERCHANTABILITY,
 * FITNESS FOR A PARTICULAR PURPOSE AND NONINFRINGEMENT. IN NO EVENT SHALL THE
 * AUTHORS OR COPYRIGHT HOLDERS BE LIABLE FOR ANY CLAIM, DAMAGES OR OTHER
 * LIABILITY, WHETHER IN AN ACTION OF CONTRACT, TORT OR OTHERWISE, ARISING FROM,
 * OUT OF OR IN CONNECTION WITH THE SOFTWARE OR THE USE OR OTHER DEALINGS IN THE
 * SOFTWARE.
 */

package com.tencent.bkrepo.rpm.job

import com.tencent.bkrepo.common.api.constant.StringPool
import com.tencent.bkrepo.common.api.pojo.Page
import com.tencent.bkrepo.common.api.util.HumanReadable
import com.tencent.bkrepo.common.artifact.api.ArtifactFile
import com.tencent.bkrepo.common.artifact.exception.ArtifactNotFoundException
import com.tencent.bkrepo.common.artifact.hash.sha1
import com.tencent.bkrepo.common.artifact.repository.core.StorageManager
import com.tencent.bkrepo.common.artifact.resolve.file.ArtifactFileFactory
import com.tencent.bkrepo.common.artifact.stream.Range
import com.tencent.bkrepo.common.query.enums.OperationType
import com.tencent.bkrepo.common.query.model.PageLimit
import com.tencent.bkrepo.common.query.model.QueryModel
import com.tencent.bkrepo.common.query.model.Rule
import com.tencent.bkrepo.common.query.model.Sort
import com.tencent.bkrepo.common.storage.core.StorageService
import com.tencent.bkrepo.repository.api.NodeClient
import com.tencent.bkrepo.repository.api.RepositoryClient
import com.tencent.bkrepo.repository.pojo.node.NodeInfo
import com.tencent.bkrepo.repository.pojo.node.NodeListOption
import com.tencent.bkrepo.repository.pojo.node.service.NodeCreateRequest
import com.tencent.bkrepo.repository.pojo.node.service.NodeDeleteRequest
import com.tencent.bkrepo.repository.pojo.repo.RepositoryDetail
import com.tencent.bkrepo.rpm.REPODATA
import com.tencent.bkrepo.rpm.exception.RpmConfNotFoundException
import com.tencent.bkrepo.rpm.pojo.ArtifactRepeat
import com.tencent.bkrepo.rpm.pojo.IndexType
import com.tencent.bkrepo.rpm.pojo.RpmRepoConf
import com.tencent.bkrepo.rpm.pojo.RpmVersion
import com.tencent.bkrepo.rpm.util.GZipUtils.gZip
import com.tencent.bkrepo.rpm.util.GZipUtils.unGzipInputStream
import com.tencent.bkrepo.rpm.util.RpmConfiguration.toRpmRepoConf
import com.tencent.bkrepo.rpm.util.RpmVersionUtils.toRpmVersion
import com.tencent.bkrepo.rpm.util.XmlStrUtils
import com.tencent.bkrepo.rpm.util.xStream.XStreamUtil
import com.tencent.bkrepo.rpm.util.xStream.pojo.RpmLocation
import com.tencent.bkrepo.rpm.util.xStream.pojo.RpmChecksum
import com.tencent.bkrepo.rpm.util.xStream.repomd.RepoData
import com.tencent.bkrepo.rpm.util.xStream.repomd.RepoGroup
import com.tencent.bkrepo.rpm.util.xStream.repomd.RepoIndex
import com.tencent.bkrepo.rpm.util.xStream.repomd.Repomd
import kotlinx.coroutines.GlobalScope
import kotlinx.coroutines.launch
import org.slf4j.Logger
import org.slf4j.LoggerFactory
import org.springframework.stereotype.Component
import java.io.ByteArrayInputStream
import java.io.File
import java.io.FileInputStream
import java.io.RandomAccessFile

@Component
<<<<<<< HEAD
class JobService {

    @Autowired
    private lateinit var nodeClient: NodeClient

    @Autowired
    private lateinit var repositoryClient: RepositoryClient

    @Autowired
    private lateinit var storageService: StorageService

    @Autowired
    private lateinit var storageManager: StorageManager
=======
class JobService(
    private val nodeClient: NodeClient,
    private val repositoryClient: RepositoryClient,
    private val storageService: StorageService,
    private val storageManager: StorageManager,
    private val surplusNodeCleaner: SurplusNodeCleaner
) {
>>>>>>> e0d84687

    /**
     * 查询仓库下所有repodata目录
     */
    fun findRepodataDirs(repo: RepositoryDetail): List<String> {
        val ruleList = mutableListOf<Rule>(
            Rule.QueryRule("projectId", repo.projectId, OperationType.EQ),
            Rule.QueryRule("repoName", repo.name, OperationType.EQ),
            Rule.QueryRule("folder", true, OperationType.EQ),
            Rule.QueryRule("name", "repodata", OperationType.EQ)
        )
        val queryModel = QueryModel(
            page = PageLimit(1, MAX_REPO_PAGE_SIE),
            sort = Sort(listOf("lastModifiedDate"), Sort.Direction.DESC),
            select = mutableListOf("fullPath"),
            rule = Rule.NestedRule(ruleList, Rule.NestedRule.RelationType.AND)
        )
        if (logger.isDebugEnabled) {
            logger.debug("queryRepodata: $queryModel")
        }
        val page = nodeClient.search(queryModel).data!!
        return page.records.map { it["fullPath"] as String }
    }

    /**
     * 查询rpm仓库属性
     */
    private fun getRpmRepoConf(project: String, repoName: String): RpmRepoConf {
        val repositoryInfo = repositoryClient.getRepoInfo(project, repoName).data
            ?: throw RpmConfNotFoundException("can not found $project | $repoName conf")
        val rpmConfiguration = repositoryInfo.configuration
        return rpmConfiguration.toRpmRepoConf()
    }

    /**
     * 合并索引和group 字段
     */
    fun getTargetIndexList(groupXmlList: MutableList<String>, enabledFileLists: Boolean): MutableList<String> {
        val doubleSet = mutableSetOf<String>()
        for (str in groupXmlList) {
            doubleSet.add(str)
            doubleSet.add("$str.gz")
        }
        val groupAndIndex = mutableListOf<String>()
        if (enabledFileLists) groupAndIndex.add("${IndexType.FILELISTS.value}.xml.gz")
        groupAndIndex.add("${IndexType.PRIMARY.value}.xml.gz")
        groupAndIndex.add("${IndexType.OTHERS.value}.xml.gz")
        groupAndIndex.addAll(doubleSet)
        return groupAndIndex
    }

    fun findIndexXml(repo: RepositoryDetail, repoDataPath: String): List<NodeInfo> {
        val rpmRepoConf = getRpmRepoConf(repo.projectId, repo.name)
        val enabledFileLists = rpmRepoConf.enabledFileLists
        val groupXmlSet = rpmRepoConf.groupXmlSet
        val groupAndIndex = getTargetIndexList(groupXmlSet, enabledFileLists)
        val targetIndexList = mutableListOf<NodeInfo>()

        for (index in groupAndIndex) {
            getLatestIndexNode(repo, repoDataPath, index)?.let { targetIndexList.add(it) }
        }
        return targetIndexList
    }

    fun flushRepoMdXML(repo: RepositoryDetail, repoDataPath: String) {
        val targetIndexList = findIndexXml(repo, repoDataPath)
        val repoDataList = mutableListOf<RepoIndex>()
        val regex = Regex("-filelists.xml.gz|-others|-primary")
        for (index in targetIndexList) {
            repoDataList.add(
                if ((index.name).contains(regex)) {
                    RepoData(
                        type = index.metadata?.get("indexType") as String,
                        location = RpmLocation("$REPODATA${StringPool.SLASH}${index.name}"),
                        checksum = RpmChecksum(index.metadata?.get("checksum") as String),
                        size = (index.metadata?.get("size") as String).toLong(),
                        timestamp = index.metadata?.get("timestamp") as String,
                        openChecksum = RpmChecksum(index.metadata?.get("openChecksum") as String),
                        openSize = (index.metadata?.get("openSize") as String).toLong()
                    )
                } else {
                    RepoGroup(
                        type = index.metadata?.get("indexType") as String,
                        location = RpmLocation("$REPODATA${StringPool.SLASH}${index.name}"),
                        checksum = RpmChecksum(index.metadata?.get("checksum") as String),
                        size = (index.metadata?.get("size") as String).toLong(),
                        timestamp = index.metadata?.get("timestamp") as String
                    )
                }
            )
        }

        val repomd = Repomd(repoDataList)
        ByteArrayInputStream((repomd.toXml().toByteArray())).use { xmlRepodataInputStream ->
            val xmlRepodataArtifact = ArtifactFileFactory.build(xmlRepodataInputStream)
            // 保存repodata 节点
            val xmlRepomdNode = NodeCreateRequest(
                repo.projectId,
                repo.name,
                "$repoDataPath/repomd.xml",
                false,
                0L,
                true,
                xmlRepodataArtifact.getSize(),
                xmlRepodataArtifact.getFileSha256(),
                xmlRepodataArtifact.getFileMd5()
            )
            store(xmlRepomdNode, xmlRepodataArtifact)
        }
    }

    /**
     * 保存索引节点
     */
    fun storeXmlGZNode(
        repo: RepositoryDetail,
        xmlFile: File,
        repodataPath: String,
        indexType: IndexType
    ) {
        val xmlGZFile = xmlFile.gZip()
        try {
            val xmlFileSha1 = xmlFile.sha1()
            val xmlGZFileSha1 = xmlGZFile.sha1()
            val xmlGZArtifact = ArtifactFileFactory.build(FileInputStream(xmlGZFile))
            val fullPath = "$repodataPath/$xmlGZFileSha1-${indexType.value}.xml.gz"
            // 保存节点同时保存节点信息到元数据方便repomd更新。
            val metadata = mutableMapOf(
                "indexType" to indexType.value,
                "checksum" to xmlGZFileSha1,
                "size" to (xmlGZArtifact.getSize().toString()),
                "timestamp" to System.currentTimeMillis().toString(),
                "openChecksum" to xmlFileSha1,
                "openSize" to (xmlFile.length().toString())
            )

            val xmlGZNode = NodeCreateRequest(
                repo.projectId,
                repo.name,
                fullPath,
                false,
                0L,
                true,
                xmlGZArtifact.getSize(),
                xmlGZArtifact.getFileSha256(),
                xmlGZArtifact.getFileMd5(),
                metadata
            )
            store(xmlGZNode, xmlGZArtifact)
            GlobalScope.launch {
                val indexTypeList = getIndexTypeList(repo, repodataPath, indexType)
                deleteSurplusNode(indexTypeList)
            }.start()
        } finally {
            xmlGZFile.delete()
        }
    }

    fun deleteSurplusNode(list: List<NodeInfo>) {
        if (list.size > 2) {
            val surplusNodes = list.subList(2, list.size)
            for (node in surplusNodes) {
                nodeClient.deleteNode(NodeDeleteRequest(node.projectId, node.repoName, node.fullPath, node.createdBy))
                logger.info("Success to delete ${node.projectId}/${node.repoName}/${node.fullPath}")
            }
        }
    }

    fun getIndexTypeList(repo: RepositoryDetail, repodataPath: String, indexType: IndexType): List<NodeInfo> {
        val target = "-${indexType.value}.xml.gz"
        val indexList = nodeClient.listNodePage(
            repo.projectId, repo.name, repodataPath,
            NodeListOption(
                1,
                100,
                includeFolder = false,
                includeMetadata = false,
                deep = false,
                sort = false
            )
        ).data?.records ?: return mutableListOf()
        return indexList.filter { it.name.endsWith(target) }.sortedByDescending { it.lastModifiedDate }
    }

    fun store(node: NodeCreateRequest, artifactFile: ArtifactFile) {
        storageManager.storeArtifactFile(node, artifactFile, null)
        artifactFile.delete()
        with(node) { logger.info("Success to store$projectId/$repoName/$fullPath") }
        logger.info("Success to insert $node")
    }

    /**
     * 获取最新的索引或分组文件。
     */
    fun getLatestIndexNode(repo: RepositoryDetail, repodataPath: String, nameSuffix: String): NodeInfo? {
        logger.debug("getLatestIndexNode: [${repo.projectId}|${repo.name}|$repodataPath|$nameSuffix]")
        val ruleList = mutableListOf<Rule>(
            Rule.QueryRule("projectId", repo.projectId),
            Rule.QueryRule("repoName", repo.name),
            Rule.QueryRule("path", "${repodataPath.removeSuffix("/")}/"),
            Rule.QueryRule("folder", false, OperationType.EQ),
            Rule.QueryRule("name", "*-$nameSuffix", OperationType.MATCH)
        )
        val queryModel = QueryModel(
            page = PageLimit(1, 1),
            sort = Sort(listOf("lastModifiedDate"), Sort.Direction.DESC),
            select = mutableListOf(),
            rule = Rule.NestedRule(ruleList, Rule.NestedRule.RelationType.AND)
        )
        if (logger.isDebugEnabled) {
            logger.debug("queryModel: $queryModel")
        }
        var nodeList = nodeClient.search(queryModel).data!!.records.map { resolveNode(it) }
        val regex = Regex(
            "${IndexType.PRIMARY.value}.xml.gz" +
                "|${IndexType.OTHERS.value}.xml.gz" +
                "|${IndexType.FILELISTS.value}.xml.gz"
        )
        // 如果是索引文件则执行
        if (nameSuffix.matches(regex)) {
            val indexType = IndexType.valueOf(nameSuffix.removeSuffix(".xml.gz").toUpperCase())
            if (nodeList.isEmpty()) {
                initIndex(repo, repodataPath, indexType)
                nodeList = nodeClient.search(queryModel).data!!.records.map { resolveNode(it) }
            }
            if (nodeList.isEmpty()) {
                throw ArtifactNotFoundException("latest index node not found: [${repo.projectId}|${repo.name}|$repodataPath|$indexType]")
            }
        } else {
            if (nodeList.isEmpty()) {
                return null
            }
        }
        return nodeList.first()
    }

    /**
     * 初始化索引
     */
    fun initIndex(repo: RepositoryDetail, repodataPath: String, indexType: IndexType) {
        val initStr = when (indexType) {
            IndexType.PRIMARY -> {
                "<?xml version=\"1.0\"?>\n" +
                    "<metadata xmlns=\"http://linux.duke.edu/metadata/common\" xmlns:rpm=\"http://linux.duke" +
                    ".edu/metadata/rpm\" packages=\"0\">\n" +
                    "</metadata>"
            }
            IndexType.FILELISTS -> {
                "<?xml version=\"1.0\" encoding=\"UTF-8\" ?>\n" +
                    "<metadata xmlns=\"http://linux.duke.edu/metadata/filelists\" packages=\"0\">\n" +
                    "</metadata>"
            }
            IndexType.OTHERS -> {
                "<?xml version=\"1.0\" encoding=\"UTF-8\" ?>\n" +
                    "<metadata xmlns=\"http://linux.duke.edu/metadata/other\" packages=\"0\">\n" +
                    "</metadata>"
            }
        }
        val initIndexGZFile = ByteArrayInputStream(initStr.toByteArray()).gZip()
        try {
            storeXmlGZNode(repo, initIndexGZFile, repodataPath, indexType)
        } finally {
            initIndexGZFile.delete()
        }
    }

    /**
     * [randomAccessFile] 索引文件
     * [repeat] 标记对rpm包的动作，比如，新增，更新，删除
     * [repo] 仓库
     * [locationStr] 节点路径
     * [indexType] 索引类型
     */
    fun updateIndex(
        randomAccessFile: RandomAccessFile,
        markNodeInfo: NodeInfo,
        repeat: ArtifactRepeat,
        repo: RepositoryDetail,
        repodataPath: String,
        locationStr: String?,
        indexType: IndexType
    ): Int {
        logger.info("updateIndex: [${repo.projectId}|${repo.name}|$repodataPath|$repeat|$locationStr|$indexType]")
        when (repeat) {
            ArtifactRepeat.NONE -> {
                logger.info("insert index of [${repo.projectId}|${repo.name}|${markNodeInfo.fullPath}")
                val markContent = resolveIndexXml(markNodeInfo) ?: return 0
                return XmlStrUtils.insertPackageIndex(randomAccessFile, markContent)
            }
            ArtifactRepeat.DELETE -> {
                logger.info("delete index of [${repo.projectId}|${repo.name}|${markNodeInfo.fullPath}]")
                val rpmVersion = markNodeInfo.metadata!!.toRpmVersion(markNodeInfo.fullPath)
                val locationStr = getLocationStr(indexType, rpmVersion, locationStr)
                return XmlStrUtils.deletePackageIndex(randomAccessFile, indexType, locationStr)
            }
            ArtifactRepeat.FULLPATH -> {
                logger.info("replace index of [${repo.projectId}|${repo.name}|${markNodeInfo.fullPath}]")
                val rpmVersion = markNodeInfo.metadata!!.toRpmVersion(markNodeInfo.fullPath)
                val locationStr = getLocationStr(indexType, rpmVersion, locationStr)
                val markContent = resolveIndexXml(markNodeInfo) ?: return 0
                return XmlStrUtils.updatePackageIndex(randomAccessFile, indexType, locationStr, markContent)
            }
            ArtifactRepeat.FULLPATH_SHA256 -> {
                logger.info("skip index of [${repo.projectId}|${repo.name}|${markNodeInfo.fullPath}]")
                return 0
            }
        }
    }

    private fun getLocationStr(
        indexType: IndexType,
        rpmVersion: RpmVersion,
        location: String?
    ): String {
        return when (indexType) {
            IndexType.OTHERS, IndexType.FILELISTS -> {
                with(rpmVersion) {
                    """name="$name">
    <version epoch="$epoch" ver="$ver" rel="$rel"/>"""
                }
            }
            IndexType.PRIMARY -> {
                """<location href="$location"/>"""
            }
        }
    }

    private fun resolveIndexXml(indexNodeInfo: NodeInfo): ByteArray? {
        storageService.load(indexNodeInfo.sha256!!, Range.full(indexNodeInfo.size), null).use { inputStream ->
            val content = inputStream!!.readBytes()
            return if (XStreamUtil.checkMarkFile(content)) {
                content
            } else {
                null
            }
        }
    }

    private fun resolveNode(mapData: Map<String, Any?>): NodeInfo {
        return NodeInfo(
            createdBy = mapData["createdBy"] as String,
            createdDate = mapData["lastModifiedBy"] as String,
            lastModifiedBy = mapData["lastModifiedDate"] as String,
            lastModifiedDate = mapData["lastModifiedDate"] as String,
            folder = mapData["folder"] as Boolean,
            path = mapData["path"] as String,
            name = mapData["name"] as String,
            fullPath = mapData["fullPath"] as String,
            size = mapData["size"].toString().toLong(),
            sha256 = mapData["sha256"] as String,
            md5 = mapData["md5"] as String,
            projectId = mapData["projectId"] as String,
            repoName = mapData["repoName"] as String,
            metadata = if (mapData["metadata"] == null) {
                mapOf()
            } else {
                (mapData["metadata"] as Map<String, Any>).mapValues { it.value.toString() }
            }
        )
    }

    fun listMarkNodes(
        repo: RepositoryDetail,
        repodataPath: String,
        indexType: IndexType,
        limit: Int
    ): Page<NodeInfo> {
        logger.debug("listMarkNodes: [$repo|$repodataPath|$indexType|$limit])")
        val indexMarkFolder = "$repodataPath/${indexType.value}/"
        val ruleList = mutableListOf<Rule>(
            Rule.QueryRule("projectId", repo.projectId, OperationType.EQ),
            Rule.QueryRule("repoName", repo.name, OperationType.EQ),
            Rule.QueryRule("path", indexMarkFolder, OperationType.EQ),
            Rule.QueryRule("folder", false, OperationType.EQ),
            Rule.QueryRule("name", "*.rpm", OperationType.MATCH)
        )
        val queryModel = QueryModel(
            page = PageLimit(1, limit),
            sort = Sort(listOf("lastModifiedDate"), Sort.Direction.ASC),
            select = mutableListOf(),
            rule = Rule.NestedRule(ruleList, Rule.NestedRule.RelationType.AND)
        )
        if (logger.isDebugEnabled) {
            logger.debug("queryModel: $queryModel")
        }
        val resultPage = nodeClient.search(queryModel).data!!
        with(resultPage) { return Page(pageNumber, pageSize, totalRecords, records.map { resolveNode(it) }) }
    }

    /**
     * 更新索引
     */
    fun batchUpdateIndex(repo: RepositoryDetail, repodataPath: String, indexType: IndexType, maxCount: Int) {
        logger.info("batchUpdateIndex, [${repo.projectId}|${repo.name}|$repodataPath|$indexType]")
        val markNodePage = listMarkNodes(repo, repodataPath, indexType, maxCount)
        if (markNodePage.records.isEmpty()) {
            logger.info("no index file to process")
            return
        }
        logger.info("${markNodePage.records.size} of ${markNodePage.totalRecords} ${indexType.name} mark file to process")
        val markNodes = markNodePage.records
        val latestIndexNode = getLatestIndexNode(repo, repodataPath, "${indexType.value}.xml.gz")!!
        logger.info("latestIndexNode, fullPath: ${latestIndexNode.fullPath}")
        val unzipedIndexTempFile = storageService.load(latestIndexNode.sha256!!, Range.full(latestIndexNode.size), null)!!.use { it.unGzipInputStream() }
        logger.info("temp index file ${unzipedIndexTempFile.absolutePath}(${HumanReadable.size(unzipedIndexTempFile.length())}) created")
        try {
            val processedMarkNodes = mutableListOf<NodeInfo>()
            var changeCount = 0
            RandomAccessFile(unzipedIndexTempFile, "rw").use { randomAccessFile ->
                markNodes.forEach { markNode ->
                    // rpm包相对标记文件的位置
                    val locationStr = markNode.fullPath.replace("/repodata/${indexType.value}", "")
                    val locationHref = locationStr.removePrefix(repodataPath.removeSuffix("repodata"))
                    logger.debug("locationStr: $locationStr, locationHref: $locationHref")
                    with(markNode) { logger.info("process mark node[$projectId|$repoName|$fullPath]") }
                    val repeat = ArtifactRepeat.valueOf(markNode.metadata?.get("repeat") as String? ?: "FULLPATH_SHA256")
                    if (repeat == ArtifactRepeat.DELETE) {
                        changeCount += updateIndex(randomAccessFile, markNode, repeat, repo, repodataPath, locationHref, indexType)
                        processedMarkNodes.add(markNode)
                    } else {
                        val rpmNode = nodeClient.getNodeDetail(markNode.projectId, markNode.repoName, locationStr).data
                        if (rpmNode == null) {
                            with(markNode) { logger.info("rpm node[$projectId|$repoName|$locationStr] no found, skip index") }
                            processedMarkNodes.add(markNode)
                            return@forEach
                        }
                        changeCount += updateIndex(randomAccessFile, markNode, repeat, repo, repodataPath, locationHref, indexType)
                        processedMarkNodes.add(markNode)
                    }
                }

                logger.debug("changeCount: $changeCount")
                if (changeCount != 0) {
                    val start = System.currentTimeMillis()
                    XmlStrUtils.updatePackageCount(randomAccessFile, indexType, changeCount, false)
                    logger.debug("updatePackageCount indexType: $indexType, indexFileSize: ${HumanReadable.size(randomAccessFile.length())}, cost: ${System.currentTimeMillis() - start} ms")
                }
            }
            storeXmlGZNode(repo, unzipedIndexTempFile, repodataPath, indexType)
            flushRepoMdXML(repo, repodataPath)
            deleteNodes(processedMarkNodes)
        } finally {
            unzipedIndexTempFile.delete()
            logger.info("temp index file ${unzipedIndexTempFile.absolutePath} deleted")
        }
    }

    private fun deleteNodes(nodes: List<NodeInfo>) {
        nodes.forEach { nodeInfo ->
            with(nodeInfo) {
                try {
                    nodeClient.deleteNode(NodeDeleteRequest(projectId, repoName, fullPath, "system"))
                    logger.info("node[$projectId|$repoName|$fullPath] deleted")
                } catch (e: Exception) {
                    logger.info("node[$projectId|$repoName|$fullPath] delete exception, ${e.message}")
                }
            }
        }
    }

    companion object {
        private const val MAX_REPO_PAGE_SIE = 1000
        private val logger: Logger = LoggerFactory.getLogger(JobService::class.java)
    }
}<|MERGE_RESOLUTION|>--- conflicted
+++ resolved
@@ -82,29 +82,12 @@
 import java.io.RandomAccessFile
 
 @Component
-<<<<<<< HEAD
-class JobService {
-
-    @Autowired
-    private lateinit var nodeClient: NodeClient
-
-    @Autowired
-    private lateinit var repositoryClient: RepositoryClient
-
-    @Autowired
-    private lateinit var storageService: StorageService
-
-    @Autowired
-    private lateinit var storageManager: StorageManager
-=======
 class JobService(
     private val nodeClient: NodeClient,
     private val repositoryClient: RepositoryClient,
     private val storageService: StorageService,
-    private val storageManager: StorageManager,
-    private val surplusNodeCleaner: SurplusNodeCleaner
+    private val storageManager: StorageManager
 ) {
->>>>>>> e0d84687
 
     /**
      * 查询仓库下所有repodata目录
