package com.tencent.bkrepo.rpm.job

import com.tencent.bkrepo.repository.pojo.node.NodeInfo
import com.tencent.bkrepo.rpm.pojo.IndexType
import com.tencent.bkrepo.rpm.util.RpmCollectionUtils
import net.javacrumbs.shedlock.spring.annotation.SchedulerLock
import org.slf4j.Logger
import org.slf4j.LoggerFactory
import org.springframework.beans.factory.annotation.Autowired
import org.springframework.scheduling.annotation.Scheduled
import org.springframework.stereotype.Component

@Component
class OthersJob {

    @Autowired
    private lateinit var jobService: JobService

    // 每次任务间隔 ms
    @Scheduled(fixedDelay = 30 * 1000)
    @SchedulerLock(name = "OthersJob", lockAtMostFor = "PT30M")
    @Suppress("SwallowedException", "TooGenericExceptionCaught")
    fun updateOthersIndex() {
        logger.info("update others index start")
        val startMillis = System.currentTimeMillis()
        val repoList = jobService.getAllRpmRepo()
        repoList?.let {
            for (repo in repoList) {
                logger.info("update others index [${repo.projectId}|${repo.name}] start")
                val rpmConfiguration = repo.configuration
                val repodataDepth = rpmConfiguration.getIntegerSetting("repodataDepth") ?: 0
                val targetSet = RpmCollectionUtils.filterByDepth(jobService.findRepodataDirs(repo), repodataDepth)
                var nodeList: List<NodeInfo>? = mutableListOf()
                for (repoDataPath in targetSet) {
                    logger.info("update others index [${repo.projectId}|${repo.name}|$repoDataPath] start")
<<<<<<< HEAD
                    try {
                        jobService.batchUpdateIndex(repo, repoDataPath, IndexType.OTHER, 20)
                    } catch (e: Exception) {
                        try {
                            nodeList = jobService.batchUpdateIndex(repo, repoDataPath, IndexType.OTHER, 1)
                        } catch (e: Exception) {
                            nodeList?.let {
                                logger.warn(
                                    "update others index[${repo.projectId}|${repo.name}|$repoDataPath]" +
                                        "with ${it.first()} failed"
                                )
                            }
                        } finally {
                            nodeList?.let { jobService.deleteNodes(it) }
                        }
                    }
=======
                    jobService.updateIndex(repo, repoDataPath, IndexType.OTHER, 20)
>>>>>>> a8e9fbe9
                    logger.info("update others index [${repo.projectId}|${repo.name}|$repoDataPath] done")
                }
                logger.info("update others index [${repo.projectId}|${repo.name}] done")
            }
        }
        logger.info("update others index done, cost time: ${System.currentTimeMillis() - startMillis} ms")
    }

    companion object {
        private val logger: Logger = LoggerFactory.getLogger(OthersJob::class.java)
    }
}<|MERGE_RESOLUTION|>--- conflicted
+++ resolved
@@ -1,6 +1,5 @@
 package com.tencent.bkrepo.rpm.job
 
-import com.tencent.bkrepo.repository.pojo.node.NodeInfo
 import com.tencent.bkrepo.rpm.pojo.IndexType
 import com.tencent.bkrepo.rpm.util.RpmCollectionUtils
 import net.javacrumbs.shedlock.spring.annotation.SchedulerLock
@@ -30,29 +29,9 @@
                 val rpmConfiguration = repo.configuration
                 val repodataDepth = rpmConfiguration.getIntegerSetting("repodataDepth") ?: 0
                 val targetSet = RpmCollectionUtils.filterByDepth(jobService.findRepodataDirs(repo), repodataDepth)
-                var nodeList: List<NodeInfo>? = mutableListOf()
                 for (repoDataPath in targetSet) {
                     logger.info("update others index [${repo.projectId}|${repo.name}|$repoDataPath] start")
-<<<<<<< HEAD
-                    try {
-                        jobService.batchUpdateIndex(repo, repoDataPath, IndexType.OTHER, 20)
-                    } catch (e: Exception) {
-                        try {
-                            nodeList = jobService.batchUpdateIndex(repo, repoDataPath, IndexType.OTHER, 1)
-                        } catch (e: Exception) {
-                            nodeList?.let {
-                                logger.warn(
-                                    "update others index[${repo.projectId}|${repo.name}|$repoDataPath]" +
-                                        "with ${it.first()} failed"
-                                )
-                            }
-                        } finally {
-                            nodeList?.let { jobService.deleteNodes(it) }
-                        }
-                    }
-=======
                     jobService.updateIndex(repo, repoDataPath, IndexType.OTHER, 20)
->>>>>>> a8e9fbe9
                     logger.info("update others index [${repo.projectId}|${repo.name}|$repoDataPath] done")
                 }
                 logger.info("update others index [${repo.projectId}|${repo.name}] done")
