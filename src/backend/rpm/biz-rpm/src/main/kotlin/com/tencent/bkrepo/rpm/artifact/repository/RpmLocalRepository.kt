--- conflicted
+++ resolved
@@ -23,18 +23,6 @@
 import com.tencent.bkrepo.repository.pojo.node.service.NodeCreateRequest
 import com.tencent.bkrepo.repository.pojo.node.service.NodeDeleteRequest
 import com.tencent.bkrepo.repository.pojo.repo.RepositoryInfo
-<<<<<<< HEAD
-import com.tencent.bkrepo.rpm.FILELISTS
-import com.tencent.bkrepo.rpm.GZ
-import com.tencent.bkrepo.rpm.INDEXER
-import com.tencent.bkrepo.rpm.NO_INDEXER
-import com.tencent.bkrepo.rpm.OTHERS
-import com.tencent.bkrepo.rpm.PRIMARY
-import com.tencent.bkrepo.rpm.REPODATA
-import com.tencent.bkrepo.rpm.XMLGZ
-import com.tencent.bkrepo.rpm.artifact.SurplusNodeCleaner
-import com.tencent.bkrepo.rpm.exception.RpmArtifactFormatNotSupportedException
-=======
 import com.tencent.bkrepo.rpm.GZ
 import com.tencent.bkrepo.rpm.INDEXER
 import com.tencent.bkrepo.rpm.NO_INDEXER
@@ -49,53 +37,29 @@
 import com.tencent.bkrepo.rpm.pojo.RpmVersion
 import com.tencent.bkrepo.rpm.pojo.RpmDeleteResponse
 import com.tencent.bkrepo.rpm.pojo.RpmUploadResponse
->>>>>>> 43d5149c
 import com.tencent.bkrepo.rpm.pojo.ArtifactFormat
 import com.tencent.bkrepo.rpm.pojo.ArtifactFormat.RPM
 import com.tencent.bkrepo.rpm.pojo.ArtifactFormat.XML
 import com.tencent.bkrepo.rpm.pojo.ArtifactRepeat
 import com.tencent.bkrepo.rpm.pojo.ArtifactRepeat.FULLPATH
-<<<<<<< HEAD
-import com.tencent.bkrepo.rpm.pojo.ArtifactRepeat.FULLPATH_SHA256
-import com.tencent.bkrepo.rpm.pojo.ArtifactRepeat.NONE
-import com.tencent.bkrepo.rpm.pojo.RpmDeleteResponse
-import com.tencent.bkrepo.rpm.pojo.RpmRepoConf
-import com.tencent.bkrepo.rpm.pojo.RpmUploadResponse
-import com.tencent.bkrepo.rpm.pojo.RpmVersion
-=======
 import com.tencent.bkrepo.rpm.pojo.ArtifactRepeat.NONE
 import com.tencent.bkrepo.rpm.pojo.ArtifactRepeat.FULLPATH_SHA256
 import com.tencent.bkrepo.rpm.pojo.ArtifactRepeat.DELETE
->>>>>>> 43d5149c
 import com.tencent.bkrepo.rpm.util.GZipUtils.gZip
 import com.tencent.bkrepo.rpm.util.GZipUtils.unGzipInputStream
 import com.tencent.bkrepo.rpm.util.RpmCollectionUtils.filterRpmCustom
 import com.tencent.bkrepo.rpm.util.RpmHeaderUtils.calculatePackages
 import com.tencent.bkrepo.rpm.util.RpmHeaderUtils.getRpmBooleanHeader
-<<<<<<< HEAD
-=======
 import com.tencent.bkrepo.rpm.util.RpmVersionUtils
->>>>>>> 43d5149c
 import com.tencent.bkrepo.rpm.util.RpmVersionUtils.toMetadata
 import com.tencent.bkrepo.rpm.util.RpmVersionUtils.toRpmVersion
 import com.tencent.bkrepo.rpm.util.XmlStrUtils
 import com.tencent.bkrepo.rpm.util.XmlStrUtils.getGroupNodeFullPath
-<<<<<<< HEAD
-import com.tencent.bkrepo.rpm.util.XmlStrUtils.rpmMetadataToPackageXml
-=======
->>>>>>> 43d5149c
 import com.tencent.bkrepo.rpm.util.rpm.RpmFormatUtils
 import com.tencent.bkrepo.rpm.util.rpm.RpmMetadataUtils
 import com.tencent.bkrepo.rpm.util.xStream.XStreamUtil.objectToXml
 import com.tencent.bkrepo.rpm.util.xStream.pojo.RpmChecksum
 import com.tencent.bkrepo.rpm.util.xStream.pojo.RpmLocation
-<<<<<<< HEAD
-import com.tencent.bkrepo.rpm.util.xStream.pojo.RpmMetadataChangeLog
-import com.tencent.bkrepo.rpm.util.xStream.pojo.RpmMetadataFileList
-import com.tencent.bkrepo.rpm.util.xStream.pojo.RpmPackageChangeLog
-import com.tencent.bkrepo.rpm.util.xStream.pojo.RpmPackageFileList
-=======
->>>>>>> 43d5149c
 import com.tencent.bkrepo.rpm.util.xStream.pojo.RpmXmlMetadata
 import com.tencent.bkrepo.rpm.util.xStream.repomd.RepoData
 import com.tencent.bkrepo.rpm.util.xStream.repomd.RepoGroup
@@ -120,10 +84,6 @@
 
     override fun onUploadBefore(context: ArtifactUploadContext) {
         super.onUploadBefore(context)
-<<<<<<< HEAD
-
-=======
->>>>>>> 43d5149c
         val overwrite = HeaderUtils.getRpmBooleanHeader("X-BKREPO-OVERWRITE")
         if (!overwrite) {
             with(context.artifactInfo) {
@@ -226,15 +186,10 @@
         stopWatchDetail.start("sha1")
         val sha1Digest = artifactFile.getInputStream().sha1()
         stopWatchDetail.stop()
-<<<<<<< HEAD
-        val artifactRelativePath = repodataUri.artifactRelativePath
-        stopWatchDetail.start("interpret")
-=======
         val artifactSha256 = context.getArtifactFile().getFileSha256()
         val artifactRelativePath = repodataUri.artifactRelativePath
         stopWatchDetail.start("interpret")
         // 纯后台模式下，这步的目的主要是提前检查rpm包数据能否被正确解析
->>>>>>> 43d5149c
         val rpmMetadata = RpmMetadataUtils().interpret(
             rpmFormat,
             artifactFile.getSize(),
@@ -251,52 +206,6 @@
             rpmMetadata.packages[0].version.rel
         )
         if (rpmRepoConf.enabledFileLists) {
-<<<<<<< HEAD
-            val rpmMetadataFileList = RpmMetadataFileList(
-                listOf(
-                    RpmPackageFileList(
-                        rpmMetadata.packages[0].checksum.checksum,
-                        rpmMetadata.packages[0].name,
-                        rpmMetadata.packages[0].version,
-                        rpmMetadata.packages[0].format.files
-                    )
-                ),
-                1L
-            )
-            // 单独存储每个包的filelists.xml
-
-            storeFileListsXml(
-                context, rpmMetadataFileList.rpmMetadataToPackageXml(FILELISTS), repodataPath, repeat,
-                rpmVersion.toMetadata()
-            )
-        }
-        stopWatchDetail.stop()
-        // 过滤files中的文件
-        rpmMetadata.packages[0].format.files = rpmMetadata.packages[0].format.files.filter {
-            (it.filePath.contains("bin/") && (it.filePath.endsWith(".sh"))) ||
-                (it.filePath.startsWith("/etc/") && it.filePath.contains("conf")) ||
-                it.filePath == "/usr/lib/sendmail"
-        }
-        val rpmMetadataChangeLog = RpmMetadataChangeLog(
-            listOf(
-                RpmPackageChangeLog(
-                    rpmMetadata.packages[0].checksum.checksum,
-                    rpmMetadata.packages[0].name,
-                    rpmMetadata.packages[0].version,
-                    rpmMetadata.packages[0].format.changeLogs
-                )
-            ),
-            1L
-        )
-        // 更新others.xml
-        stopWatchDetail.start("others")
-        updateIndexXml(context, rpmMetadataChangeLog, repeat, repodataPath, OTHERS)
-        rpmMetadata.packages[0].format.changeLogs.clear()
-        stopWatchDetail.stop()
-        // 更新primary.xml
-        stopWatchDetail.start("primary")
-        updateIndexXml(context, rpmMetadata, repeat, repodataPath, PRIMARY)
-=======
 //            val rpmMetadataFileList = RpmMetadataFileList(
 //                listOf(
 //                    RpmPackageFileList(
@@ -339,7 +248,6 @@
         stopWatchDetail.start("primary")
         storeIndexMark(context, repodataPath, repeat, rpmVersion.toMetadata(), IndexType.PRIMARY, artifactSha256)
 //        updateIndexXml(context, rpmMetadata, repeat, repodataPath, IndexType.PRIMARY)
->>>>>>> 43d5149c
         stopWatchDetail.stop()
         stopWatchAll.stop()
         if (logger.isDebugEnabled) {
@@ -349,32 +257,6 @@
         return rpmVersion
     }
 
-<<<<<<< HEAD
-    private fun storeFileListsXml(
-        context: ArtifactTransferContext,
-        rpmXmlMetadataStr: String,
-        repodataPath: String,
-        repeat: ArtifactRepeat,
-        metadata: MutableMap<String, String>
-    ) {
-        with(context.artifactInfo) {
-            val fileName = artifactUri.split("/").last()
-            val tempFileName = StringBuilder(fileName.removeSuffix("rpm")).append("xml")
-            val rpmXmlFile = ArtifactFileFactory.build(ByteArrayInputStream(rpmXmlMetadataStr.toByteArray()))
-            metadata["repeat"] = repeat.name
-            val xmlXmlFileNode = xmlIndexNodeCreate(
-                context.userId,
-                context.repositoryInfo,
-                "/$repodataPath/$REPODATA/temp/$tempFileName",
-                rpmXmlFile,
-                metadata
-            )
-            storageService.store(xmlXmlFileNode.sha256!!, rpmXmlFile, context.storageCredentials)
-            with(xmlXmlFileNode) { logger.info("Success to store $projectId/$repoName/$fullPath") }
-            nodeClient.create(xmlXmlFileNode)
-            logger.info("Success to insert $xmlXmlFileNode")
-        }
-=======
     /**
      * 保存索引的时候新增一个标志文件。
      */
@@ -399,7 +281,6 @@
         markFile.delete()
         nodeClient.create(xmlFileNode)
         logger.info("Success to insert $xmlFileNode")
->>>>>>> 43d5149c
     }
 
     /**
@@ -469,11 +350,7 @@
         repodataPath: String,
         indexType: IndexType
     ) {
-<<<<<<< HEAD
-        val target = "$DASH$indexType$DOT$XMLGZ"
-=======
         val target = "$DASH${indexType.value}$DOT$XMLGZ"
->>>>>>> 43d5149c
         val calculatePackage = HeaderUtils.calculatePackages()
         with(context.artifactInfo) {
             // repodata下'-**.xml.gz'最新节点。
@@ -503,11 +380,7 @@
                             calculatePackage
                         )
                     } else {
-<<<<<<< HEAD
-                        XmlStrUtils.updatePackage(indexType, it.unGzipInputStream(), rpmXmlMetadata, artifactUri)
-=======
                         XmlStrUtils.updatePackage(indexType, it.unGzipInputStream(), rpmXmlMetadata)
->>>>>>> 43d5149c
                     }
                 }
                 try {
@@ -604,15 +477,7 @@
                 xmlGZArtifact,
                 metadata
             )
-<<<<<<< HEAD
-            storageService.store(xmlPrimaryNode.sha256!!, xmlGZArtifact, context.storageCredentials)
-            with(xmlPrimaryNode) { logger.info("Success to store $projectId/$repoName/$fullPath") }
-            nodeClient.create(xmlPrimaryNode)
-            logger.info("Success to insert $xmlPrimaryNode")
-            xmlGZArtifact.delete()
-=======
             storageManager.store(context, xmlGZNode, xmlGZArtifact)
->>>>>>> 43d5149c
         } finally {
             xmlGZFile.delete()
             xmlInputStream.closeQuietly()
@@ -658,15 +523,7 @@
                     xmlGZArtifact,
                     metadata
                 )
-<<<<<<< HEAD
-                storageService.store(xmlPrimaryNode.sha256!!, xmlGZArtifact, context.storageCredentials)
-                with(xmlPrimaryNode) { logger.info("Success to store $projectId/$repoName/$fullPath") }
-                nodeClient.create(xmlPrimaryNode)
-                logger.info("Success to insert $xmlPrimaryNode")
-                xmlGZArtifact.delete()
-=======
                 storageManager.store(context, xmlGZNode, xmlGZArtifact)
->>>>>>> 43d5149c
             } finally {
                 xmlGZFile.delete()
             }
@@ -897,11 +754,7 @@
             with(context.artifactInfo) { logger.info("Success to store $projectId/$repoName/$artifactUri") }
             nodeClient.create(nodeCreateRequest)
             logger.info("Success to insert $nodeCreateRequest")
-<<<<<<< HEAD
-            flushRepoMdXML(context, null)
-=======
 //            flushRepoMdXML(context, null)
->>>>>>> 43d5149c
         }
         successUpload(context, mark, rpmRepoConf.repodataDepth)
     }
@@ -918,9 +771,6 @@
                 throw UnsupportedMethodException("Delete folder is forbidden")
             }
             val nodeMetadata = node.metadata
-<<<<<<< HEAD
-            val rpmVersion = nodeMetadata.toRpmVersion(artifactUri)
-=======
             val artifactSha256 = node.sha256
             val rpmVersion = try {
                 nodeMetadata.toRpmVersion(artifactUri)
@@ -928,7 +778,6 @@
                 logger.warn("$this not found metadata")
                 RpmVersionUtils.resolverRpmVersion(artifactUri.split("/").last())
             }
->>>>>>> 43d5149c
             val artifactUri = context.artifactInfo.artifactUri
             // 定位对应请求的索引目录
             val rpmRepoConf = getRpmRepoConf(context)
@@ -942,12 +791,8 @@
             storeIndexMark(context, repodataPath, DELETE, rpmVersion.toMetadata(), IndexType.OTHERS, artifactSha256)
 //            deleteIndexXml(context, rpmVersion, repodataPath, IndexType.OTHERS)
             if (rpmRepoConf.enabledFileLists) {
-<<<<<<< HEAD
-                storeFileListsXml(context, "delete", repodataPath, ArtifactRepeat.DELETE, nodeMetadata.toMutableMap())
-=======
                 storeIndexMark(context, repodataPath, DELETE, rpmVersion.toMetadata(), IndexType.FILELISTS, artifactSha256)
 //                storeFileListsXml(context, "delete", repodataPath, DELETE, rpmVersion.toMetadata())
->>>>>>> 43d5149c
             }
             val nodeDeleteRequest = NodeDeleteRequest(projectId, repoName, artifactUri, context.userId)
             nodeClient.delete(nodeDeleteRequest)
