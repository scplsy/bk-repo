package com.tencent.bkrepo.rpm.artifact.repository

import com.tencent.bkrepo.common.api.constant.StringPool.DOT
import com.tencent.bkrepo.common.api.constant.StringPool.SLASH
import com.tencent.bkrepo.common.api.exception.ErrorCodeException
import com.tencent.bkrepo.common.api.util.toJsonString
import com.tencent.bkrepo.common.artifact.api.ArtifactFile
import com.tencent.bkrepo.common.artifact.exception.UnsupportedMethodException
import com.tencent.bkrepo.common.artifact.hash.sha1
import com.tencent.bkrepo.common.artifact.message.ArtifactMessageCode
import com.tencent.bkrepo.common.artifact.pojo.configuration.local.repository.RpmLocalConfiguration
import com.tencent.bkrepo.common.artifact.repository.context.ArtifactRemoveContext
import com.tencent.bkrepo.common.artifact.repository.context.ArtifactSearchContext
import com.tencent.bkrepo.common.artifact.repository.context.ArtifactTransferContext
import com.tencent.bkrepo.common.artifact.repository.context.ArtifactUploadContext
import com.tencent.bkrepo.common.artifact.repository.local.LocalRepository
import com.tencent.bkrepo.common.artifact.resolve.file.ArtifactFileFactory
import com.tencent.bkrepo.common.service.util.HeaderUtils
import com.tencent.bkrepo.common.service.util.HttpContextHolder
import com.tencent.bkrepo.repository.pojo.node.service.NodeCreateRequest
import com.tencent.bkrepo.repository.pojo.node.service.NodeDeleteRequest
import com.tencent.bkrepo.repository.pojo.repo.RepositoryInfo
import com.tencent.bkrepo.rpm.GZ
import com.tencent.bkrepo.rpm.INDEXER
import com.tencent.bkrepo.rpm.NO_INDEXER
import com.tencent.bkrepo.rpm.REPODATA
import com.tencent.bkrepo.rpm.artifact.StorageManager
import com.tencent.bkrepo.rpm.exception.RpmArtifactFormatNotSupportedException
import com.tencent.bkrepo.rpm.exception.RpmArtifactMetadataResolveException
import com.tencent.bkrepo.rpm.job.JobService
import com.tencent.bkrepo.rpm.pojo.ArtifactFormat
import com.tencent.bkrepo.rpm.pojo.ArtifactFormat.RPM
import com.tencent.bkrepo.rpm.pojo.ArtifactFormat.XML
import com.tencent.bkrepo.rpm.pojo.ArtifactRepeat
import com.tencent.bkrepo.rpm.pojo.ArtifactRepeat.DELETE
import com.tencent.bkrepo.rpm.pojo.ArtifactRepeat.FULLPATH
import com.tencent.bkrepo.rpm.pojo.ArtifactRepeat.FULLPATH_SHA256
import com.tencent.bkrepo.rpm.pojo.ArtifactRepeat.NONE
import com.tencent.bkrepo.rpm.pojo.IndexType
import com.tencent.bkrepo.rpm.pojo.RepodataUri
import com.tencent.bkrepo.rpm.pojo.RpmDeleteResponse
import com.tencent.bkrepo.rpm.pojo.RpmRepoConf
import com.tencent.bkrepo.rpm.pojo.RpmUploadResponse
import com.tencent.bkrepo.rpm.pojo.RpmVersion
import com.tencent.bkrepo.rpm.util.GZipUtils.gZip
import com.tencent.bkrepo.rpm.util.RpmHeaderUtils.getRpmBooleanHeader
import com.tencent.bkrepo.rpm.util.RpmVersionUtils
import com.tencent.bkrepo.rpm.util.RpmVersionUtils.toMetadata
import com.tencent.bkrepo.rpm.util.RpmVersionUtils.toRpmVersion
import com.tencent.bkrepo.rpm.util.XmlStrUtils
import com.tencent.bkrepo.rpm.util.XmlStrUtils.getGroupNodeFullPath
import com.tencent.bkrepo.rpm.util.rpm.RpmFormatUtils
import com.tencent.bkrepo.rpm.util.rpm.RpmMetadataUtils
<<<<<<< HEAD
=======
import com.tencent.bkrepo.rpm.util.xStream.pojo.RpmMetadataChangeLog
import com.tencent.bkrepo.rpm.util.xStream.pojo.RpmMetadataFileList
import com.tencent.bkrepo.rpm.util.xStream.pojo.RpmPackageChangeLog
import com.tencent.bkrepo.rpm.util.xStream.pojo.RpmPackageFileList
import com.tencent.bkrepo.rpm.util.xStream.pojo.RpmXmlMetadata
>>>>>>> 08d29aa8
import org.slf4j.LoggerFactory
import org.springframework.beans.factory.annotation.Autowired
import org.springframework.stereotype.Component
import org.springframework.transaction.annotation.Transactional
import org.springframework.util.StopWatch
import java.io.ByteArrayInputStream
import java.io.FileInputStream
import java.nio.channels.Channels

@Component
class RpmLocalRepository(
    val storageManager: StorageManager
) : LocalRepository() {

    @Autowired
    private lateinit var jobService: JobService

    override fun onUploadBefore(context: ArtifactUploadContext) {
        super.onUploadBefore(context)
        val overwrite = HeaderUtils.getRpmBooleanHeader("X-BKREPO-OVERWRITE")
        if (!overwrite) {
            with(context.artifactInfo) {
                val node = nodeClient.detail(projectId, repoName, artifactUri).data
                if (node != null) {
                    throw ErrorCodeException(ArtifactMessageCode.NODE_EXISTED, artifactUri)
                }
            }
        }
    }

    private fun rpmNodeCreateRequest(context: ArtifactUploadContext, metadata: MutableMap<String, String>?): NodeCreateRequest {
        val nodeCreateRequest = super.getNodeCreateRequest(context)
        return nodeCreateRequest.copy(
            metadata = metadata,
            overwrite = true
        )
    }

    fun initMark(context: ArtifactSearchContext) {
        with(context.artifactInfo) {
            val nodeList = nodeClient.list(
                projectId, repoName, artifactUri,
                includeFolder = false, deep = true
            ).data?.filter {
                !it.path.contains("repodata") && it.name.endsWith(".rpm")
            }
            nodeList?.let {
                for (node in nodeList) {
                    val rpmLocation = node.fullPath.removePrefix("$artifactUri/")
                    initIndexMark(context, artifactUri, mutableMapOf(), IndexType.PRIMARY, rpmLocation)
                }
            }
        }
    }

    fun xmlIndexNodeCreate(
        userId: String,
        repositoryInfo: RepositoryInfo,
        fullPath: String,
        artifactFile: ArtifactFile,
        metadata: MutableMap<String, String>?
    ): NodeCreateRequest {
        val sha256 = artifactFile.getFileSha256()
        val md5 = artifactFile.getFileMd5()
        return NodeCreateRequest(
            projectId = repositoryInfo.projectId,
            repoName = repositoryInfo.name,
            folder = false,
            overwrite = true,
            fullPath = fullPath,
            size = artifactFile.getSize(),
            sha256 = sha256,
            md5 = md5,
            operator = userId,
            metadata = metadata
        )
    }

    /**
     * 查询rpm仓库属性
     */
    private fun getRpmRepoConf(context: ArtifactTransferContext): RpmRepoConf {
        val rpmConfiguration = context.repositoryInfo.configuration as RpmLocalConfiguration
        val repodataDepth = rpmConfiguration.repodataDepth ?: 0
        val enabledFileLists = rpmConfiguration.enabledFileLists ?: false
        val groupXmlSet = rpmConfiguration.groupXmlSet ?: mutableSetOf()
        return RpmRepoConf(repodataDepth, enabledFileLists, groupXmlSet)
    }

    /**
     * 检查请求uri地址的层级是否 > 仓库设置的repodata 深度
     * @return true 将会计算rpm包的索引
     * @return false 只提供文件服务器功能，返回提示信息
     */
    private fun checkNeedIndex(context: ArtifactUploadContext, repodataDepth: Int): Boolean {
        val depth = context.artifactInfo.artifactUri.removePrefix(SLASH).split(SLASH).size
        return depth > repodataDepth
    }

    /**
     * 生成并存储构件索引mark文件
     */
    private fun mark(context: ArtifactUploadContext, repeat: ArtifactRepeat, rpmRepoConf: RpmRepoConf): RpmVersion {
        val repodataDepth = rpmRepoConf.repodataDepth
        val repodataUri = XmlStrUtils.resolveRepodataUri(context.artifactInfo.artifactUri, repodataDepth)
        val artifactFile = context.getArtifactFile()
<<<<<<< HEAD
        val rpmFormat = Channels.newChannel(artifactFile.getInputStream()).use { RpmFormatUtils.getRpmFormat(it)}
=======
>>>>>>> 08d29aa8
        val sha1Digest = artifactFile.getInputStream().sha1()
        val artifactRelativePath = repodataUri.artifactRelativePath
        val stopWatch = StopWatch("mark")

        stopWatch.start("getRpmFormat")
        val rpmFormat = RpmFormatUtils.resolveRpmFormat(Channels.newChannel(artifactFile.getInputStream()))
        val rpmMetadata = RpmMetadataUtils.interpret(rpmFormat, artifactFile.getSize(), sha1Digest, artifactRelativePath)
        stopWatch.stop()
        val rpmVersion = RpmVersion(
            rpmMetadata.packages[0].name,
            rpmMetadata.packages[0].arch,
            rpmMetadata.packages[0].version.epoch.toString(),
            rpmMetadata.packages[0].version.ver,
            rpmMetadata.packages[0].version.rel
        )
        val markFileMatedata = rpmVersion.toMetadata()
        val othersIndexData = RpmMetadataChangeLog(
            listOf(
                RpmPackageChangeLog(
                    rpmMetadata.packages[0].checksum.checksum,
                    rpmMetadata.packages[0].name,
                    rpmMetadata.packages[0].version,
                    rpmMetadata.packages[0].format.changeLogs
                )
            ),
            1L
        )
        stopWatch.start("storeOthers")
        storeIndexMarkFile(context, repodataUri, repeat, markFileMatedata, IndexType.OTHERS, othersIndexData)
        stopWatch.stop()
        if (rpmRepoConf.enabledFileLists) {
            val fileListsIndexData = RpmMetadataFileList(
                listOf(
                    RpmPackageFileList(
                        rpmMetadata.packages[0].checksum.checksum,
                        rpmMetadata.packages[0].name,
                        rpmMetadata.packages[0].version,
                        rpmMetadata.packages[0].format.files
                    )
                ),
                1L
            )
            stopWatch.start("storeFilelists")
            storeIndexMarkFile(context, repodataUri, repeat, markFileMatedata, IndexType.FILELISTS, fileListsIndexData)
            stopWatch.stop()
        }

        rpmMetadata.filterRpmFileLists()
        rpmMetadata.packages[0].format.changeLogs.clear()
        stopWatch.start("storePrimary")
        storeIndexMarkFile(context, repodataUri, repeat, markFileMatedata, IndexType.PRIMARY, rpmMetadata)
        stopWatch.stop()
        if (logger.isDebugEnabled) {
            logger.debug("markStat: $stopWatch")
        }
        return rpmVersion
    }

    /**
     * 保存索引的时候新增一个标志文件。
     */
    private fun initIndexMark(
        context: ArtifactTransferContext,
        repodataPath: String,
        metadata: MutableMap<String, String>,
        indexType: IndexType,
        rpmLocation: String
    ) {
        val markFile = ArtifactFileFactory.build(ByteArrayInputStream("mark".toByteArray()))
        metadata["repeat"] = NONE.name
        val xmlFileNode = xmlIndexNodeCreate(
            context.userId,
            context.repositoryInfo,
            "/$repodataPath/$REPODATA/${indexType.value}/$rpmLocation",
            markFile,
            metadata
        )
        storageService.store(xmlFileNode.sha256!!, markFile, context.storageCredentials)
        with(xmlFileNode) { logger.info("Success to store $projectId/$repoName/$fullPath") }
        markFile.delete()
        nodeClient.create(xmlFileNode)
        logger.info("Success to insert $xmlFileNode")
    }

    /**
     * 保存索引的时候新增一个标志文件。
     */
    private fun storeIndexMarkFile(
        context: ArtifactTransferContext,
        repodataUri: RepodataUri,
        repeat: ArtifactRepeat,
        metadata: MutableMap<String, String>,
        indexType: IndexType,
        rpmXmlMetadata: RpmXmlMetadata? = null
    ) {
        logger.info("storeIndexMarkFile, repodataUri: $repodataUri, repeat: $repeat, indexType: $indexType, metadata: $metadata")
        val artifactFile = when (repeat) {
            FULLPATH_SHA256 -> {
                logger.warn("artifact repeat is $FULLPATH_SHA256, skip")
                return
            }
            NONE, FULLPATH -> {
                ArtifactFileFactory.build(ByteArrayInputStream(XmlStrUtils.toMarkFileXml(rpmXmlMetadata!!, indexType).toByteArray()))
            }
            else -> {
                ArtifactFileFactory.build(ByteArrayInputStream("mark".toByteArray()))
            }
        }
        storageService.store(artifactFile.getFileSha256(), artifactFile, context.storageCredentials)
        val fullPath = "/${repodataUri.repodataPath}/$REPODATA/${indexType.value}/${repodataUri.artifactRelativePath}"
        metadata["repeat"] = repeat.name
        val markFileNode = xmlIndexNodeCreate(
            context.userId,
            context.repositoryInfo,
            fullPath,
            artifactFile,
            metadata
        )
        nodeClient.create(markFileNode)
        logger.info("mark file [${context.artifactInfo.projectId}|${context.artifactInfo.repoName}|$fullPath] created")
    }


    /**
     * 检查上传的构件是否已在仓库中，判断条件：uri && sha256
     * 降低并发对索引文件的影响
     * ArtifactRepeat.FULLPATH_SHA256 存在完全相同构件，不操作索引
     * ArtifactRepeat.FULLPATH 请求路径相同，但内容不同，更新索引
     * ArtifactRepeat.NONE 无重复构件
     */
    private fun checkRepeatArtifact(context: ArtifactUploadContext): ArtifactRepeat {
        val artifactUri = context.artifactInfo.artifactUri
        val artifactSha256 = context.getArtifactFile().getFileSha256()

        return with(context.artifactInfo) {
            val node = nodeClient.detail(projectId, repoName, artifactUri).data
            if (node == null) {
                NONE
            } else {
                if (node.sha256 == artifactSha256) {
                    FULLPATH_SHA256
                } else {
                    FULLPATH
                }
            }
        }
    }

    private fun successUpload(context: ArtifactUploadContext, needIndex: Boolean, repodataDepth: Int) {
        val response = HttpContextHolder.getResponse()
        response.contentType = "application/json; charset=UTF-8"
        with(context.artifactInfo) {
            val description = if (needIndex) {
                INDEXER
            } else {
                String.format(NO_INDEXER, "$projectId/$repoName", repodataDepth, artifactUri)
            }
            val rpmUploadResponse = RpmUploadResponse(
                projectId, repoName, artifactUri,
                context.getArtifactFile().getFileSha256(), context.getArtifactFile().getFileMd5(), description
            )
            response.writer.print(rpmUploadResponse.toJsonString())
        }
    }

    private fun deleteFailed(context: ArtifactRemoveContext, description: String) {
        val response = HttpContextHolder.getResponse()
        response.contentType = "application/json; charset=UTF-8"
        with(context.artifactInfo) {
            val rpmUploadResponse = RpmDeleteResponse(projectId, repoName, artifactUri, description)
            response.writer.print(rpmUploadResponse.toJsonString())
        }
    }

    private fun getArtifactFormat(context: ArtifactUploadContext): ArtifactFormat {
        val format = context.artifactInfo.artifactUri
            .split(SLASH).last().split(".").last()
        return when (format) {
            "xml" -> XML
            "rpm" -> RPM
            else -> {
                with(context.artifactInfo) { logger.info("$projectId/$repoName/$artifactUri: 格式不被接受") }
                throw RpmArtifactFormatNotSupportedException("rpm not supported `$format` artifact")
            }
        }
    }

    // 保存分组文件
    private fun storeGroupFile(context: ArtifactUploadContext) {
        val xmlByteArray = context.getArtifactFile().getInputStream().readBytes()
        val filename = context.artifactInfo.artifactUri.split("/").last()

        // 保存xml
        val xmlSha1 = context.getArtifactFile().getInputStream().sha1()
        val xmlSha1ArtifactFile = ArtifactFileFactory.build(xmlByteArray.inputStream())
        val metadata = mutableMapOf(
            "indexName" to filename,
            "indexType" to "group",
            "checksum" to xmlSha1,
            "size" to (xmlSha1ArtifactFile.getSize().toString()),
            "timestamp" to System.currentTimeMillis().toString()
        )
        val xmlNode = xmlIndexNodeCreate(
            context.userId,
            context.repositoryInfo,
            getGroupNodeFullPath(context.artifactInfo.artifactUri, xmlSha1),
            xmlSha1ArtifactFile,
            metadata
        )
        storageManager.store(context, xmlNode, xmlSha1ArtifactFile)

        // 保存xml.gz
        val groupGZFile = xmlByteArray.gZip()
        try {
            val xmlGZFileSha1 = FileInputStream(groupGZFile).sha1()
            val groupGZArtifactFile = ArtifactFileFactory.build(FileInputStream(groupGZFile))
            val metadataGZ = mutableMapOf(
                "indexName" to "${filename}_gz",
                "indexType" to "group_gz",
                "checksum" to xmlGZFileSha1,
                "size" to (groupGZArtifactFile.getSize().toString()),
                "timestamp" to System.currentTimeMillis().toString()
            )
            val groupGZNode = xmlIndexNodeCreate(
                context.userId,
                context.repositoryInfo,
                getGroupNodeFullPath("${context.artifactInfo.artifactUri}$DOT$GZ", xmlGZFileSha1),
                groupGZArtifactFile,
                metadataGZ
            )
            storageManager.store(context, groupGZNode, groupGZArtifactFile)
        } finally {
            groupGZFile.delete()
        }

        // todo 删除多余节点
        flushRepoMdXML(context, null)
    }

    /**
     * 默认刷新匹配请求路径对应的repodata目录下的`repomd.xml`内容，
     * 当[repoDataPath]不为空时，刷新指定的[repoDataPath]目录下的`repomd.xml`内容
     */
    fun flushRepoMdXML(context: ArtifactTransferContext, repoDataPath: String?) {
        logger.info("flushRepoMdXML: artifactInfo: ${context.artifactInfo}, repoDataPath: $repoDataPath")
        // 查询添加的groups
        val rpmRepoConf = getRpmRepoConf(context)
        val repodataDepth = rpmRepoConf.repodataDepth
        val indexPath = if (repoDataPath == null) {
            val repodataUri = XmlStrUtils.resolveRepodataUri(context.artifactInfo.artifactUri, repodataDepth)
            "/${repodataUri.repodataPath}$REPODATA"
        } else {
            repoDataPath
        }
        jobService.flushRepoMdXML(context.repositoryInfo, indexPath)
<<<<<<< HEAD

//        // 查询该请求路径对应的索引目录下所有文件
//        val nodeList = with(context.artifactInfo) {
//            val page = nodeClient.page(projectId, repoName, 0, 1000, "$SLASH$indexPath$SLASH", includeMetadata = true)
//            (page.data ?: return).records.sortedByDescending { it.lastModifiedDate }
//        }
//        logger.debug("index file count: ${nodeList.size}")
//
//        val targetIndexList = nodeList.filterRpmCustom(groupXmlSet, rpmRepoConf.enabledFileLists)
//        val repoDataList = mutableListOf<RepoIndex>()
//        for (index in targetIndexList) {
//            repoDataList.add(
//                if ((index.name).contains(Regex("-filelists.xml.gz|-others|-primary"))) {
//                    RepoData(
//                        type = index.metadata?.get("indexType") as String,
//                        location = RpmLocation("$REPODATA$SLASH${index.name}"),
//                        checksum = RpmChecksum(index.metadata?.get("checksum") as String),
//                        size = (index.metadata?.get("size") as String).toLong(),
//                        timestamp = index.metadata?.get("timestamp") as String,
//                        openChecksum = RpmChecksum(index.metadata?.get("openChecksum") as String),
//                        openSize = (index.metadata?.get("openSize") as String).toLong()
//                    )
//                } else {
//                    RepoGroup(
//                        type = index.metadata?.get("indexType") as String,
//                        location = RpmLocation("$REPODATA$SLASH${index.name}"),
//                        checksum = RpmChecksum(index.metadata?.get("checksum") as String),
//                        size = (index.metadata?.get("size") as String).toLong(),
//                        timestamp = index.metadata?.get("timestamp") as String
//                    )
//                }
//            )
//        }
//
//        val repomd = Repomd(repoDataList)
//        val xmlRepodataString = repomd.toXml(true)
//        ByteArrayInputStream((xmlRepodataString.toByteArray())).use { xmlRepodataInputStream ->
//            val xmlRepodataArtifact = ArtifactFileFactory.build(xmlRepodataInputStream)
//            // 保存repodata 节点
//            val xmlRepomdNode = xmlIndexNodeCreate(
//                context.userId,
//                context.repositoryInfo,
//                "$SLASH${indexPath}${SLASH}repomd.xml",
//                xmlRepodataArtifact,
//                null
//            )
//            storageManager.store(context, xmlRepomdNode, xmlRepodataArtifact)
//        }
=======
>>>>>>> 08d29aa8
    }

    @Transactional(rollbackFor = [Throwable::class])
    override fun onUpload(context: ArtifactUploadContext) {
        val artifactFormat = getArtifactFormat(context)
        val rpmRepoConf = getRpmRepoConf(context)
        val needIndex: Boolean = checkNeedIndex(context, rpmRepoConf.repodataDepth)
        val repeat = checkRepeatArtifact(context)
        logger.info("onUpload, artifactFormat: $artifactFormat, needIndex: $needIndex, repeat: $repeat, artifactUri: ${context.artifactInfo.artifactUri}")
        if (repeat != FULLPATH_SHA256) {
            val nodeCreateRequest = if (needIndex) {
                when (artifactFormat) {
                    RPM -> {
                        val rpmVersion = mark(context, repeat, rpmRepoConf)
                        val metadata = rpmVersion.toMetadata()
                        metadata["action"] = repeat.name
                        rpmNodeCreateRequest(context, metadata)
                    }
                    XML -> {
                        storeGroupFile(context)
                        rpmNodeCreateRequest(context, mutableMapOf())
                    }
                }
            } else {
                rpmNodeCreateRequest(context, mutableMapOf())
            }

            storageService.store(nodeCreateRequest.sha256!!, context.getArtifactFile(), context.storageCredentials)
            with(context.artifactInfo) { logger.info("Success to store $projectId/$repoName/$artifactUri") }
            nodeClient.create(nodeCreateRequest)
            logger.info("Success to insert $nodeCreateRequest")
            flushRepoMdXML(context, null)
        }
        successUpload(context, needIndex, rpmRepoConf.repodataDepth)
    }

    @Transactional(rollbackFor = [Throwable::class])
    override fun remove(context: ArtifactRemoveContext) {
        with(context.artifactInfo) {
            val node = nodeClient.detail(projectId, repoName, artifactUri).data
            if (node == null) {
<<<<<<< HEAD
                deleteFailed(context, "Can not found this artifact!")
=======
                deleteFailed(context, "not found")
>>>>>>> 08d29aa8
                return
            }
            if (node.folder) {
                throw UnsupportedMethodException("Delete folder is forbidden")
            }
            val nodeMetadata = node.metadata
            val artifactSha256 = node.sha256
            val rpmVersion = try {
                nodeMetadata.toRpmVersion(artifactUri)
            } catch (rpmArtifactMetadataResolveException: RpmArtifactMetadataResolveException) {
                logger.warn("$this not found metadata")
                RpmVersionUtils.resolverRpmVersion(artifactUri.split("/").last())
            }
            val artifactUri = context.artifactInfo.artifactUri
            // 定位对应请求的索引目录
            val rpmRepoConf = getRpmRepoConf(context)
            val repodataDepth = rpmRepoConf.repodataDepth
            val repodataUri = XmlStrUtils.resolveRepodataUri(context.artifactInfo.artifactUri, repodataDepth)

            storeIndexMarkFile(context, repodataUri, DELETE, rpmVersion.toMetadata(), IndexType.PRIMARY)
            storeIndexMarkFile(context, repodataUri, DELETE, rpmVersion.toMetadata(), IndexType.OTHERS)
            if (rpmRepoConf.enabledFileLists) {
                storeIndexMarkFile(context, repodataUri, DELETE, rpmVersion.toMetadata(), IndexType.FILELISTS)
            }

            val nodeDeleteRequest = NodeDeleteRequest(projectId, repoName, artifactUri, context.userId)
            nodeClient.delete(nodeDeleteRequest)
            logger.info("node [$projectId|$repoName|$artifactUri] deleted")
        }
    }

    /**
     * 刷新仓库下所有repodata
     */
    fun flushAllRepoData(context: ArtifactTransferContext) {
        // 查询仓库索引层级
        val rpmRepoConf = getRpmRepoConf(context)
        val targetSet = mutableSetOf<String>()
        listAllRepoDataFolder(context, "/", rpmRepoConf.repodataDepth, targetSet)
        for (repoDataPath in targetSet) {
            flushRepoMdXML(context, repoDataPath)
        }
    }

    private fun listAllRepoDataFolder(
        context: ArtifactTransferContext,
        fullPath: String,
        repodataDepth: Int,
        repoDataSet: MutableSet<String>
    ) {
        with(context.artifactInfo) {
            val nodeList = nodeClient.list(projectId, repoName, fullPath).data ?: return
            if (repodataDepth == 0) {
                for (node in nodeList.filter { it.folder }.filter { it.name == REPODATA }) {
                    repoDataSet.add(node.fullPath)
                }
            } else {
                for (node in nodeList.filter { it.folder }) {
                    listAllRepoDataFolder(context, node.fullPath, repodataDepth.dec(), repoDataSet)
                }
            }
        }
    }

    companion object {
        private val logger = LoggerFactory.getLogger(RpmLocalRepository::class.java)
    }
}<|MERGE_RESOLUTION|>--- conflicted
+++ resolved
@@ -51,14 +51,11 @@
 import com.tencent.bkrepo.rpm.util.XmlStrUtils.getGroupNodeFullPath
 import com.tencent.bkrepo.rpm.util.rpm.RpmFormatUtils
 import com.tencent.bkrepo.rpm.util.rpm.RpmMetadataUtils
-<<<<<<< HEAD
-=======
 import com.tencent.bkrepo.rpm.util.xStream.pojo.RpmMetadataChangeLog
 import com.tencent.bkrepo.rpm.util.xStream.pojo.RpmMetadataFileList
 import com.tencent.bkrepo.rpm.util.xStream.pojo.RpmPackageChangeLog
 import com.tencent.bkrepo.rpm.util.xStream.pojo.RpmPackageFileList
 import com.tencent.bkrepo.rpm.util.xStream.pojo.RpmXmlMetadata
->>>>>>> 08d29aa8
 import org.slf4j.LoggerFactory
 import org.springframework.beans.factory.annotation.Autowired
 import org.springframework.stereotype.Component
@@ -165,16 +162,12 @@
         val repodataDepth = rpmRepoConf.repodataDepth
         val repodataUri = XmlStrUtils.resolveRepodataUri(context.artifactInfo.artifactUri, repodataDepth)
         val artifactFile = context.getArtifactFile()
-<<<<<<< HEAD
-        val rpmFormat = Channels.newChannel(artifactFile.getInputStream()).use { RpmFormatUtils.getRpmFormat(it)}
-=======
->>>>>>> 08d29aa8
         val sha1Digest = artifactFile.getInputStream().sha1()
         val artifactRelativePath = repodataUri.artifactRelativePath
         val stopWatch = StopWatch("mark")
 
         stopWatch.start("getRpmFormat")
-        val rpmFormat = RpmFormatUtils.resolveRpmFormat(Channels.newChannel(artifactFile.getInputStream()))
+        val rpmFormat = Channels.newChannel(artifactFile.getInputStream()).use { RpmFormatUtils.resolveRpmFormat(it) }
         val rpmMetadata = RpmMetadataUtils.interpret(rpmFormat, artifactFile.getSize(), sha1Digest, artifactRelativePath)
         stopWatch.stop()
         val rpmVersion = RpmVersion(
@@ -424,57 +417,6 @@
             repoDataPath
         }
         jobService.flushRepoMdXML(context.repositoryInfo, indexPath)
-<<<<<<< HEAD
-
-//        // 查询该请求路径对应的索引目录下所有文件
-//        val nodeList = with(context.artifactInfo) {
-//            val page = nodeClient.page(projectId, repoName, 0, 1000, "$SLASH$indexPath$SLASH", includeMetadata = true)
-//            (page.data ?: return).records.sortedByDescending { it.lastModifiedDate }
-//        }
-//        logger.debug("index file count: ${nodeList.size}")
-//
-//        val targetIndexList = nodeList.filterRpmCustom(groupXmlSet, rpmRepoConf.enabledFileLists)
-//        val repoDataList = mutableListOf<RepoIndex>()
-//        for (index in targetIndexList) {
-//            repoDataList.add(
-//                if ((index.name).contains(Regex("-filelists.xml.gz|-others|-primary"))) {
-//                    RepoData(
-//                        type = index.metadata?.get("indexType") as String,
-//                        location = RpmLocation("$REPODATA$SLASH${index.name}"),
-//                        checksum = RpmChecksum(index.metadata?.get("checksum") as String),
-//                        size = (index.metadata?.get("size") as String).toLong(),
-//                        timestamp = index.metadata?.get("timestamp") as String,
-//                        openChecksum = RpmChecksum(index.metadata?.get("openChecksum") as String),
-//                        openSize = (index.metadata?.get("openSize") as String).toLong()
-//                    )
-//                } else {
-//                    RepoGroup(
-//                        type = index.metadata?.get("indexType") as String,
-//                        location = RpmLocation("$REPODATA$SLASH${index.name}"),
-//                        checksum = RpmChecksum(index.metadata?.get("checksum") as String),
-//                        size = (index.metadata?.get("size") as String).toLong(),
-//                        timestamp = index.metadata?.get("timestamp") as String
-//                    )
-//                }
-//            )
-//        }
-//
-//        val repomd = Repomd(repoDataList)
-//        val xmlRepodataString = repomd.toXml(true)
-//        ByteArrayInputStream((xmlRepodataString.toByteArray())).use { xmlRepodataInputStream ->
-//            val xmlRepodataArtifact = ArtifactFileFactory.build(xmlRepodataInputStream)
-//            // 保存repodata 节点
-//            val xmlRepomdNode = xmlIndexNodeCreate(
-//                context.userId,
-//                context.repositoryInfo,
-//                "$SLASH${indexPath}${SLASH}repomd.xml",
-//                xmlRepodataArtifact,
-//                null
-//            )
-//            storageManager.store(context, xmlRepomdNode, xmlRepodataArtifact)
-//        }
-=======
->>>>>>> 08d29aa8
     }
 
     @Transactional(rollbackFor = [Throwable::class])
@@ -516,11 +458,7 @@
         with(context.artifactInfo) {
             val node = nodeClient.detail(projectId, repoName, artifactUri).data
             if (node == null) {
-<<<<<<< HEAD
-                deleteFailed(context, "Can not found this artifact!")
-=======
                 deleteFailed(context, "not found")
->>>>>>> 08d29aa8
                 return
             }
             if (node.folder) {
