--- conflicted
+++ resolved
@@ -32,15 +32,6 @@
 import com.tencent.bkrepo.rpm.XMLGZ
 import com.tencent.bkrepo.rpm.artifact.SurplusNodeCleaner
 import com.tencent.bkrepo.rpm.exception.RpmArtifactFormatNotSupportedException
-<<<<<<< HEAD
-import com.tencent.bkrepo.rpm.exception.RpmArtifactMetadataResolveException
-=======
-import com.tencent.bkrepo.rpm.pojo.RpmRepoConf
-import com.tencent.bkrepo.rpm.pojo.ArtifactRepeat
-import com.tencent.bkrepo.rpm.pojo.RpmVersion
-import com.tencent.bkrepo.rpm.pojo.RpmUploadResponse
-import com.tencent.bkrepo.rpm.pojo.RpmDeleteResponse
->>>>>>> ee386d20
 import com.tencent.bkrepo.rpm.pojo.ArtifactFormat
 import com.tencent.bkrepo.rpm.pojo.ArtifactFormat.RPM
 import com.tencent.bkrepo.rpm.pojo.ArtifactFormat.XML
@@ -57,8 +48,8 @@
 import com.tencent.bkrepo.rpm.util.RpmCollectionUtils.filterRpmCustom
 import com.tencent.bkrepo.rpm.util.RpmHeaderUtils.calculatePackages
 import com.tencent.bkrepo.rpm.util.RpmHeaderUtils.getRpmBooleanHeader
-import com.tencent.bkrepo.rpm.util.RpmStringUtils.toRpmVersion
 import com.tencent.bkrepo.rpm.util.RpmVersionUtils.toMetadata
+import com.tencent.bkrepo.rpm.util.RpmVersionUtils.toRpmVersion
 import com.tencent.bkrepo.rpm.util.XmlStrUtils
 import com.tencent.bkrepo.rpm.util.XmlStrUtils.getGroupNodeFullPath
 import com.tencent.bkrepo.rpm.util.XmlStrUtils.rpmMetadataToPackageXml
@@ -86,21 +77,6 @@
 import java.io.File
 import java.io.FileInputStream
 import java.nio.channels.Channels
-<<<<<<< HEAD
-=======
-import com.tencent.bkrepo.rpm.pojo.ArtifactFormat.RPM
-import com.tencent.bkrepo.rpm.pojo.ArtifactFormat.XML
-import com.tencent.bkrepo.rpm.util.RpmCollectionUtils.filterRpmCustom
-import com.tencent.bkrepo.rpm.util.RpmHeaderUtils.calculatePackages
-import com.tencent.bkrepo.rpm.util.RpmHeaderUtils.getRpmBooleanHeader
-import com.tencent.bkrepo.rpm.util.RpmVersionUtils.toMetadata
-import com.tencent.bkrepo.rpm.util.RpmVersionUtils.toRpmVersion
-import com.tencent.bkrepo.rpm.util.XmlStrUtils.getGroupNodeFullPath
-import com.tencent.bkrepo.rpm.util.XmlStrUtils.rpmMetadataToPackageXml
-import com.tencent.bkrepo.rpm.util.xStream.repomd.RepoGroup
-import com.tencent.bkrepo.rpm.util.xStream.repomd.RepoIndex
-import java.io.File
->>>>>>> ee386d20
 
 @Component
 class RpmLocalRepository(
@@ -188,14 +164,10 @@
      * 生成构件索引
      * 只生成primary和other索引。
      */
-<<<<<<< HEAD
-    private fun indexer(context: ArtifactUploadContext, repeat: ArtifactRepeat, rpmRepoConf: RpmRepoConf) {
+    private fun indexer(context: ArtifactUploadContext, repeat: ArtifactRepeat, rpmRepoConf: RpmRepoConf): RpmVersion {
         val stopWatchDetail = StopWatch()
         val stopWatchAll = StopWatch()
         stopWatchAll.start("all")
-=======
-    private fun indexer(context: ArtifactUploadContext, repeat: ArtifactRepeat, rpmRepoConf: RpmRepoConf): RpmVersion {
->>>>>>> ee386d20
         val repodataDepth = rpmRepoConf.repodataDepth
         val repodataUri = XmlStrUtils.splitUriByDepth(context.artifactInfo.artifactUri, repodataDepth)
         val repodataPath = repodataUri.repodataPath
@@ -214,10 +186,8 @@
             sha1Digest,
             artifactRelativePath
         )
-<<<<<<< HEAD
         stopWatchDetail.stop()
         stopWatchDetail.start("storeFileLists")
-=======
         val rpmVersion = RpmVersion(
             rpmMetadata.packages[0].name,
             rpmMetadata.packages[0].arch,
@@ -225,7 +195,6 @@
             rpmMetadata.packages[0].version.ver,
             rpmMetadata.packages[0].version.rel
         )
->>>>>>> ee386d20
         if (rpmRepoConf.enabledFileLists) {
             val rpmMetadataFileList = RpmMetadataFileList(
                 listOf(
@@ -267,17 +236,13 @@
         // 更新primary.xml
         stopWatchDetail.start("primary")
         updateIndexXml(context, rpmMetadata, repeat, repodataPath, PRIMARY)
-<<<<<<< HEAD
         stopWatchDetail.stop()
-        flushRepoMdXML(context, null)
         stopWatchAll.stop()
         if (logger.isDebugEnabled) {
             logger.debug("indexTimeAll: $stopWatchAll")
             logger.debug("indexTimeDetail: $stopWatchDetail")
         }
-=======
         return rpmVersion
->>>>>>> ee386d20
     }
 
     private fun storeFileListsXml(
