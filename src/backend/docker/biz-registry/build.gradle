--- conflicted
+++ resolved
@@ -6,10 +6,7 @@
     api project(":common:common-query:query-api")
     api project(":docker:api-registry")
     api project(":repository:api-repository")
-<<<<<<< HEAD
-=======
     api project(":repository:api-repository")
->>>>>>> be78b2f9
     // https://mvnrepository.com/artifact/javax.ws.rs/jsr311-api
     compile group: 'javax.ws.rs', name: 'jsr311-api', version: '1.1.1'
     compile group: 'org.projectlombok', name: 'lombok', version: '1.18.10'
