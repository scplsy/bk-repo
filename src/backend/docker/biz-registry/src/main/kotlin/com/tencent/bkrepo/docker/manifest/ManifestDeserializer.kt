package com.tencent.bkrepo.docker.manifest

import com.tencent.bkrepo.docker.artifact.repomd.DockerArtifactoryService
// import com.tencent.bkrepo.docker.repomd.Repo
import com.tencent.bkrepo.docker.util.DockerSchemaUtils
import com.tencent.bkrepo.docker.v2.model.DockerDigest
import com.tencent.bkrepo.docker.v2.model.ManifestMetadata

class ManifestDeserializer {
    companion object {

<<<<<<< HEAD
        fun deserialize(repo: DockerArtifactoryService, dockerRepo: String, tag: String, manifestType: ManifestType, manifestBytes: ByteArray, digest: DockerDigest): ManifestMetadata {
=======
        fun deserialize(repo: DockerArtifactoryService, projectId: String, repoName: String, dockerRepo: String, tag: String, manifestType: ManifestType, manifestBytes: ByteArray, digest: DockerDigest): ManifestMetadata {
>>>>>>> be78b2f9
            var manifestBytes = manifestBytes
            when (manifestType) {
                ManifestType.Schema1 -> return ManifestSchema1Deserializer.deserialize(manifestBytes, digest)
                ManifestType.Schema1Signed -> return ManifestSchema1Deserializer.deserialize(manifestBytes, digest)
                ManifestType.Schema2 -> {
                    val manifestJsonBytes = DockerSchemaUtils.fetchSchema2ManifestConfig(repo, projectId, repoName, manifestBytes, dockerRepo, tag)
                    return ManifestSchema2Deserializer.deserialize(manifestBytes, manifestJsonBytes, dockerRepo, tag, digest)
                }
                ManifestType.Schema2List -> {
                    val schema2Path = DockerSchemaUtils.fetchSchema2Path(repo,projectId,repoName, dockerRepo, manifestBytes, true)
                    manifestBytes = DockerSchemaUtils.fetchSchema2Manifest(repo, schema2Path)
                    return ManifestSchema1Deserializer.deserialize(manifestBytes, digest)
                }
                else -> return ManifestSchema1Deserializer.deserialize(manifestBytes, digest)
            }
        }
    }
}<|MERGE_RESOLUTION|>--- conflicted
+++ resolved
@@ -9,11 +9,7 @@
 class ManifestDeserializer {
     companion object {
 
-<<<<<<< HEAD
-        fun deserialize(repo: DockerArtifactoryService, dockerRepo: String, tag: String, manifestType: ManifestType, manifestBytes: ByteArray, digest: DockerDigest): ManifestMetadata {
-=======
         fun deserialize(repo: DockerArtifactoryService, projectId: String, repoName: String, dockerRepo: String, tag: String, manifestType: ManifestType, manifestBytes: ByteArray, digest: DockerDigest): ManifestMetadata {
->>>>>>> be78b2f9
             var manifestBytes = manifestBytes
             when (manifestType) {
                 ManifestType.Schema1 -> return ManifestSchema1Deserializer.deserialize(manifestBytes, digest)
