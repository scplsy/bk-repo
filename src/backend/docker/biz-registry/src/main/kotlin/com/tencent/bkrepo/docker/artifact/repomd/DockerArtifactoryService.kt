package com.tencent.bkrepo.docker.artifact.repomd

import com.tencent.bkrepo.common.api.constant.CommonMessageCode
import com.tencent.bkrepo.common.api.exception.ErrorCodeException
import com.tencent.bkrepo.common.api.exception.ExternalErrorCodeException
import com.tencent.bkrepo.common.storage.core.FileStorage
import com.tencent.bkrepo.common.storage.util.CredentialsUtils
import com.tencent.bkrepo.common.storage.util.DataDigestUtils
import com.tencent.bkrepo.docker.DockerWorkContext
import com.tencent.bkrepo.docker.constant.REPO_TYPE
import com.tencent.bkrepo.docker.repomd.Artifact
import com.tencent.bkrepo.docker.repomd.DownloadContext
import com.tencent.bkrepo.docker.repomd.UploadContext
<<<<<<< HEAD
import com.tencent.bkrepo.repository.api.NodeResource
import com.tencent.bkrepo.repository.api.RepositoryResource
import com.tencent.bkrepo.repository.pojo.node.NodeCreateRequest
import com.tencent.bkrepo.repository.pojo.node.NodeDetail
=======
import com.tencent.bkrepo.docker.repomd.WriteContext
import com.tencent.bkrepo.repository.api.MetadataResource
import com.tencent.bkrepo.repository.api.NodeResource
import com.tencent.bkrepo.repository.api.RepositoryResource
import com.tencent.bkrepo.repository.pojo.metadata.MetadataSaveRequest
import com.tencent.bkrepo.repository.pojo.node.NodeDetail
import com.tencent.bkrepo.repository.pojo.node.service.NodeCreateRequest
import com.tencent.bkrepo.repository.pojo.node.service.NodeRenameRequest
import com.tencent.bkrepo.repository.pojo.node.service.NodeCopyRequest
import com.tencent.bkrepo.common.query.model.Rule
import com.tencent.bkrepo.common.query.model.QueryModel
import com.tencent.bkrepo.common.query.model.PageLimit
import com.tencent.bkrepo.common.query.model.Sort
import com.tencent.bkrepo.common.api.pojo.Page
>>>>>>> be78b2f9
import java.io.File
import java.io.InputStream
import org.slf4j.LoggerFactory
import org.springframework.beans.factory.annotation.Autowired
import org.springframework.http.ResponseEntity
import org.springframework.stereotype.Service
import org.springframework.transaction.annotation.Transactional

@Service
class DockerArtifactoryService @Autowired constructor(
<<<<<<< HEAD
    private val repositoryResource: RepositoryResource,
    private val nodeResource: NodeResource,
    private val fileStorage: FileStorage
=======
        private val repositoryResource: RepositoryResource,
        private val nodeResource: NodeResource,
        private val fileStorage: FileStorage,
        private val metadataService: MetadataResource
>>>>>>> be78b2f9

) {

    // protected var propertiesService: PropertiesService ？
<<<<<<< HEAD
    protected lateinit var repoKey: String
    protected lateinit var context: DockerWorkContext
=======
    protected lateinit var context: DockerWorkContext

    //@ConfigurationProperties("local.path")
>>>>>>> be78b2f9
    private val localPath: String = "/Users/owen/data"

    init {
        this.context = DockerPackageWorkContext()
<<<<<<< HEAD
        this.repoKey = "docker-local"
    }

    fun writeLocal(path: String, name: String, inputStream: InputStream): ResponseEntity<Any> {

        val filePath = localPath + path
        var fullPath = localPath + path + "/" + name

        val f = File(filePath).mkdirs()
        val file = File(fullPath)
        if (!file.exists()) {
            file.createNewFile()
            file.writeBytes(inputStream.readBytes())
        } else {
            file.appendBytes(inputStream.readBytes())
        }
        return ResponseEntity.ok().body("ok")
    }
//    override  fun read(path: String): InputStream {
//        val repoPath = this.repoPath(path)
//        log.debug("Acquiring the content stream for '{}'", repoPath)
//
//        try {
//            val requestContext = NullRequestContext(repoPath)
//            val repo = this.repoService.getLocalRepository(repoPath)
//            val info = repo.getInfo(requestContext)
//            val handle = this.repoService.getResourceStreamHandle(requestContext, repo, info)
//            return handle.getInputStream()
//        } catch (var7: BinaryRejectedException) {
//            throw IllegalStateException("Unauthorized: " + var7.getMessage(), var7)
//        } catch (var7: RepoRejectException) {
//            throw IllegalStateException("Unauthorized: " + var7.getMessage(), var7)
//        } catch (var8: Exception) {
//            throw IllegalStateException("Failed to retrieve resource " + repoPath + ": " + var8.message, var8)
//        }
//    }

    fun getRepoId(): String {
        return this.repoKey
    }

=======
    }

    fun writeLocal(projectId:String, repoName: String,dockerRepo: String, name: String, inputStream: InputStream): ResponseEntity<Any> {

        val filePath = "$localPath/$projectId/$repoName/$dockerRepo/"
        var fullPath = "/$localPath/$projectId/$repoName/$dockerRepo/$name"

        File(filePath).mkdirs()
        val file = File(fullPath)
        if (!file.exists()) {
            file.createNewFile()
            file.writeBytes(inputStream.readBytes())
        } else {
            file.appendBytes(inputStream.readBytes())
        }
        return ResponseEntity.ok().body("ok")
    }

    fun readLocal(projectId: String,repoName: String,path: String):InputStream{
        var fullPath = "$localPath/$projectId/$repoName/$path"
        return  File(fullPath).inputStream()
    }


    fun readGlobal(context: DownloadContext): InputStream {
        // query repository
        val repository = repositoryResource.queryDetail(context.projectId, context.repoName, REPO_TYPE).data ?: run {
            logger.warn("user[$context.userId] read global file  [$context.path] failed: $context.repoName not found")
            throw ErrorCodeException(CommonMessageCode.ELEMENT_NOT_FOUND, context.repoName)
        }
        // get content from storage
        val storageCredentials = CredentialsUtils.readString(repository.storageCredentials?.type, repository.storageCredentials?.credentials)
        var file = fileStorage.load(context.sha256, storageCredentials)
        return file!!.inputStream()
    }

>>>>>>> be78b2f9
    fun getWorkContextC(): DockerWorkContext {
        return this.context
    }

<<<<<<< HEAD
    fun write(path: String, `in`: InputStream) {
//        val repoPath = this.repoPath(path)
//
//        try {
//            this.repoService.saveFileInternal(repoPath, `in`)
//        } catch (var5: Exception) {
//            throw RuntimeException("Failed to save stream to $repoPath", var5)
//        }
    }

     fun delete(path: String): Boolean {
        print("wwwwwwwww")
=======

    fun write(context: WriteContext) {
        try {
            // check the repo
            val repository = repositoryResource.queryDetail(context.projectId, context.repoName, REPO_TYPE).data
                    ?: run {
                        logger.warn("user[$context.userId]  upload file  [$context.path] failed: ${context.repoName} not found")
                        throw ErrorCodeException(CommonMessageCode.ELEMENT_NOT_FOUND, context.repoName)
                    }
            // save the node
            val result = nodeResource.create(NodeCreateRequest(
                    projectId = context.projectId,
                    repoName = context.repoName,
                    folder = false,
                    fullPath = context.path,
                    size = context.contentLength,
                    sha256 = context.sha256,
                    operator = context.userId
            ))

            if (result.isOk()) {
                val storageCredentials = CredentialsUtils.readString(repository.storageCredentials?.type, repository.storageCredentials?.credentials)
                fileStorage.store(context.sha256, context.content!!, storageCredentials)
                logger.info("user[$context.userId] simply upload file [$context.path] success")
            } else {
                logger.warn("user[$context.userId] simply upload file [$context.path] failed: [${result.code}, ${result.message}]")
                throw ExternalErrorCodeException(result.code, result.message)
            }
        } catch (exception: Exception) {
            throw RuntimeException("Failed to save stream to ${context.path}", exception)
        }
    }

    fun delete(path: String): Boolean {
>>>>>>> be78b2f9
        return true
    }

<<<<<<< HEAD
    fun deleteLocal(path: String): Boolean {
        var f = File(localPath + path)
        return f.delete()
    }

     fun download(context: DownloadContext): File {
         // query repository
         val repository = repositoryResource.queryDetail(context.projectId, context.repoName, REPO_TYPE).data ?: run {
             logger.warn("user[$context.userId] simply download file  [$context.path] failed: $context.repoName not found")
             throw ErrorCodeException(CommonMessageCode.ELEMENT_NOT_FOUND, context.repoName)
         }

         // fileStorage
         val storageCredentials = CredentialsUtils.readString(repository.storageCredentials?.type, repository.storageCredentials?.credentials)
         var file = fileStorage.load(context.sha256, storageCredentials) // ?: run {
//             logger.warn("user[$context.userId] simply download file [$context.path] failed: file data not found")
//         }
         // File("aaaa")
         // return ResponseEntity.ok().body("ok")
         return file!!
=======
    fun deleteLocal(projectId: String,repoName: String,path: String): Boolean {
        val fullPath = "$localPath/$projectId/$repoName/$path"
        return File(fullPath).delete()
>>>>>>> be78b2f9
    }

    fun download(context: DownloadContext): File {
        // query repository
        val repository = repositoryResource.queryDetail(context.projectId, context.repoName, REPO_TYPE).data ?: run {
            logger.warn("user[$context.userId] simply download file  [$context.path] failed: $context.repoName not found")
            throw ErrorCodeException(CommonMessageCode.ELEMENT_NOT_FOUND, context.repoName)
        }

        // fileStorage
        val storageCredentials = CredentialsUtils.readString(repository.storageCredentials?.type, repository.storageCredentials?.credentials)
        var file = fileStorage.load(context.sha256, storageCredentials)
        return file!!
    }

<<<<<<< HEAD
    @Transactional(rollbackFor = [Throwable::class])
     fun upload(context: UploadContext): ResponseEntity<Any> {
        // TODO: 校验权限

        // 校验sha256
//        val calculatedSha256 = FileDigestUtils.fileSha256(listOf(context.content!!))
//        if (context.sha256 != null && calculatedSha256 != context.sha256) {
//            logger.warn("user[${context.userId}]  upload  file [$fullUri] failed: file sha256 verification failed")
//            throw ErrorCodeException(CommonMessageCode.PARAMETER_INVALID, "sha256")
//        }

        // 判断仓库是否存在
        val repository = repositoryResource.queryDetail(context.projectId, context.repoName, REPO_TYPE).data ?: run {
            logger.warn("user[$context.userId]  upload file  [$context.path] failed: ${context.repoName} not found")
            throw ErrorCodeException(CommonMessageCode.ELEMENT_NOT_FOUND, context.repoName)
        }

        // 保存节点
        val result = nodeResource.create(NodeCreateRequest(
                projectId = context.projectId,
                repoName = context.repoName,
                folder = false,
                fullPath = context.path,
                size = context.contentLength,
                sha256 = context.sha256,
                operator = context.userId
        ))

        if (result.isOk()) {
            val storageCredentials = CredentialsUtils.readString(repository.storageCredentials?.type, repository.storageCredentials?.credentials)
            fileStorage.store(context.sha256, context.content!!, storageCredentials)
            logger.info("user[$context.userId] simply upload file [$context.path] success")
        } else {
            logger.warn("user[$context.userId] simply upload file [$context.path] failed: [${result.code}, ${result.message}]")
            throw ExternalErrorCodeException(result.code, result.message)
        }
        return ResponseEntity.ok().body("ok")
    }

    @Transactional(rollbackFor = [Throwable::class])
    fun uploadFromLocal(path: String, context: UploadContext): ResponseEntity<Any> {
        // TODO: 校验权限

        // 校验sha256
//        val calculatedSha256 = FileDigestUtils.fileSha256(listOf(context.content!!))
//        if (context.sha256 != null && calculatedSha256 != context.sha256) {
//            logger.warn("user[${context.userId}]  upload  file [$fullUri] failed: file sha256 verification failed")
//            throw ErrorCodeException(CommonMessageCode.PARAMETER_INVALID, "sha256")
//        }

=======

    @Transactional(rollbackFor = [Throwable::class])
    fun upload(context: UploadContext): ResponseEntity<Any> {
>>>>>>> be78b2f9
        // 判断仓库是否存在
        val repository = repositoryResource.queryDetail(context.projectId, context.repoName, REPO_TYPE).data ?: run {
            logger.warn("user[$context.userId]  upload file  [$context.path] failed: ${context.repoName} not found")
            throw ErrorCodeException(CommonMessageCode.ELEMENT_NOT_FOUND, context.repoName)
        }
<<<<<<< HEAD
        var fullPath = localPath + path
        var content = File(fullPath).readBytes()
        context.content(content.inputStream()).contentLength(content.size.toLong()).sha256(DataDigestUtils.sha256FromByteArray(content))
=======
>>>>>>> be78b2f9

        // 保存节点
        val result = nodeResource.create(NodeCreateRequest(
                projectId = context.projectId,
                repoName = context.repoName,
                folder = false,
                fullPath = context.path,
                size = context.contentLength,
                sha256 = context.sha256,
<<<<<<< HEAD
                operator = context.userId
        ))
=======
                operator = context.userId,
                metadata = emptyMap(),
                overwrite = true
        ))

>>>>>>> be78b2f9
        if (result.isOk()) {
            val storageCredentials = CredentialsUtils.readString(repository.storageCredentials?.type, repository.storageCredentials?.credentials)
            fileStorage.store(context.sha256, context.content!!, storageCredentials)
            logger.info("user[$context.userId] simply upload file [$context.path] success")
        } else {
            logger.warn("user[$context.userId] simply upload file [$context.path] failed: [${result.code}, ${result.message}]")
            throw ExternalErrorCodeException(result.code, result.message)
        }
        return ResponseEntity.ok().body("ok")
    }

    @Transactional(rollbackFor = [Throwable::class])
    fun uploadFromLocal(path: String, context: UploadContext): ResponseEntity<Any> {
        // 判断仓库是否存在
        val repository = repositoryResource.queryDetail(context.projectId, context.repoName, REPO_TYPE).data ?: run {
            logger.warn("user[$context.userId]  upload file  [$context.path] failed: ${context.repoName} not found")
            throw ErrorCodeException(CommonMessageCode.ELEMENT_NOT_FOUND, context.repoName)
        }
        var fullPath = "$localPath/${context.projectId}/${context.repoName}/$path"
        var content = File(fullPath).readBytes()
        context.content(content.inputStream()).contentLength(content.size.toLong()).sha256(DataDigestUtils.sha256FromByteArray(content))

        val node = NodeCreateRequest(
                projectId = context.projectId,
                repoName = context.repoName,
                folder = false,
                fullPath = context.path,
                size = context.contentLength,
                sha256 = context.sha256,
                operator = context.userId,
                metadata = emptyMap(),
                overwrite = true
        )
        // save node request
        val result = nodeResource.create(node)

        if (result.isOk()) {
            val storageCredentials = CredentialsUtils.readString(repository.storageCredentials?.type, repository.storageCredentials?.credentials)
            fileStorage.store(context.sha256, context.content!!, storageCredentials)
            logger.info("user[$context.userId] simply upload file [$context.path] success")
        } else {
            logger.warn("user[$context.userId] simply upload file [$context.path] failed: [${result.code}, ${result.message}]")
            throw ExternalErrorCodeException(result.code, result.message)
        }
        return ResponseEntity.ok().body("ok")
    }


//    private fun contentLength(context: UploadContext): Long {
//        if (context.getContentLength() > 0L) {
//            return context.getContentLength()
//        } else {
//            val headers = context.getRequestHeaders()
//            if (headers != null) {
//                val headerValue = (headers!!.entries.stream().filter({ entry -> "Content-Length".equals(entry.key as String, ignoreCase = true).toLong() }).findFirst().map({ entry -> Optional.ofNullable<String>(entry.value).toLong() }).orElse(Optional.empty<String>()) as Optional<*>).orElse("-1") as String
//
//                try {
//                    return java.lang.Long.valueOf(headerValue)
//                } catch (var5: NumberFormatException) {
//                    log.warn("Content-Length header value is not a number: '{}' (path: )", headerValue, context.getPath())
//                }
//
//            }
//
//            return -1L
//        }
//    }

<<<<<<< HEAD
     fun copy(from: String, to: String): Boolean {
=======
    fun copy(projectId: String,repoName: String, srcPath:String, destPath: String): Boolean {
        val copyRequest = NodeCopyRequest(
                srcProjectId = projectId,
                srcRepoName = repoName,
                srcFullPath = srcPath,
                destProjectId = projectId,
                destRepoName = repoName,
                destPath = destPath,
                overwrite = true,
                operator = "bk_admin"
        )
        nodeResource.copy(copyRequest)
>>>>>>> be78b2f9
        return true
    }

<<<<<<< HEAD
     fun move(from: String, to: String): Boolean {
=======
    fun move(projectId: String,repoName: String, from: String, to: String): Boolean {
        logger.info("rename, path: $from, to: $to")
        val renameRequest  = NodeRenameRequest(projectId, repoName, from, to ,"bk_admin")
        val result = nodeResource.rename(renameRequest)
        if (result.isNotOk()) {
            logger.warn("reanme  [$from] to [$to] failed: [${result.code}, ${result.message}]")
            throw ExternalErrorCodeException(result.code, result.message)
        }
        logger.info(" rename [$from] to [$to}] success")
>>>>>>> be78b2f9
        return true
    }

//    override fun getAttribute(path: String, key: String): Any? {
//        val properties = this.propertiesService.getProperties(this.repoPath(path))
//        return if (properties.containsKey(key)) properties.getFirst(key) else null
//    }

//    open fun getAttributes(path: String, key: String): Set<*>? {
//        val properties = this.propertiesService.getProperties(this.repoPath(path))
//        return if (properties.containsKey(key)) properties.get(key) else null
//    }

<<<<<<< HEAD
     fun setAttribute(path: String, key: String, value: Any) {
        throw UnsupportedOperationException("NOT IMPLEMENTED")
        // this.setProperties(path, key, value)
    }

     fun setAttributes(path: String, key: String, vararg values: Any) {
        throw UnsupportedOperationException("NOT IMPLEMENTED")
        //   this.setProperties(path, key, *values)
    }
=======

>>>>>>> be78b2f9

//    fun addAttribute(path: String, key: String, vararg values: Any) {
//        this.addProperty(path, key, values)
//    }

//    fun removeAttribute(path: String, key: String, vararg values: Any) {
//        this.removePropertyValues(path, key, values)
//    }

<<<<<<< HEAD
     fun setAttributes(path: String, keyValueMap: Map<String, String>) {
        throw UnsupportedOperationException("NOT IMPLEMENTED")
        // this.setProperties(path, keyValueMap)
    }

     fun exists(path: String): Boolean {
        return true
//        return this.repoService.exists(this.repoPath(path))
    }

    fun existsLocal(path: String): Boolean {
        val fullPath = localPath + path
=======
//    fun setAttributes(path: String, keyValueMap: Map<String, String>) {
//
//        throw UnsupportedOperationException("NOT IMPLEMENTED")
//        // this.setProperties(path, keyValueMap)
//    }

    fun setAttributes(projectId: String, repoName: String, path: String, keyValueMap: Map<String, String>) {
        metadataService.save(MetadataSaveRequest(projectId, repoName, path, keyValueMap))
    }

    fun getAttribute(projectId: String, repoName: String, fullPath: String,key:String) :String?{
        return metadataService.query(projectId,repoName,fullPath).data!!.get(key)
    }

    fun exists(projectId: String, repoName: String, dockerRepo: String): Boolean {
        return nodeResource.exist(projectId, repoName, dockerRepo).data!!
//        return this.repoService.exists(this.repoPath(path))
    }

    fun existsLocal(projectId:String, repoName:String, path: String): Boolean {
        val fullPath = "$localPath/$projectId/$repoName/$path"
>>>>>>> be78b2f9
        val file = File(fullPath)
        return file.exists()
    }

<<<<<<< HEAD
     fun canRead(path: String): Boolean {
=======
    fun canRead(path: String): Boolean {
>>>>>>> be78b2f9
        return true
//        return this.authorizationService.canRead(this.repoPath(path))
    }

<<<<<<< HEAD
     fun canWrite(path: String): Boolean {
=======
    fun canWrite(path: String): Boolean {
>>>>>>> be78b2f9
        return true
    }

    fun canDelete(path: String): Boolean {
        return true
    }


    fun artifactLocal(projectId: String, repoName: String, dockerRepo: String): Artifact? {
        val fullPath = "$localPath/$projectId/$repoName/$dockerRepo"
        val file = File(fullPath)
        val content = file.readBytes()
        val sha256 = DataDigestUtils.sha256FromByteArray(content)
        var length = content.size.toLong()
        return Artifact(projectId, repoName, dockerRepo).sha256(sha256).contentLength(length)
    }

    fun artifact(projectId: String, repoName: String, fullPath: String): Artifact? {
        val nodes = nodeResource.queryDetail(projectId, repoName, fullPath).data ?: run {
            logger.warn("find artifact failed: $projectId, $repoName, $fullPath found no artifacts")
            return  null
        }
        return Artifact(projectId, repoName, fullPath).sha256(nodes.nodeInfo.sha256!!).contentLength(nodes.nodeInfo.size)
    }

    fun findArtifact(projectId: String, repoName: String, dockerRepo: String, fileName: String): NodeDetail? {
        // query node info
        var fullPath = "/$dockerRepo/$fileName"
        val nodes = nodeResource.queryDetail(projectId, repoName, fullPath).data ?: run {
            logger.warn("find artifacts failed: $projectId, $repoName, $fullPath found no node")
            return  null
        }
        return nodes
    }

<<<<<<< HEAD
     fun artifact(path: String): Artifact? {
         val fullPath = localPath + path
         val file = File(fullPath)
         val content = file.readBytes()
         val sha256 = DataDigestUtils.sha256FromByteArray(content)
         var length = content.size.toLong()
         return Artifact(fullPath).sha256(sha256).contentLength(length)
    }

     fun findArtifacts(projectId: String, repoName: String, name: String): NodeDetail? {
         // 查询node节点
         val nodes = nodeResource.queryDetail(projectId, repoName, name).data ?: run {
             logger.warn("find artifacts  failed: $projectId, $repoName, $name found no artifacts")
             throw ErrorCodeException(CommonMessageCode.ELEMENT_NOT_FOUND, projectId + ":" + repoName + ":" + name)
         }
         return nodes
    }

     fun findArtifacts(var1: String, var2: String): Iterable<Artifact> {
        throw UnsupportedOperationException("NOT IMPLEMENTED")
    }

     fun getAttribute(path: String, key: String): Any {
        throw UnsupportedOperationException("NOT IMPLEMENTED")
    }

//    protected fun repoPath(path: String?): RepoPath {
//        return RepoPathFactory.create(this.id, path)
//    }
//
//    private fun parseUploadProperties(context: UploadContext): Properties {
//        val contextAttributes = context.getAttributes()
//        val properties = InfoFactoryHolder.get().createProperties() as Properties
//        contextAttributes.forEach(BiConsumer<String, String> { properties.put() })
//        return properties
//    }

    companion object {
        private val logger = LoggerFactory.getLogger(DockerArtifactoryService::class.java)
    }
=======
    fun findArtifacts(projectId: String, repoName: String,fileName:String): List<Map<String,Any>> {
        val projectId = Rule.QueryRule("projectId", projectId)
        val repoName = Rule.QueryRule("repoName", repoName)
        val name = Rule.QueryRule("name", fileName)
        val rule = Rule.NestedRule(mutableListOf(projectId, repoName, name))
        val queryModel = QueryModel(
                page = PageLimit(0, 10),
                sort = Sort(listOf("fullPath"), Sort.Direction.ASC),
                select = mutableListOf("fullPath","path","size"),
                rule = rule
        )

        val result =  nodeResource.query(queryModel).data?: run {
            logger.warn("find artifacts failed: $projectId, $repoName, $name, $fileName found no node")
            return  emptyList()
        }
        return result.records
    }

    fun findManifest(projectId: String, repoName: String, manifestPath:String): NodeDetail? {
        // query node info
        val nodes = nodeResource.queryDetail(projectId, repoName, manifestPath).data ?: run {
            logger.warn("find manifest failed: $projectId, $repoName, $manifestPath found no node")
            return  null
        }
        return nodes
    }


    companion object {
        private val logger = LoggerFactory.getLogger(DockerArtifactoryService::class.java)
    }
>>>>>>> be78b2f9
}<|MERGE_RESOLUTION|>--- conflicted
+++ resolved
@@ -11,12 +11,6 @@
 import com.tencent.bkrepo.docker.repomd.Artifact
 import com.tencent.bkrepo.docker.repomd.DownloadContext
 import com.tencent.bkrepo.docker.repomd.UploadContext
-<<<<<<< HEAD
-import com.tencent.bkrepo.repository.api.NodeResource
-import com.tencent.bkrepo.repository.api.RepositoryResource
-import com.tencent.bkrepo.repository.pojo.node.NodeCreateRequest
-import com.tencent.bkrepo.repository.pojo.node.NodeDetail
-=======
 import com.tencent.bkrepo.docker.repomd.WriteContext
 import com.tencent.bkrepo.repository.api.MetadataResource
 import com.tencent.bkrepo.repository.api.NodeResource
@@ -31,7 +25,6 @@
 import com.tencent.bkrepo.common.query.model.PageLimit
 import com.tencent.bkrepo.common.query.model.Sort
 import com.tencent.bkrepo.common.api.pojo.Page
->>>>>>> be78b2f9
 import java.io.File
 import java.io.InputStream
 import org.slf4j.LoggerFactory
@@ -42,75 +35,21 @@
 
 @Service
 class DockerArtifactoryService @Autowired constructor(
-<<<<<<< HEAD
-    private val repositoryResource: RepositoryResource,
-    private val nodeResource: NodeResource,
-    private val fileStorage: FileStorage
-=======
         private val repositoryResource: RepositoryResource,
         private val nodeResource: NodeResource,
         private val fileStorage: FileStorage,
         private val metadataService: MetadataResource
->>>>>>> be78b2f9
 
 ) {
 
     // protected var propertiesService: PropertiesService ？
-<<<<<<< HEAD
-    protected lateinit var repoKey: String
     protected lateinit var context: DockerWorkContext
-=======
-    protected lateinit var context: DockerWorkContext
 
     //@ConfigurationProperties("local.path")
->>>>>>> be78b2f9
     private val localPath: String = "/Users/owen/data"
 
     init {
         this.context = DockerPackageWorkContext()
-<<<<<<< HEAD
-        this.repoKey = "docker-local"
-    }
-
-    fun writeLocal(path: String, name: String, inputStream: InputStream): ResponseEntity<Any> {
-
-        val filePath = localPath + path
-        var fullPath = localPath + path + "/" + name
-
-        val f = File(filePath).mkdirs()
-        val file = File(fullPath)
-        if (!file.exists()) {
-            file.createNewFile()
-            file.writeBytes(inputStream.readBytes())
-        } else {
-            file.appendBytes(inputStream.readBytes())
-        }
-        return ResponseEntity.ok().body("ok")
-    }
-//    override  fun read(path: String): InputStream {
-//        val repoPath = this.repoPath(path)
-//        log.debug("Acquiring the content stream for '{}'", repoPath)
-//
-//        try {
-//            val requestContext = NullRequestContext(repoPath)
-//            val repo = this.repoService.getLocalRepository(repoPath)
-//            val info = repo.getInfo(requestContext)
-//            val handle = this.repoService.getResourceStreamHandle(requestContext, repo, info)
-//            return handle.getInputStream()
-//        } catch (var7: BinaryRejectedException) {
-//            throw IllegalStateException("Unauthorized: " + var7.getMessage(), var7)
-//        } catch (var7: RepoRejectException) {
-//            throw IllegalStateException("Unauthorized: " + var7.getMessage(), var7)
-//        } catch (var8: Exception) {
-//            throw IllegalStateException("Failed to retrieve resource " + repoPath + ": " + var8.message, var8)
-//        }
-//    }
-
-    fun getRepoId(): String {
-        return this.repoKey
-    }
-
-=======
     }
 
     fun writeLocal(projectId:String, repoName: String,dockerRepo: String, name: String, inputStream: InputStream): ResponseEntity<Any> {
@@ -147,25 +86,10 @@
         return file!!.inputStream()
     }
 
->>>>>>> be78b2f9
     fun getWorkContextC(): DockerWorkContext {
         return this.context
     }
 
-<<<<<<< HEAD
-    fun write(path: String, `in`: InputStream) {
-//        val repoPath = this.repoPath(path)
-//
-//        try {
-//            this.repoService.saveFileInternal(repoPath, `in`)
-//        } catch (var5: Exception) {
-//            throw RuntimeException("Failed to save stream to $repoPath", var5)
-//        }
-    }
-
-     fun delete(path: String): Boolean {
-        print("wwwwwwwww")
-=======
 
     fun write(context: WriteContext) {
         try {
@@ -200,36 +124,12 @@
     }
 
     fun delete(path: String): Boolean {
->>>>>>> be78b2f9
-        return true
-    }
-
-<<<<<<< HEAD
-    fun deleteLocal(path: String): Boolean {
-        var f = File(localPath + path)
-        return f.delete()
-    }
-
-     fun download(context: DownloadContext): File {
-         // query repository
-         val repository = repositoryResource.queryDetail(context.projectId, context.repoName, REPO_TYPE).data ?: run {
-             logger.warn("user[$context.userId] simply download file  [$context.path] failed: $context.repoName not found")
-             throw ErrorCodeException(CommonMessageCode.ELEMENT_NOT_FOUND, context.repoName)
-         }
-
-         // fileStorage
-         val storageCredentials = CredentialsUtils.readString(repository.storageCredentials?.type, repository.storageCredentials?.credentials)
-         var file = fileStorage.load(context.sha256, storageCredentials) // ?: run {
-//             logger.warn("user[$context.userId] simply download file [$context.path] failed: file data not found")
-//         }
-         // File("aaaa")
-         // return ResponseEntity.ok().body("ok")
-         return file!!
-=======
+        return true
+    }
+
     fun deleteLocal(projectId: String,repoName: String,path: String): Boolean {
         val fullPath = "$localPath/$projectId/$repoName/$path"
         return File(fullPath).delete()
->>>>>>> be78b2f9
     }
 
     fun download(context: DownloadContext): File {
@@ -245,18 +145,9 @@
         return file!!
     }
 
-<<<<<<< HEAD
+
     @Transactional(rollbackFor = [Throwable::class])
-     fun upload(context: UploadContext): ResponseEntity<Any> {
-        // TODO: 校验权限
-
-        // 校验sha256
-//        val calculatedSha256 = FileDigestUtils.fileSha256(listOf(context.content!!))
-//        if (context.sha256 != null && calculatedSha256 != context.sha256) {
-//            logger.warn("user[${context.userId}]  upload  file [$fullUri] failed: file sha256 verification failed")
-//            throw ErrorCodeException(CommonMessageCode.PARAMETER_INVALID, "sha256")
-//        }
-
+    fun upload(context: UploadContext): ResponseEntity<Any> {
         // 判断仓库是否存在
         val repository = repositoryResource.queryDetail(context.projectId, context.repoName, REPO_TYPE).data ?: run {
             logger.warn("user[$context.userId]  upload file  [$context.path] failed: ${context.repoName} not found")
@@ -271,66 +162,11 @@
                 fullPath = context.path,
                 size = context.contentLength,
                 sha256 = context.sha256,
-                operator = context.userId
-        ))
-
-        if (result.isOk()) {
-            val storageCredentials = CredentialsUtils.readString(repository.storageCredentials?.type, repository.storageCredentials?.credentials)
-            fileStorage.store(context.sha256, context.content!!, storageCredentials)
-            logger.info("user[$context.userId] simply upload file [$context.path] success")
-        } else {
-            logger.warn("user[$context.userId] simply upload file [$context.path] failed: [${result.code}, ${result.message}]")
-            throw ExternalErrorCodeException(result.code, result.message)
-        }
-        return ResponseEntity.ok().body("ok")
-    }
-
-    @Transactional(rollbackFor = [Throwable::class])
-    fun uploadFromLocal(path: String, context: UploadContext): ResponseEntity<Any> {
-        // TODO: 校验权限
-
-        // 校验sha256
-//        val calculatedSha256 = FileDigestUtils.fileSha256(listOf(context.content!!))
-//        if (context.sha256 != null && calculatedSha256 != context.sha256) {
-//            logger.warn("user[${context.userId}]  upload  file [$fullUri] failed: file sha256 verification failed")
-//            throw ErrorCodeException(CommonMessageCode.PARAMETER_INVALID, "sha256")
-//        }
-
-=======
-
-    @Transactional(rollbackFor = [Throwable::class])
-    fun upload(context: UploadContext): ResponseEntity<Any> {
->>>>>>> be78b2f9
-        // 判断仓库是否存在
-        val repository = repositoryResource.queryDetail(context.projectId, context.repoName, REPO_TYPE).data ?: run {
-            logger.warn("user[$context.userId]  upload file  [$context.path] failed: ${context.repoName} not found")
-            throw ErrorCodeException(CommonMessageCode.ELEMENT_NOT_FOUND, context.repoName)
-        }
-<<<<<<< HEAD
-        var fullPath = localPath + path
-        var content = File(fullPath).readBytes()
-        context.content(content.inputStream()).contentLength(content.size.toLong()).sha256(DataDigestUtils.sha256FromByteArray(content))
-=======
->>>>>>> be78b2f9
-
-        // 保存节点
-        val result = nodeResource.create(NodeCreateRequest(
-                projectId = context.projectId,
-                repoName = context.repoName,
-                folder = false,
-                fullPath = context.path,
-                size = context.contentLength,
-                sha256 = context.sha256,
-<<<<<<< HEAD
-                operator = context.userId
-        ))
-=======
                 operator = context.userId,
                 metadata = emptyMap(),
                 overwrite = true
         ))
 
->>>>>>> be78b2f9
         if (result.isOk()) {
             val storageCredentials = CredentialsUtils.readString(repository.storageCredentials?.type, repository.storageCredentials?.credentials)
             fileStorage.store(context.sha256, context.content!!, storageCredentials)
@@ -399,9 +235,6 @@
 //        }
 //    }
 
-<<<<<<< HEAD
-     fun copy(from: String, to: String): Boolean {
-=======
     fun copy(projectId: String,repoName: String, srcPath:String, destPath: String): Boolean {
         val copyRequest = NodeCopyRequest(
                 srcProjectId = projectId,
@@ -414,13 +247,9 @@
                 operator = "bk_admin"
         )
         nodeResource.copy(copyRequest)
->>>>>>> be78b2f9
-        return true
-    }
-
-<<<<<<< HEAD
-     fun move(from: String, to: String): Boolean {
-=======
+        return true
+    }
+
     fun move(projectId: String,repoName: String, from: String, to: String): Boolean {
         logger.info("rename, path: $from, to: $to")
         val renameRequest  = NodeRenameRequest(projectId, repoName, from, to ,"bk_admin")
@@ -430,7 +259,6 @@
             throw ExternalErrorCodeException(result.code, result.message)
         }
         logger.info(" rename [$from] to [$to}] success")
->>>>>>> be78b2f9
         return true
     }
 
@@ -444,19 +272,7 @@
 //        return if (properties.containsKey(key)) properties.get(key) else null
 //    }
 
-<<<<<<< HEAD
-     fun setAttribute(path: String, key: String, value: Any) {
-        throw UnsupportedOperationException("NOT IMPLEMENTED")
-        // this.setProperties(path, key, value)
-    }
-
-     fun setAttributes(path: String, key: String, vararg values: Any) {
-        throw UnsupportedOperationException("NOT IMPLEMENTED")
-        //   this.setProperties(path, key, *values)
-    }
-=======
-
->>>>>>> be78b2f9
+
 
 //    fun addAttribute(path: String, key: String, vararg values: Any) {
 //        this.addProperty(path, key, values)
@@ -466,20 +282,6 @@
 //        this.removePropertyValues(path, key, values)
 //    }
 
-<<<<<<< HEAD
-     fun setAttributes(path: String, keyValueMap: Map<String, String>) {
-        throw UnsupportedOperationException("NOT IMPLEMENTED")
-        // this.setProperties(path, keyValueMap)
-    }
-
-     fun exists(path: String): Boolean {
-        return true
-//        return this.repoService.exists(this.repoPath(path))
-    }
-
-    fun existsLocal(path: String): Boolean {
-        val fullPath = localPath + path
-=======
 //    fun setAttributes(path: String, keyValueMap: Map<String, String>) {
 //
 //        throw UnsupportedOperationException("NOT IMPLEMENTED")
@@ -501,25 +303,16 @@
 
     fun existsLocal(projectId:String, repoName:String, path: String): Boolean {
         val fullPath = "$localPath/$projectId/$repoName/$path"
->>>>>>> be78b2f9
         val file = File(fullPath)
         return file.exists()
     }
 
-<<<<<<< HEAD
-     fun canRead(path: String): Boolean {
-=======
     fun canRead(path: String): Boolean {
->>>>>>> be78b2f9
         return true
 //        return this.authorizationService.canRead(this.repoPath(path))
     }
 
-<<<<<<< HEAD
-     fun canWrite(path: String): Boolean {
-=======
     fun canWrite(path: String): Boolean {
->>>>>>> be78b2f9
         return true
     }
 
@@ -555,48 +348,6 @@
         return nodes
     }
 
-<<<<<<< HEAD
-     fun artifact(path: String): Artifact? {
-         val fullPath = localPath + path
-         val file = File(fullPath)
-         val content = file.readBytes()
-         val sha256 = DataDigestUtils.sha256FromByteArray(content)
-         var length = content.size.toLong()
-         return Artifact(fullPath).sha256(sha256).contentLength(length)
-    }
-
-     fun findArtifacts(projectId: String, repoName: String, name: String): NodeDetail? {
-         // 查询node节点
-         val nodes = nodeResource.queryDetail(projectId, repoName, name).data ?: run {
-             logger.warn("find artifacts  failed: $projectId, $repoName, $name found no artifacts")
-             throw ErrorCodeException(CommonMessageCode.ELEMENT_NOT_FOUND, projectId + ":" + repoName + ":" + name)
-         }
-         return nodes
-    }
-
-     fun findArtifacts(var1: String, var2: String): Iterable<Artifact> {
-        throw UnsupportedOperationException("NOT IMPLEMENTED")
-    }
-
-     fun getAttribute(path: String, key: String): Any {
-        throw UnsupportedOperationException("NOT IMPLEMENTED")
-    }
-
-//    protected fun repoPath(path: String?): RepoPath {
-//        return RepoPathFactory.create(this.id, path)
-//    }
-//
-//    private fun parseUploadProperties(context: UploadContext): Properties {
-//        val contextAttributes = context.getAttributes()
-//        val properties = InfoFactoryHolder.get().createProperties() as Properties
-//        contextAttributes.forEach(BiConsumer<String, String> { properties.put() })
-//        return properties
-//    }
-
-    companion object {
-        private val logger = LoggerFactory.getLogger(DockerArtifactoryService::class.java)
-    }
-=======
     fun findArtifacts(projectId: String, repoName: String,fileName:String): List<Map<String,Any>> {
         val projectId = Rule.QueryRule("projectId", projectId)
         val repoName = Rule.QueryRule("repoName", repoName)
@@ -629,5 +380,4 @@
     companion object {
         private val logger = LoggerFactory.getLogger(DockerArtifactoryService::class.java)
     }
->>>>>>> be78b2f9
 }