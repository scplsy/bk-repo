--- conflicted
+++ resolved
@@ -101,59 +101,10 @@
 //                        return foundBlob
 //                    }
 //                }
-<<<<<<< HEAD
 
             return null
         }
 
-        fun findBlobGlobally(repo: DockerArtifactoryService, projectId: String, repoName: String, path: String, fileDigest: String): Artifact? {
-            val fullPath = "/$projectId/$repoName/$path"
-            var nodeDetail = repo.findArtifacts(projectId, repoName, fullPath)
-            if (nodeDetail == null) {
-                return null
-            } else {
-                if (nodeDetail.nodeInfo.sha256 == fileDigest) {
-                    return Artifact(fullPath).sha256(nodeDetail.nodeInfo.sha256!!).contentLength(nodeDetail.nodeInfo.size)
-                }
-                return null
-            }
-=======
->>>>>>> be78b2f9
-
-            return null
-        }
-
-<<<<<<< HEAD
-        fun getManifestConfigBlob(repo: DockerArtifactoryService, blobFilename: String, dockerRepoPath: String, tag: String): Artifact? {
-            val configPath = Joiner.on("/").join(dockerRepoPath, tag, *arrayOf<Any>(blobFilename))
-            log.debug("Searching manifest config blob in: '{}'", configPath)
-            if (repo.exists(configPath)) {
-                log.debug("Manifest config blob found in: '{}'", configPath)
-                val config = repo.artifact(configPath)
-                if ((repo.getWorkContextC() as DockerWorkContext).isBlobReadable(config!!)) {
-                    return config
-                }
-            }
-
-            return getBlobFromRepoPath(repo, blobFilename, dockerRepoPath, "", "")
-        }
-
-        fun getBlobFromRepoPath(repo: DockerArtifactoryService, projectId: String, repoName: String, path: String, fileDigest: String): Artifact? {
-            val tempBlobPath = "/$projectId/$repoName/_uploads/$path"
-            log.info("Searching blob in '{}'", tempBlobPath)
-            var blob: Artifact?
-            if (repo.existsLocal(tempBlobPath)) {
-                log.debug("Blob found in: '{}'", tempBlobPath)
-                blob = repo.artifact(tempBlobPath)
-                return blob
-                // TODO("remove auth logics")
-//                if ((repo.getWorkContextC() as DockerWorkContext).isBlobReadable(blob!!)) {
-//                    return blob
-//                }
-            }
-            log.debug("Attempting to search blob {} globally", path)
-            blob = findBlobGlobally(repo, projectId, repoName, path, fileDigest)
-=======
         fun findBlobGlobally(repo: DockerArtifactoryService, projectId: String, repoName: String, dockerRepo: String, fileName: String): Artifact? {
             val result = repo.findArtifacts(projectId, repoName, fileName)
             if (result.size == 0){
@@ -194,7 +145,6 @@
             }
             log.info("Attempting to search  blob {} globally {}", dockerRepo,blobFilename)
             blob = findBlobGlobally(repo, projectId, repoName, dockerRepo,blobFilename)
->>>>>>> be78b2f9
             return blob
         }
 
