package com.tencent.bkrepo.docker.v2.rest.errors

import org.springframework.http.ResponseEntity
// import javax.ws.rs.core.MediaType
import org.springframework.http.MediaType

class DockerV2Errors {
    companion object {
        private val ERROR_MESSAGE = "{\"errors\":[{\"code\":\"%s\",\"message\":\"%s\",\"detail\":{%s}}]}"
        private val ERROR_MESSAGE_EMPTY = "{\"errors\":[{\"code\":\"%s\",\"message\":\"%s\",\"detail\":null}]}"
        private val AUTH_CHALLENGE = "Bearer realm=\"%s\",service=\"%s\""
        private val AUTH_CHALLENGE_SCOPE = ",scope=\"%s:%s:%s\""

        fun blobUnknown(digest: String): ResponseEntity<Any> {
            return ResponseEntity.status(404).header("Docker-Distribution-Api-Version", "registry/2.0").contentType(MediaType.APPLICATION_JSON).header("Content-Length", "157").body(String.format("{\"errors\":[{\"code\":\"%s\",\"message\":\"%s\",\"detail\":{%s}}]}", "BLOB_UNKNOWN", "blob unknown to registry", "\"blobSum\":\"$digest\""))
        }

        fun blobUploadInvalid(message: Any): ResponseEntity<Any> {
            return ResponseEntity.status(400).header("Docker-Distribution-Api-Version", "registry/2.0").contentType(MediaType.APPLICATION_JSON).body(String.format("{\"errors\":[{\"code\":\"%s\",\"message\":\"%s\",\"detail\":{%s}}]}", "BLOB_UPLOAD_INVALID", "There was an error processing the upload and it must be restarted.", "\"description\":\"$message\""))
        }

        fun manifestInvalid(message: Any): ResponseEntity<Any> {
            return ResponseEntity.status(400).header("Docker-Distribution-Api-Version", "registry/2.0").contentType(MediaType.APPLICATION_JSON).body(String.format("{\"errors\":[{\"code\":\"%s\",\"message\":\"%s\",\"detail\":{%s}}]}", "MANIFEST_INVALID", "manifest invalid", "\"description\":\"$message\""))
        }
//
//        fun manifestUnknown(manifest: String): Response {
//            return Response.status(404).header("Docker-Distribution-Api-Version", "registry/2.0").type(MediaType.APPLICATION_JSON_TYPE).entity(String.format("{\"errors\":[{\"code\":\"%s\",\"message\":\"%s\",\"detail\":{%s}}]}", "MANIFEST_UNKNOWN", "The named manifest is not known to the registry.", "\"manifest\":\"$manifest\"")).build()
//        }

<<<<<<< HEAD
        fun unauthorizedUpload(): ResponseEntity<Any> {
            return ResponseEntity.status(403).header("Docker-Distribution-Api-Version", "registry/2.0").contentType(MediaType.APPLICATION_JSON).body(String.format("{\"errors\":[{\"code\":\"%s\",\"message\":\"%s\",\"detail\":{%s}}]}", "UNAUTHORIZED", "The client does not have permission to push to the repository.", ""))
        }

//        @JvmOverloads
//        fun unauthorized(tokenUrl: String, registryService: String, scopeType: String? = null, repo: String = "", scope: String = ""): Response {
//            val scopeStr = if (scopeType != null) String.format(",scope=\"%s:%s:%s\"", scopeType, repo, scope) else ""
//            return Response.status(401).header("Docker-Distribution-Api-Version", "registry/2.0").header("WWW-Authenticate", String.format("Bearer realm=\"%s\",service=\"%s\"", tokenUrl, registryService) + scopeStr).type(MediaType.APPLICATION_JSON_TYPE).entity(String.format("{\"errors\":[{\"code\":\"%s\",\"message\":\"%s\",\"detail\":null}]}", "UNAUTHORIZED", "authentication required")).build()
//        }
//
//        fun unauthorizedManifest(manifest: String, err: String?): Response {
//            return Response.status(403).header("Docker-Distribution-Api-Version", "registry/2.0").type(MediaType.APPLICATION_JSON_TYPE).entity(String.format("{\"errors\":[{\"code\":\"%s\",\"message\":\"%s\",\"detail\":{%s}}]}", "UNAUTHORIZED", "The client does not have permission for manifest" + if (err != null) ": $err" else "", "\"manifest\":\"$manifest\"")).build()
//        }
//
//        fun nameUnknown(dockerRepo: String): Response {
//            return Response.status(404).header("Docker-Distribution-Api-Version", "registry/2.0").type(MediaType.APPLICATION_JSON_TYPE).entity(String.format("{\"errors\":[{\"code\":\"%s\",\"message\":\"%s\",\"detail\":{%s}}]}", "NAME_UNKNOWN", "Repository name not known to registry.", "\"name\":\"$dockerRepo\"")).build()
//        }
//
=======
        fun manifestUnknown(manifest: String): ResponseEntity<Any> {
            return ResponseEntity.status(404).header("Docker-Distribution-Api-Version", "registry/2.0").contentType(MediaType.APPLICATION_JSON).body(String.format("{\"errors\":[{\"code\":\"%s\",\"message\":\"%s\",\"detail\":{%s}}]}", "MANIFEST_UNKNOWN", "The named manifest is not known to the registry.", "\"manifest\":\"$manifest\""))
        }

        fun unauthorizedUpload(): ResponseEntity<Any> {
            return ResponseEntity.status(403).header("Docker-Distribution-Api-Version", "registry/2.0").contentType(MediaType.APPLICATION_JSON).body(String.format("{\"errors\":[{\"code\":\"%s\",\"message\":\"%s\",\"detail\":{%s}}]}", "UNAUTHORIZED", "The client does not have permission to push to the repository.", ""))
        }

        fun unauthorized(tokenUrl: String, registryService: String, scopeType: String? = null, repo: String = "", scope: String = ""): ResponseEntity<Any> {
            val scopeStr = if (scopeType != null) String.format(",scope=\"%s:%s:%s\"", scopeType, repo, scope) else ""
            return ResponseEntity.status(401).header("Docker-Distribution-Api-Version", "registry/2.0").header("WWW-Authenticate", String.format("Bearer realm=\"%s\",service=\"%s\"", tokenUrl, registryService) + scopeStr).contentType(MediaType.APPLICATION_JSON).body(String.format("{\"errors\":[{\"code\":\"%s\",\"message\":\"%s\",\"detail\":null}]}", "UNAUTHORIZED", "authentication required"))
        }

        fun unauthorizedManifest(manifest: String, err: String?): ResponseEntity<Any> {
            return ResponseEntity.status(403).header("Docker-Distribution-Api-Version", "registry/2.0").contentType(MediaType.APPLICATION_JSON).body(String.format("{\"errors\":[{\"code\":\"%s\",\"message\":\"%s\",\"detail\":{%s}}]}", "UNAUTHORIZED", "The client does not have permission for manifest" + if (err != null) ": $err" else "", "\"manifest\":\"$manifest\""))
        }

        fun nameUnknown(dockerRepo: String): ResponseEntity<Any> {
            return ResponseEntity.status(404).header("Docker-Distribution-Api-Version", "registry/2.0").contentType(MediaType.APPLICATION_JSON).body(String.format("{\"errors\":[{\"code\":\"%s\",\"message\":\"%s\",\"detail\":{%s}}]}", "NAME_UNKNOWN", "Repository name not known to registry.", "\"name\":\"$dockerRepo\""))
        }

>>>>>>> be78b2f9
        fun manifestConcurrent(message: Any): ResponseEntity<Any> {
            return ResponseEntity.status(400).header("Docker-Distribution-Api-Version", "registry/2.0").contentType(MediaType.APPLICATION_JSON).body(String.format("{\"errors\":[{\"code\":\"%s\",\"message\":\"%s\",\"detail\":{%s}}]}", "MANIFEST_INVALID", "MANIFEST-CONCURRENT-EXCEPTION", "\"description\":\"$message\""))
        }
    }
}<|MERGE_RESOLUTION|>--- conflicted
+++ resolved
@@ -22,31 +22,7 @@
         fun manifestInvalid(message: Any): ResponseEntity<Any> {
             return ResponseEntity.status(400).header("Docker-Distribution-Api-Version", "registry/2.0").contentType(MediaType.APPLICATION_JSON).body(String.format("{\"errors\":[{\"code\":\"%s\",\"message\":\"%s\",\"detail\":{%s}}]}", "MANIFEST_INVALID", "manifest invalid", "\"description\":\"$message\""))
         }
-//
-//        fun manifestUnknown(manifest: String): Response {
-//            return Response.status(404).header("Docker-Distribution-Api-Version", "registry/2.0").type(MediaType.APPLICATION_JSON_TYPE).entity(String.format("{\"errors\":[{\"code\":\"%s\",\"message\":\"%s\",\"detail\":{%s}}]}", "MANIFEST_UNKNOWN", "The named manifest is not known to the registry.", "\"manifest\":\"$manifest\"")).build()
-//        }
 
-<<<<<<< HEAD
-        fun unauthorizedUpload(): ResponseEntity<Any> {
-            return ResponseEntity.status(403).header("Docker-Distribution-Api-Version", "registry/2.0").contentType(MediaType.APPLICATION_JSON).body(String.format("{\"errors\":[{\"code\":\"%s\",\"message\":\"%s\",\"detail\":{%s}}]}", "UNAUTHORIZED", "The client does not have permission to push to the repository.", ""))
-        }
-
-//        @JvmOverloads
-//        fun unauthorized(tokenUrl: String, registryService: String, scopeType: String? = null, repo: String = "", scope: String = ""): Response {
-//            val scopeStr = if (scopeType != null) String.format(",scope=\"%s:%s:%s\"", scopeType, repo, scope) else ""
-//            return Response.status(401).header("Docker-Distribution-Api-Version", "registry/2.0").header("WWW-Authenticate", String.format("Bearer realm=\"%s\",service=\"%s\"", tokenUrl, registryService) + scopeStr).type(MediaType.APPLICATION_JSON_TYPE).entity(String.format("{\"errors\":[{\"code\":\"%s\",\"message\":\"%s\",\"detail\":null}]}", "UNAUTHORIZED", "authentication required")).build()
-//        }
-//
-//        fun unauthorizedManifest(manifest: String, err: String?): Response {
-//            return Response.status(403).header("Docker-Distribution-Api-Version", "registry/2.0").type(MediaType.APPLICATION_JSON_TYPE).entity(String.format("{\"errors\":[{\"code\":\"%s\",\"message\":\"%s\",\"detail\":{%s}}]}", "UNAUTHORIZED", "The client does not have permission for manifest" + if (err != null) ": $err" else "", "\"manifest\":\"$manifest\"")).build()
-//        }
-//
-//        fun nameUnknown(dockerRepo: String): Response {
-//            return Response.status(404).header("Docker-Distribution-Api-Version", "registry/2.0").type(MediaType.APPLICATION_JSON_TYPE).entity(String.format("{\"errors\":[{\"code\":\"%s\",\"message\":\"%s\",\"detail\":{%s}}]}", "NAME_UNKNOWN", "Repository name not known to registry.", "\"name\":\"$dockerRepo\"")).build()
-//        }
-//
-=======
         fun manifestUnknown(manifest: String): ResponseEntity<Any> {
             return ResponseEntity.status(404).header("Docker-Distribution-Api-Version", "registry/2.0").contentType(MediaType.APPLICATION_JSON).body(String.format("{\"errors\":[{\"code\":\"%s\",\"message\":\"%s\",\"detail\":{%s}}]}", "MANIFEST_UNKNOWN", "The named manifest is not known to the registry.", "\"manifest\":\"$manifest\""))
         }
@@ -68,7 +44,6 @@
             return ResponseEntity.status(404).header("Docker-Distribution-Api-Version", "registry/2.0").contentType(MediaType.APPLICATION_JSON).body(String.format("{\"errors\":[{\"code\":\"%s\",\"message\":\"%s\",\"detail\":{%s}}]}", "NAME_UNKNOWN", "Repository name not known to registry.", "\"name\":\"$dockerRepo\""))
         }
 
->>>>>>> be78b2f9
         fun manifestConcurrent(message: Any): ResponseEntity<Any> {
             return ResponseEntity.status(400).header("Docker-Distribution-Api-Version", "registry/2.0").contentType(MediaType.APPLICATION_JSON).body(String.format("{\"errors\":[{\"code\":\"%s\",\"message\":\"%s\",\"detail\":{%s}}]}", "MANIFEST_INVALID", "MANIFEST-CONCURRENT-EXCEPTION", "\"description\":\"$message\""))
         }
