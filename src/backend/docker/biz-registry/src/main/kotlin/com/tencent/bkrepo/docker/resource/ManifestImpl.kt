package com.tencent.bkrepo.docker.resource

import com.fasterxml.jackson.databind.ObjectMapper
import com.tencent.bkrepo.docker.api.Manifest
<<<<<<< HEAD
=======
import com.tencent.bkrepo.docker.v2.model.DockerDigest
import com.tencent.bkrepo.docker.v2.rest.handler.DockerV2LocalRepoHandler
>>>>>>> be78b2f9
import javax.servlet.http.HttpServletRequest
import javax.ws.rs.core.Response
import okhttp3.MediaType
import org.springframework.beans.factory.annotation.Autowired
import org.springframework.http.ResponseEntity
import org.springframework.web.bind.annotation.RestController

/**
 * 元数据服务接口实现类
 *
 * @author: owenlxu
 * @date: 2019-10-03
 */

// ManifestImpl validates and impl the manifest interface
@RestController
class ManifestImpl @Autowired constructor(val dockerRepo: DockerV2LocalRepoHandler) : Manifest {

    override fun putManifest(
        projectId: String,
        repoName: String,
        name: String,
        tag: String,
<<<<<<< HEAD
        contentTypeHeader: String,
        request: HttpServletRequest
    ): Response {
        var mediaType = MediaType.parse(contentTypeHeader).toString()
//        var headers: HttpHeaders
//        print(mediaType)
//        var dockerRepoContext = DockerUtil.createDockerRepoContext(repoKey)
//        var repoHandler = DockerV2LocalRepoHandler(dockerRepoContext)
//        var response = repoHandler.uploadManifest(name, reference, mediaType, body.toByteArray())
//        // return response.toString()
        return Response.ok(mediaType).build()
=======
        contentType: String,
        request: HttpServletRequest
    ): ResponseEntity<Any> {
        return dockerRepo.uploadManifest(projectId, repoName, name, tag,contentType, request.inputStream)
    }

    override fun getManifest(
            projectId: String,
            repoName: String,
            name: String,
            reference: String
    ): ResponseEntity<Any> {
        return dockerRepo.getManifest(projectId, repoName, name, reference)
    }

    override fun existManifest(
            projectId: String,
            repoName: String,
            name: String,
            reference: String
    ): ResponseEntity<Any> {
        return dockerRepo.getManifest(projectId, repoName, name, reference)
>>>>>>> be78b2f9
    }
}<|MERGE_RESOLUTION|>--- conflicted
+++ resolved
@@ -2,11 +2,8 @@
 
 import com.fasterxml.jackson.databind.ObjectMapper
 import com.tencent.bkrepo.docker.api.Manifest
-<<<<<<< HEAD
-=======
 import com.tencent.bkrepo.docker.v2.model.DockerDigest
 import com.tencent.bkrepo.docker.v2.rest.handler.DockerV2LocalRepoHandler
->>>>>>> be78b2f9
 import javax.servlet.http.HttpServletRequest
 import javax.ws.rs.core.Response
 import okhttp3.MediaType
@@ -30,19 +27,6 @@
         repoName: String,
         name: String,
         tag: String,
-<<<<<<< HEAD
-        contentTypeHeader: String,
-        request: HttpServletRequest
-    ): Response {
-        var mediaType = MediaType.parse(contentTypeHeader).toString()
-//        var headers: HttpHeaders
-//        print(mediaType)
-//        var dockerRepoContext = DockerUtil.createDockerRepoContext(repoKey)
-//        var repoHandler = DockerV2LocalRepoHandler(dockerRepoContext)
-//        var response = repoHandler.uploadManifest(name, reference, mediaType, body.toByteArray())
-//        // return response.toString()
-        return Response.ok(mediaType).build()
-=======
         contentType: String,
         request: HttpServletRequest
     ): ResponseEntity<Any> {
@@ -65,6 +49,5 @@
             reference: String
     ): ResponseEntity<Any> {
         return dockerRepo.getManifest(projectId, repoName, name, reference)
->>>>>>> be78b2f9
     }
 }