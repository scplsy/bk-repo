/*
 * Tencent is pleased to support the open source community by making BK-CI 蓝鲸持续集成平台 available.
 *
 * Copyright (C) 2020 THL A29 Limited, a Tencent company.  All rights reserved.
 *
 * BK-CI 蓝鲸持续集成平台 is licensed under the MIT license.
 *
 * A copy of the MIT License is included in this file.
 *
 *
 * Terms of the MIT License:
 * ---------------------------------------------------
 * Permission is hereby granted, free of charge, to any person obtaining a copy
 * of this software and associated documentation files (the "Software"), to deal
 * in the Software without restriction, including without limitation the rights
 * to use, copy, modify, merge, publish, distribute, sublicense, and/or sell
 * copies of the Software, and to permit persons to whom the Software is
 * furnished to do so, subject to the following conditions:
 *
 * The above copyright notice and this permission notice shall be included in all
 * copies or substantial portions of the Software.
 *
 * THE SOFTWARE IS PROVIDED "AS IS", WITHOUT WARRANTY OF ANY KIND, EXPRESS OR
 * IMPLIED, INCLUDING BUT NOT LIMITED TO THE WARRANTIES OF MERCHANTABILITY,
 * FITNESS FOR A PARTICULAR PURPOSE AND NONINFRINGEMENT. IN NO EVENT SHALL THE
 * AUTHORS OR COPYRIGHT HOLDERS BE LIABLE FOR ANY CLAIM, DAMAGES OR OTHER
 * LIABILITY, WHETHER IN AN ACTION OF CONTRACT, TORT OR OTHERWISE, ARISING FROM,
 * OUT OF OR IN CONNECTION WITH THE SOFTWARE OR THE USE OR OTHER DEALINGS IN THE
 * SOFTWARE.
 */

package com.tencent.bkrepo.docker.resource

import com.tencent.bkrepo.common.api.constant.ANONYMOUS_USER
import com.tencent.bkrepo.common.security.exception.AuthenticationException
import com.tencent.bkrepo.docker.api.Base
import com.tencent.bkrepo.docker.constant.DOCKER_API_VERSION
import com.tencent.bkrepo.docker.constant.DOCKER_HEADER_API_VERSION
import com.tencent.bkrepo.docker.response.DockerResponse
import org.springframework.http.HttpHeaders.CONTENT_TYPE
import org.springframework.http.MediaType
import org.springframework.http.ResponseEntity
import org.springframework.web.bind.annotation.RestController

@RestController
class BaseImpl : Base {
    override fun ping(userId: String): DockerResponse {
        if (userId == ANONYMOUS_USER) {
            throw AuthenticationException()
        }
<<<<<<< HEAD
        return ResponseEntity.ok()
            .header(CONTENT_TYPE, MediaType.APPLICATION_JSON_VALUE)
            .header(DOCKER_HEADER_API_VERSION, DOCKER_API_VERSION)
            .body("{}")
=======
        return ResponseEntity.ok().header(CONTENT_TYPE, MediaType.APPLICATION_JSON_VALUE)
            .header(DOCKER_HEADER_API_VERSION, DOCKER_API_VERSION).body("{}")
>>>>>>> 0141bbe5
    }
}<|MERGE_RESOLUTION|>--- conflicted
+++ resolved
@@ -48,14 +48,7 @@
         if (userId == ANONYMOUS_USER) {
             throw AuthenticationException()
         }
-<<<<<<< HEAD
-        return ResponseEntity.ok()
-            .header(CONTENT_TYPE, MediaType.APPLICATION_JSON_VALUE)
-            .header(DOCKER_HEADER_API_VERSION, DOCKER_API_VERSION)
-            .body("{}")
-=======
         return ResponseEntity.ok().header(CONTENT_TYPE, MediaType.APPLICATION_JSON_VALUE)
             .header(DOCKER_HEADER_API_VERSION, DOCKER_API_VERSION).body("{}")
->>>>>>> 0141bbe5
     }
 }