/*
 * Tencent is pleased to support the open source community by making BK-CI 蓝鲸持续集成平台 available.
 *
 * Copyright (C) 2020 THL A29 Limited, a Tencent company.  All rights reserved.
 *
 * BK-CI 蓝鲸持续集成平台 is licensed under the MIT license.
 *
 * A copy of the MIT License is included in this file.
 *
 *
 * Terms of the MIT License:
 * ---------------------------------------------------
 * Permission is hereby granted, free of charge, to any person obtaining a copy
 * of this software and associated documentation files (the "Software"), to deal
 * in the Software without restriction, including without limitation the rights
 * to use, copy, modify, merge, publish, distribute, sublicense, and/or sell
 * copies of the Software, and to permit persons to whom the Software is
 * furnished to do so, subject to the following conditions:
 *
 * The above copyright notice and this permission notice shall be included in all
 * copies or substantial portions of the Software.
 *
 * THE SOFTWARE IS PROVIDED "AS IS", WITHOUT WARRANTY OF ANY KIND, EXPRESS OR
 * IMPLIED, INCLUDING BUT NOT LIMITED TO THE WARRANTIES OF MERCHANTABILITY,
 * FITNESS FOR A PARTICULAR PURPOSE AND NONINFRINGEMENT. IN NO EVENT SHALL THE
 * AUTHORS OR COPYRIGHT HOLDERS BE LIABLE FOR ANY CLAIM, DAMAGES OR OTHER
 * LIABILITY, WHETHER IN AN ACTION OF CONTRACT, TORT OR OTHERWISE, ARISING FROM,
 * OUT OF OR IN CONNECTION WITH THE SOFTWARE OR THE USE OR OTHER DEALINGS IN THE
 * SOFTWARE.
 */

package com.tencent.bkrepo.docker.resource

import com.tencent.bkrepo.docker.api.Base
import com.tencent.bkrepo.docker.constant.DOCKER_API_VERSION
import com.tencent.bkrepo.docker.constant.DOCKER_HEADER_API_VERSION
import com.tencent.bkrepo.docker.response.DockerResponse
import org.springframework.http.HttpHeaders.CONTENT_TYPE
import org.springframework.http.MediaType
import org.springframework.http.ResponseEntity
import org.springframework.web.bind.annotation.RestController

@RestController
class BaseImpl : Base {
    override fun ping(userId: String): DockerResponse {
        // if (userId == ANONYMOUS_USER) {
        //     throw AuthenticationException()
        // }
<<<<<<< HEAD
=======
        // Bearer
>>>>>>> d40ea987
        return ResponseEntity.ok().header(CONTENT_TYPE, MediaType.APPLICATION_JSON_VALUE).header(DOCKER_HEADER_API_VERSION, DOCKER_API_VERSION).body("{}")
    }
}<|MERGE_RESOLUTION|>--- conflicted
+++ resolved
@@ -31,6 +31,8 @@
 
 package com.tencent.bkrepo.docker.resource
 
+import com.tencent.bkrepo.common.api.constant.ANONYMOUS_USER
+import com.tencent.bkrepo.common.security.exception.AuthenticationException
 import com.tencent.bkrepo.docker.api.Base
 import com.tencent.bkrepo.docker.constant.DOCKER_API_VERSION
 import com.tencent.bkrepo.docker.constant.DOCKER_HEADER_API_VERSION
@@ -43,13 +45,9 @@
 @RestController
 class BaseImpl : Base {
     override fun ping(userId: String): DockerResponse {
-        // if (userId == ANONYMOUS_USER) {
-        //     throw AuthenticationException()
-        // }
-<<<<<<< HEAD
-=======
-        // Bearer
->>>>>>> d40ea987
+        if (userId == ANONYMOUS_USER) {
+            throw AuthenticationException()
+        }
         return ResponseEntity.ok().header(CONTENT_TYPE, MediaType.APPLICATION_JSON_VALUE).header(DOCKER_HEADER_API_VERSION, DOCKER_API_VERSION).body("{}")
     }
 }