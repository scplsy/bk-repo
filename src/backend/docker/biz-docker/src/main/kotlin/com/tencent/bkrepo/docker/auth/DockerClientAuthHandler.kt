--- conflicted
+++ resolved
@@ -47,9 +47,6 @@
 //            return ANONYMOUS_USER
 //        }
         val token = (authCredentials as JwtAuthCredentials).token
-        if (token == ANONYMOUS_USER) {
-            return ANONYMOUS_USER
-        }
         val userName = JwtUtil.getUserName(token)
         val password = JwtUtil.getPassword(token)
         logger.debug("auth token {} ,user {}, password {}", token, userName, password)
@@ -71,30 +68,16 @@
         val scopeStr = "repository:bkrepo/docker-local/tb:push,pull"
         response.setHeader(BASIC_AUTH_RESPONSE_HEADER, String.format("Bearer realm=\"%s\",service=\"%s\",scope=\"%s\"", authUrl, registryService, scopeStr))
         response.contentType = MediaType.APPLICATION_JSON
-<<<<<<< HEAD
-=======
-        logger.info("aaaaaaaaaaaaaaaaaaaaaa ,{}", String.format("{\"errors\":[{\"code\":\"%s\",\"message\":\"%s\",\"detail\":\"%s\"}]}", "UNAUTHORIZED", "authentication required", "BAD_CREDENTIAL"))
->>>>>>> 1c1c353e
         response.getWriter().print(String.format("{\"errors\":[{\"code\":\"%s\",\"message\":\"%s\",\"detail\":\"%s\"}]}", "UNAUTHORIZED", "authentication required", "BAD_CREDENTIAL"))
         response.getWriter().flush()
     }
 
-
     override fun extractAuthCredentials(request: HttpServletRequest): AuthCredentials {
-//        if (!authEnable) {
-//            return JwtAuthCredentials(ANONYMOUS_USER)
-//        }
-//        if (request.method == "PATCH" || request.method == "PUT") {
-//            return JwtAuthCredentials(ANONYMOUS_USER)
-//        }
         val basicAuthHeader = request.getHeader(BASIC_AUTH_HEADER)
-        logger.info("ffffffffffffffffff {} , {}, {}", basicAuthHeader, request.requestURI, request.method)
         if (basicAuthHeader.isNullOrBlank()) {
-            logger.info("eeeeeeeeeeeeeee {} , {}, {}", basicAuthHeader, request.requestURI, request.method)
             throw ClientAuthException("Authorization value is null")
         }
         if (!basicAuthHeader.startsWith("Bearer ")) {
-            logger.info("cccccccccccccccccccccc")
             throw ClientAuthException("Authorization value [$basicAuthHeader] is not a valid scheme")
         }
         try {
