--- conflicted
+++ resolved
@@ -9,13 +9,8 @@
 import com.tencent.bkrepo.common.artifact.auth.AuthService
 import com.tencent.bkrepo.common.artifact.auth.ClientAuthHandler
 import com.tencent.bkrepo.common.artifact.auth.basic.BasicAuthCredentials
-<<<<<<< HEAD
 import com.tencent.bkrepo.common.artifact.auth.platform.PlatformAuthCredentials
-import com.tencent.bkrepo.common.artifact.config.BASIC_AUTH_HEADER
-=======
-import com.tencent.bkrepo.common.artifact.config.ArtifactConfiguration
 import com.tencent.bkrepo.common.artifact.config.AUTHORIZATION
->>>>>>> 25617a98
 import com.tencent.bkrepo.common.artifact.config.BASIC_AUTH_HEADER_PREFIX
 import com.tencent.bkrepo.common.artifact.config.BASIC_AUTH_RESPONSE_HEADER
 import com.tencent.bkrepo.common.artifact.exception.ClientAuthException
@@ -104,8 +99,7 @@
     }
 
     override fun extractAuthCredentials(request: HttpServletRequest): AuthCredentials {
-<<<<<<< HEAD
-        val basicAuthHeader = request.getHeader(BASIC_AUTH_HEADER)
+        val basicAuthHeader = request.getHeader(AUTHORIZATION)
         if (request.requestURI.startsWith("/user")) {
             val encodedCredentials = basicAuthHeader.removePrefix(PLATFORM_AUTH_HEADER_PREFIX)
             val decodedHeader = String(Base64.getDecoder().decode(encodedCredentials))
@@ -113,9 +107,6 @@
             require(parts.size >= 2)
             return PlatformAuthCredentials(parts[0], parts[1])
         }
-=======
-        val basicAuthHeader = request.getHeader(AUTHORIZATION)
->>>>>>> 25617a98
         if (basicAuthHeader.isNullOrBlank()) {
             throw ClientAuthException("Authorization value is null")
         }
