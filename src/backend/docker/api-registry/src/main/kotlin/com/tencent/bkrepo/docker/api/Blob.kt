--- conflicted
+++ resolved
@@ -81,11 +81,7 @@
     ): ResponseEntity<Any>
 
     @ApiOperation("开始上传blob文件")
-<<<<<<< HEAD
-    @RequestMapping(method = [RequestMethod.POST], value = ["{projectId}/{repoName}/{name}/blobs/uploads"])
-=======
     @RequestMapping(method = [RequestMethod.POST], value = ["{projectId}/{repoName}/{name:.+}/blobs/uploads"])
->>>>>>> be78b2f9
     fun startBlobUpload(
         @RequestHeader
         headers: HttpHeaders,
