/*
 * Tencent is pleased to support the open source community by making BK-CI 蓝鲸持续集成平台 available.
 *
 * Copyright (C) 2022 THL A29 Limited, a Tencent company.  All rights reserved.
 *
 * BK-CI 蓝鲸持续集成平台 is licensed under the MIT license.
 *
 * A copy of the MIT License is included in this file.
 *
 *
 * Terms of the MIT License:
 * ---------------------------------------------------
 * Permission is hereby granted, free of charge, to any person obtaining a copy of this software and associated
 * documentation files (the "Software"), to deal in the Software without restriction, including without limitation the
 * rights to use, copy, modify, merge, publish, distribute, sublicense, and/or sell copies of the Software, and to
 * permit persons to whom the Software is furnished to do so, subject to the following conditions:
 *
 * The above copyright notice and this permission notice shall be included in all copies or substantial portions of
 * the Software.
 *
 * THE SOFTWARE IS PROVIDED "AS IS", WITHOUT WARRANTY OF ANY KIND, EXPRESS OR IMPLIED, INCLUDING BUT NOT
 * LIMITED TO THE WARRANTIES OF MERCHANTABILITY, FITNESS FOR A PARTICULAR PURPOSE AND NONINFRINGEMENT. IN
 * NO EVENT SHALL THE AUTHORS OR COPYRIGHT HOLDERS BE LIABLE FOR ANY CLAIM, DAMAGES OR OTHER LIABILITY,
 * WHETHER IN AN ACTION OF CONTRACT, TORT OR OTHERWISE, ARISING FROM, OUT OF OR IN CONNECTION WITH THE
 * SOFTWARE OR THE USE OR OTHER DEALINGS IN THE SOFTWARE.
 */

package com.tencent.bkrepo.common.analysis.pojo.scanner.standard

import com.fasterxml.jackson.annotation.JsonIgnoreProperties

/**
 * 分析工具输出
 * 1. 指定--output output.json参数时输出到本地
 * 2. 指定--token参数时直接通过接口上报分析管理服务
 */
@JsonIgnoreProperties(ignoreUnknown = true)
data class ToolOutput(
    /**
     * 分析状态，SUCCESS,FAILED,TIMEOUT
     */
    val status: String,
    /**
     * 分析失败时的错误信息
     */
    val err: String? = null,
    /**
     * 子任务id，工具输入参数存在--taskId时需要设置
     */
    val taskId: String? = null,
    /**
     * 调用分析管理服务使用的临时token，工具输入存在--token时需要设置
     */
    val token: String? = null,
    /**
     * 分析结果
     */
    var result: Result? = null
)

/**
 * 分析结果
 */
data class Result(
    /**
     * 漏洞分析结果
     */
    val securityResults: List<SecurityResult>? = null,
    /**
     * License分析结果
     */
    val licenseResults: List<LicenseResult>? = null,
    /**
     * 敏感信息分析结果
     */
    val sensitiveResult: List<SensitiveResult>? = null
)

/**
 * 漏洞分析结果
 */
data class SecurityResult(
    /**
     * 漏洞id
     */
    val vulId: String,
    /**
     * 漏洞名
     */
    val vulName: String? = null,
    val cveId: String? = null,
    /**
     * 漏洞在制品压缩包中的路径
     */
    val path: String? = null,
    /**
     * 存在漏洞的组件
     */
    val pkgName: String? = null,
    /**
     * 存在漏洞的组件版本
     */
    val pkgVersions: MutableSet<String> = HashSet(),
    /**
     * 修复版本
     */
    val fixedVersion: String? = null,
    /**
     * 受影响版本
     */
    val effectedVersion: String? = null,
    /**
     * 漏洞描述
     */
    val des: String? = null,
    /**
     * 解决方案
     */
    val solution: String? = null,
    /**
     * 引用
     */
    val references: List<String> = emptyList(),
    val cvss: Double? = null,
    /**
     * 漏洞等级LOW, MEDIUM, HIGH, CRITICAL
     */
    val severity: String
)

/**
 * License分析结果
 */
data class LicenseResult(
    /**
     * 许可证名
     */
    val licenseName: String,
    /**
     * 检出License的文件在制品包中的路径
     */
    val path: String? = null,
    /**
     * 检出License的组件
     */
    val pkgName: String? = null,
    /**
     * 检出License的组件版本
     */
<<<<<<< HEAD
    val pkgVersions: Set<String> = emptySet()
)

/**
 * 敏感信息
 */
data class SensitiveResult(
    /**
     * 检出敏感信息的文件在制品包中的路径
     */
    val path: String? = null,
    /**
     * 敏感信息类型
     */
    val type: String? = null,
    /**
     * 敏感信息内容
     */
    val content: String
=======
    val pkgVersions: MutableSet<String> = HashSet()
>>>>>>> 44e75fd2
)<|MERGE_RESOLUTION|>--- conflicted
+++ resolved
@@ -147,8 +147,7 @@
     /**
      * 检出License的组件版本
      */
-<<<<<<< HEAD
-    val pkgVersions: Set<String> = emptySet()
+    val pkgVersions: MutableSet<String> = HashSet()
 )
 
 /**
@@ -167,7 +166,4 @@
      * 敏感信息内容
      */
     val content: String
-=======
-    val pkgVersions: MutableSet<String> = HashSet()
->>>>>>> 44e75fd2
 )