--- conflicted
+++ resolved
@@ -2,26 +2,14 @@
 
 object CommonMessageCode {
     const val SUCCESS = 0 // 成功
-<<<<<<< HEAD
     const val SYSTEM_ERROR = 2500001 // 系统内部繁忙，请稍后再试
     const val PARAMETER_IS_NULL = 2500002 // {0}不能为空
     const val PARAMETER_IS_EXIST = 2500003 // {0}已经存在，请换一个再试
-    const val PARAMETER_IS_INVALID = 2500004 // {0}为非法数据
+    const val PARAMETER_INVALID = 2500004 // {0}为非法数据
     const val OAUTH_TOKEN_IS_INVALID = 2500005 // 无效的token，请先oauth认证
     const val PERMISSION_DENIED = 2500006 // 无权限{0}
     const val ERROR_SERVICE_NO_FOUND = 2500007 // "找不到任何有效的{0}服务提供者"
     const val ELEMENT_NOT_FOUND = 2500008 // "访问的资源{0}不存在"
     const val ELEMENT_CANNOT_BE_MODIFIED = 2500009 // "资源无法被编辑"
-=======
-    const val SYSTEM_ERROR = 2100001 // 系统内部繁忙，请稍后再试
-    const val PARAMETER_IS_NULL = 2100002 // {0}不能为空
-    const val PARAMETER_IS_EXIST = 2100003 // {0}已经存在，请换一个再试
-    const val PARAMETER_IS_INVALID = 2100004 // {0}为非法数据
-    const val OAUTH_TOKEN_IS_INVALID = 2100005 // 无效的token，请先oauth认证
-    const val PERMISSION_DENIED = 2100006 // 无权限{0}
-    const val ERROR_SERVICE_NO_FOUND = 2100007 // "找不到任何有效的{0}服务提供者"
-    const val ELEMENT_NOT_FOUND = 2100008 // "访问的资源{0}不存在"
-    const val ELEMENT_CANNOT_BE_MODIFIED = 2100009 // "资源无法被编辑"
-    const val NOT_SUPPORTED = 2100010 // "不支持的功能"
->>>>>>> 9b62222f
+    const val NOT_SUPPORTED = 2500010 // "不支持的功能"
 }