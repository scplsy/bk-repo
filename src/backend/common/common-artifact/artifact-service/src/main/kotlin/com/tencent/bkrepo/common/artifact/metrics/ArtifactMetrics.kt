package com.tencent.bkrepo.common.artifact.metrics

import io.micrometer.core.instrument.Counter
import io.micrometer.core.instrument.Gauge
import io.micrometer.core.instrument.MeterRegistry
import io.micrometer.core.instrument.binder.MeterBinder
import org.springframework.scheduling.concurrent.ThreadPoolTaskExecutor
import org.springframework.stereotype.Component
import javax.annotation.Resource

@Component
<<<<<<< HEAD
class ArtifactMetrics : MeterBinder {
    var uploadCount = AtomicInteger(0)
    var downloadCount = AtomicInteger(0)
=======
class ArtifactMetrics: MeterBinder {
    lateinit var uploadCount: Counter
    lateinit var downloadCount: Counter
>>>>>>> 9cd8d33d

    @Resource
    lateinit var taskAsyncExecutor: ThreadPoolTaskExecutor

    override fun bindTo(meterRegistry: MeterRegistry) {
        uploadCount = Counter.builder(ARTIFACT_UPLOADING_COUNT)
            .description(ARTIFACT_UPLOADING_COUNT_DESC)
            .register(meterRegistry)

        downloadCount = Counter.builder(ARTIFACT_DOWNLOADING_COUNT)
            .description(ARTIFACT_DOWNLOADING_COUNT_DESC)
            .register(meterRegistry)

        Gauge.builder(ASYNC_TASK_ACTIVE_COUNT, taskAsyncExecutor.threadPoolExecutor, { it.activeCount.toDouble() })
            .description(ASYNC_TASK_ACTIVE_COUNT_DESC)
            .register(meterRegistry)

        Gauge.builder(ASYNC_TASK_QUEUE_SIZE, taskAsyncExecutor.threadPoolExecutor, { it.queue.size.toDouble() })
            .description(ASYNC_TASK_QUEUE_SIZE_DESC)
            .register(meterRegistry)
    }
}<|MERGE_RESOLUTION|>--- conflicted
+++ resolved
@@ -9,15 +9,9 @@
 import javax.annotation.Resource
 
 @Component
-<<<<<<< HEAD
-class ArtifactMetrics : MeterBinder {
-    var uploadCount = AtomicInteger(0)
-    var downloadCount = AtomicInteger(0)
-=======
 class ArtifactMetrics: MeterBinder {
     lateinit var uploadCount: Counter
     lateinit var downloadCount: Counter
->>>>>>> 9cd8d33d
 
     @Resource
     lateinit var taskAsyncExecutor: ThreadPoolTaskExecutor
