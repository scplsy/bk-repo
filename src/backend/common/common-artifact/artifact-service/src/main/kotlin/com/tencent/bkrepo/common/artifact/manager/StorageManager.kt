--- conflicted
+++ resolved
@@ -153,13 +153,10 @@
         * */
         return storageService.load(sha256, range, storageCredentials)
             ?: loadFromCenterIfNecessary(sha256, range, storageCredentials?.key)
-<<<<<<< HEAD
-            ?: loadFromCopyIfNecessary(node, range, storageCredentials)
-=======
             ?: loadFromCopyIfNecessary(node, range)
             ?: loadFromRepoOldIfNecessary(node, range, storageCredentials)
->>>>>>> 6880d95d
-    }
+    }
+
     /**
      * 加载ArtifactInputStream
      * 如果node为null，则返回null
@@ -175,39 +172,21 @@
     /**
      * 因为支持快速copy，也就是说源节点的数据可能还未完全上传成功，
      * 还在本地文件系统上，这时拷贝节点就会从源存储去加载数据。
-<<<<<<< HEAD
-     * 当源节点数据已经上传到存储后，则进行真正的数据拷贝
-     * */
-    private fun loadFromCopyIfNecessary(
-        node: NodeInfo,
-        range: Range,
-        storageCredentials: StorageCredentials?
-=======
      * */
     private fun loadFromCopyIfNecessary(
         node: NodeInfo,
         range: Range
->>>>>>> 6880d95d
     ): ArtifactInputStream? {
         node.copyFromCredentialsKey?.let {
             val digest = node.sha256!!
             logger.info("load data [$digest] from copy credentialsKey [$it]")
             val fromCredentialsKey = storageCredentialsClient.findByKey(it).data
-<<<<<<< HEAD
-            if (storageService.exist(digest, fromCredentialsKey)) {
-                logger.info("start copy data [$digest] from key[$it] to key[${storageCredentials?.key}]")
-                storageService.copy(digest, fromCredentialsKey, storageCredentials)
-            }
-=======
->>>>>>> 6880d95d
             return storageService.load(digest, range, fromCredentialsKey)
         }
         return null
     }
 
     /**
-<<<<<<< HEAD
-=======
      * 仓库迁移场景
      * 仓库还在迁移中，旧的数据还未存储到新的存储实例上去，所以从仓库之前的存储实例中加载
      * */
@@ -237,7 +216,6 @@
     }
 
     /**
->>>>>>> 6880d95d
      * 通过中心节点代理拉取文件
      */
     private fun loadFromCenterIfNecessary(
