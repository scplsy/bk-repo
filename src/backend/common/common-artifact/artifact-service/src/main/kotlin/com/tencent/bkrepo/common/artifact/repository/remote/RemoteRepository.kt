package com.tencent.bkrepo.common.artifact.repository.remote

import com.tencent.bkrepo.common.artifact.api.ArtifactFile
import com.tencent.bkrepo.common.artifact.config.PROXY_AUTHORIZATION
import com.tencent.bkrepo.common.artifact.pojo.configuration.remote.ProxyConfiguration
import com.tencent.bkrepo.common.artifact.pojo.configuration.remote.RemoteConfiguration
import com.tencent.bkrepo.common.artifact.pojo.configuration.remote.RemoteCredentialsConfiguration
import com.tencent.bkrepo.common.artifact.repository.context.ArtifactDownloadContext
import com.tencent.bkrepo.common.artifact.repository.context.ArtifactSearchContext
import com.tencent.bkrepo.common.artifact.repository.context.ArtifactTransferContext
import com.tencent.bkrepo.common.artifact.repository.core.AbstractArtifactRepository
import com.tencent.bkrepo.common.artifact.resolve.file.ArtifactFileFactory
import com.tencent.bkrepo.common.artifact.resolve.response.ArtifactResource
import com.tencent.bkrepo.common.artifact.stream.Range
import com.tencent.bkrepo.common.artifact.stream.toArtifactStream
import com.tencent.bkrepo.common.artifact.util.http.BasicAuthInterceptor
import com.tencent.bkrepo.common.artifact.util.http.HttpClientBuilderFactory
import com.tencent.bkrepo.common.storage.core.StorageService
import com.tencent.bkrepo.repository.api.NodeResource
import com.tencent.bkrepo.repository.pojo.node.NodeInfo
import com.tencent.bkrepo.repository.pojo.node.service.NodeCreateRequest
import okhttp3.Authenticator
import okhttp3.Credentials
import okhttp3.Interceptor
import okhttp3.OkHttpClient
import okhttp3.Request
import okhttp3.Response
import okhttp3.ResponseBody
import org.slf4j.LoggerFactory
import org.springframework.beans.factory.annotation.Autowired
import java.net.InetSocketAddress
import java.net.Proxy
import java.time.Duration
import java.time.LocalDateTime
import java.time.format.DateTimeFormatter
import java.util.concurrent.TimeUnit

/**
 *
 * @author: carrypan
 * @date: 2019/11/26
 */
abstract class RemoteRepository : AbstractArtifactRepository() {

    @Autowired
    lateinit var nodeResource: NodeResource

    @Autowired
    lateinit var storageService: StorageService

    override fun search(context: ArtifactSearchContext): Any? {
        val remoteConfiguration = context.repositoryConfiguration as RemoteConfiguration
        val httpClient = createHttpClient(remoteConfiguration)
        val downloadUri = generateRemoteDownloadUrl(context)
        val request = Request.Builder().url(downloadUri).build()
        val response = httpClient.newCall(request).execute()
        return if (checkResponse(response)) {
            response.body()!!.string()
        } else null
    }

    override fun onDownload(context: ArtifactDownloadContext): ArtifactResource? {
        return getCacheArtifactResource(context) ?: run {
            val remoteConfiguration = context.repositoryConfiguration as RemoteConfiguration
            val httpClient = createHttpClient(remoteConfiguration)
            val downloadUri = generateRemoteDownloadUrl(context)
            val request = Request.Builder().url(downloadUri).build()
            val response = httpClient.newCall(request).execute()
            return if (checkResponse(response)) {
                val artifactFile = createTempFile(response.body()!!)
<<<<<<< HEAD
                val artifactStream = artifactFile.getInputStream().toArtifactStream()
                val nodeInfo = putArtifactCache(context, artifactFile)
=======
                val nodeInfo = putArtifactCache(context, artifactFile)
                val size = artifactFile.getSize()
                val artifactStream = artifactFile.getInputStream().toArtifactStream(Range.full(size))
>>>>>>> 1df61fcc
                return ArtifactResource(artifactStream, determineArtifactName(context), nodeInfo)
            } else null
        }
    }

    /**
     * 尝试读取缓存的远程构件
     */
    private fun getCacheArtifactResource(context: ArtifactDownloadContext): ArtifactResource? {
        val remoteConfiguration = context.repositoryConfiguration as RemoteConfiguration
        val cacheConfiguration = remoteConfiguration.cacheConfiguration
        if (!cacheConfiguration.cacheEnabled) return null

        val nodeInfo = getCacheNodeInfo(context) ?: return null
        if (nodeInfo.folder) return null
        val createdDate = LocalDateTime.parse(nodeInfo.createdDate, DateTimeFormatter.ISO_DATE_TIME)
        val age = Duration.between(createdDate, LocalDateTime.now()).toMinutes()
        return if (age <= cacheConfiguration.cachePeriod) {
            storageService.load(nodeInfo.sha256!!, Range.full(nodeInfo.size), context.storageCredentials)?.run {
                logger.debug("Cached remote artifact[${context.artifactInfo}] is hit.")
                ArtifactResource(this, determineArtifactName(context), nodeInfo)
            }
        } else null
    }

    /**
     * 尝试获取缓存的远程构件节点
     */
    private fun getCacheNodeInfo(context: ArtifactDownloadContext): NodeInfo? {
        val artifactInfo = context.artifactInfo
        val repositoryInfo = context.repositoryInfo
        return nodeResource.detail(repositoryInfo.projectId, repositoryInfo.name, artifactInfo.artifactUri).data?.nodeInfo
    }

    /**
     * 将远程拉取的构件缓存本地
     */
    protected fun putArtifactCache(context: ArtifactDownloadContext, artifactFile: ArtifactFile): NodeInfo? {
        val remoteConfiguration = context.repositoryConfiguration as RemoteConfiguration
        val cacheConfiguration = remoteConfiguration.cacheConfiguration
        return if (cacheConfiguration.cacheEnabled) {
            val nodeCreateRequest = getCacheNodeCreateRequest(context, artifactFile)
            storageService.store(nodeCreateRequest.sha256!!, artifactFile, context.storageCredentials)
            nodeResource.create(nodeCreateRequest).data
        } else null
    }

    /**
     * 获取缓存节点创建请求
     */
    open fun getCacheNodeCreateRequest(context: ArtifactDownloadContext, artifactFile: ArtifactFile): NodeCreateRequest {
        val artifactInfo = context.artifactInfo
        val repositoryInfo = context.repositoryInfo
        val sha256 = artifactFile.getFileSha256()
        val md5 = artifactFile.getFileMd5()
        return NodeCreateRequest(
            projectId = repositoryInfo.projectId,
            repoName = repositoryInfo.name,
            folder = false,
            fullPath = artifactInfo.artifactUri,
            size = artifactFile.getSize(),
            sha256 = sha256,
            md5 = md5,
            overwrite = true,
            operator = context.userId
        )
    }

    /**
     * 创建http client
     */
    open fun createHttpClient(configuration: RemoteConfiguration): OkHttpClient {
        val builder = HttpClientBuilderFactory.create()
        builder.readTimeout(configuration.networkConfiguration.readTimeout, TimeUnit.MILLISECONDS)
        builder.connectTimeout(configuration.networkConfiguration.connectTimeout, TimeUnit.MILLISECONDS)
        builder.proxy(createProxy(configuration.networkConfiguration.proxy))
        builder.proxyAuthenticator(createProxyAuthenticator(configuration.networkConfiguration.proxy))
        createBasicAuthInterceptor(configuration.credentialsConfiguration)?.let { builder.addInterceptor(it) }
        return builder.build()
    }

    /**
     * 创建代理
     */
    open fun createProxy(configuration: ProxyConfiguration?): Proxy {
        return configuration?.let { Proxy(Proxy.Type.HTTP, InetSocketAddress(it.host, it.port)) } ?: Proxy.NO_PROXY
    }

    /**
     * 创建代理身份认证
     */
    open fun createProxyAuthenticator(configuration: ProxyConfiguration?): Authenticator {
        return configuration?.let {
            if (it.username.isNullOrBlank() || it.password.isNullOrBlank()) {
                return Authenticator.NONE
            }
            configuration.password
            Authenticator { _, response ->
                val credential = Credentials.basic(it.username!!, it.password!!)
                response.request().newBuilder().header(PROXY_AUTHORIZATION, credential).build()
            }
        } ?: Authenticator.NONE
    }

    /**
     * 创建身份认证
     */
    open fun createBasicAuthInterceptor(configuration: RemoteCredentialsConfiguration?): Interceptor? {
        return configuration?.let {
            return BasicAuthInterceptor(
                it.username,
                it.password
            )
        }
    }

    /**
     * 生成远程构件下载url
     */
    open fun generateRemoteDownloadUrl(context: ArtifactTransferContext): String {
        val remoteConfiguration = context.repositoryConfiguration as RemoteConfiguration
        val artifactUri = context.artifactInfo.artifactUri
        return remoteConfiguration.url.trimEnd('/') + artifactUri
    }

    /**
     * 检查下载响应
     */
    open fun checkResponse(response: Response): Boolean {
        if (!response.isSuccessful) {
            logger.warn("Download artifact from remote failed: [${response.code()}]")
            return false
        }
        return true
    }

    /**
     * 创建临时文件并将响应体写入文件
     */
    protected fun createTempFile(body: ResponseBody): ArtifactFile {
        return ArtifactFileFactory.build(body.byteStream())
    }

    companion object {
        private val logger = LoggerFactory.getLogger(RemoteRepository::class.java)
    }
}<|MERGE_RESOLUTION|>--- conflicted
+++ resolved
@@ -68,14 +68,9 @@
             val response = httpClient.newCall(request).execute()
             return if (checkResponse(response)) {
                 val artifactFile = createTempFile(response.body()!!)
-<<<<<<< HEAD
-                val artifactStream = artifactFile.getInputStream().toArtifactStream()
-                val nodeInfo = putArtifactCache(context, artifactFile)
-=======
                 val nodeInfo = putArtifactCache(context, artifactFile)
                 val size = artifactFile.getSize()
                 val artifactStream = artifactFile.getInputStream().toArtifactStream(Range.full(size))
->>>>>>> 1df61fcc
                 return ArtifactResource(artifactStream, determineArtifactName(context), nodeInfo)
             } else null
         }
