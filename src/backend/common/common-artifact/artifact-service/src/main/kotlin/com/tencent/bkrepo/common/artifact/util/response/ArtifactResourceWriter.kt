--- conflicted
+++ resolved
@@ -65,10 +65,6 @@
         response.setHeader(HttpHeaders.CONTENT_RANGE, resolveContentRange(range))
 
         try {
-<<<<<<< HEAD
-            writeRangeStream(resource.inputStream, response)
-        } catch (exception: IOException) {
-=======
             resource.inputStream.use {
                 if (request.method != HttpMethod.HEAD.name) {
                     writeRangeStream(it, response)
@@ -76,8 +72,7 @@
                     logger.info("Skip writing data to response body because of HEAD request")
                 }
             }
-        } catch (exception: Exception) {
->>>>>>> e1113728
+        } catch (exception: IOException) {
             val message = exception.message.orEmpty()
             when {
                 message.contains("Connection reset by peer") -> {
@@ -110,18 +105,6 @@
     }
 
     private fun writeRangeStream(inputStream: ArtifactInputStream, response: HttpServletResponse) {
-<<<<<<< HEAD
-        inputStream.use {
-            val output = response.outputStream
-            executeAndMeasureNanoTime {
-                inputStream.copyTo(output, BUFFER_SIZE)
-            }.apply {
-                val throughput = Throughput(first, second)
-                Metrics.counter(ARTIFACT_DOWNLOADED_BYTES_COUNT).increment(throughput.bytes.toDouble())
-                Metrics.counter(ARTIFACT_DOWNLOADED_CONSUME_COUNT).increment(throughput.duration.toMillis().toDouble())
-                logger.info("Response artifact file, $throughput.")
-            }
-=======
         val output = response.outputStream
         executeAndMeasureNanoTime {
             inputStream.copyTo(output, BUFFER_SIZE)
@@ -130,7 +113,6 @@
             Metrics.counter(ARTIFACT_DOWNLOADED_BYTES_COUNT).increment(throughput.bytes.toDouble())
             Metrics.counter(ARTIFACT_DOWNLOADED_CONSUME_COUNT).increment(throughput.duration.toMillis().toDouble())
             logger.info("Response artifact file, $throughput.")
->>>>>>> e1113728
         }
     }
 
