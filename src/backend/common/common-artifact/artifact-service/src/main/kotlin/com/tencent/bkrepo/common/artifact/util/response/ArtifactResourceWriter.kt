--- conflicted
+++ resolved
@@ -23,7 +23,6 @@
 import org.springframework.http.HttpHeaders
 import org.springframework.web.util.UriUtils
 import java.io.IOException
-import java.nio.channels.ClosedChannelException
 import java.time.LocalDateTime
 import java.time.ZoneOffset
 import java.time.format.DateTimeFormatter
@@ -66,13 +65,7 @@
 
         try {
             writeRangeStream(resource.inputStream, response)
-<<<<<<< HEAD
-            response.flushBuffer()
         } catch (exception: IOException) {
-=======
-            //response.flushBuffer()
-        } catch (exception: Exception) {
->>>>>>> 1df61fcc
             val message = exception.message.orEmpty()
             when {
                 message.contains("Connection reset by peer") -> {
@@ -115,7 +108,6 @@
                 Metrics.counter(ARTIFACT_DOWNLOADED_CONSUME_COUNT).increment(throughput.duration.toMillis().toDouble())
                 logger.info("Response artifact file, $throughput.")
             }
-            //output.flush()
         }
     }
 
