--- conflicted
+++ resolved
@@ -1,13 +1,10 @@
 package com.tencent.bkrepo.common.artifact.util
 
 import com.google.common.io.ByteStreams
-<<<<<<< HEAD
 import com.tencent.bkrepo.common.api.constant.StringPool.MEDIA_TYPE_STREAM
 import com.tencent.bkrepo.common.artifact.config.BYTES
 import com.tencent.bkrepo.common.artifact.config.CONTENT_DISPOSITION_TEMPLATE
-=======
 import com.tencent.bkrepo.common.artifact.config.*
->>>>>>> afe4b465
 import com.tencent.bkrepo.common.service.util.HttpContextHolder
 import com.tencent.bkrepo.repository.util.NodeUtils
 import org.slf4j.LoggerFactory
@@ -119,18 +116,14 @@
     }
 
     private fun determineMediaType(name: String): String {
-<<<<<<< HEAD
-        return MimeMappings.DEFAULT.get(NodeUtils.getExtension(name)) ?: MEDIA_TYPE_STREAM
-=======
         val extension = NodeUtils.getExtension(name)
-        if ("yaml" == extension){
+        if ("yaml" == extension) {
             return YAML_MIME_TYPE
         }
-        if ("tgz" == extension){
+        if ("tgz" == extension) {
             return TGZ_MIME_TYPE
         }
-        return MimeMappings.DEFAULT.get(extension) ?: DEFAULT_MIME_TYPE
->>>>>>> afe4b465
+        return MimeMappings.DEFAULT.get(NodeUtils.getExtension(name)) ?: MEDIA_TYPE_STREAM
     }
 
     private fun encodeDisposition(filename: String): String {
