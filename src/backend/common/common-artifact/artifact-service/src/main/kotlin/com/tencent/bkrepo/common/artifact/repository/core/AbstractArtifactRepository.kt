--- conflicted
+++ resolved
@@ -15,15 +15,10 @@
 import com.tencent.bkrepo.common.artifact.repository.migration.MigrateDetail
 import com.tencent.bkrepo.common.artifact.resolve.response.ArtifactChannel
 import com.tencent.bkrepo.common.artifact.resolve.response.ArtifactResource
-<<<<<<< HEAD
-import com.tencent.bkrepo.common.artifact.util.response.ArtifactResourceWriter
+import com.tencent.bkrepo.common.artifact.util.http.ArtifactResourceWriter
 import com.tencent.bkrepo.common.security.http.SecurityUtils
-import com.tencent.bkrepo.repository.util.NodeUtils
-=======
-import com.tencent.bkrepo.common.artifact.util.http.ArtifactResourceWriter
 import com.tencent.bkrepo.repository.api.DownloadStatisticsClient
 import com.tencent.bkrepo.repository.pojo.download.service.DownloadStatisticsAddRequest
->>>>>>> d6de9a01
 import org.slf4j.LoggerFactory
 import org.springframework.beans.factory.annotation.Autowired
 import org.springframework.context.ApplicationEventPublisher
@@ -161,10 +156,6 @@
      */
     open fun onDownloadSuccess(context: ArtifactDownloadContext, artifactResource: ArtifactResource) {
         artifactMetrics.downloadedCounter.increment()
-<<<<<<< HEAD
-        val artifactInfo = context.artifactInfo
-        logger.info("User[${SecurityUtils.getPrincipal()}] download artifact[$artifactInfo] success")
-=======
         if (artifactResource.channel == ArtifactChannel.LOCAL) {
             taskAsyncExecutor.execute {
                 downloadStatisticsClient.add(
@@ -177,8 +168,7 @@
                 )
             }
         }
-        logger.info("User[${context.userId}] download artifact[${context.artifactInfo}] success")
->>>>>>> d6de9a01
+        logger.info("User[${SecurityUtils.getPrincipal()}] download artifact[${context.artifactInfo}] success")
     }
 
     /**
