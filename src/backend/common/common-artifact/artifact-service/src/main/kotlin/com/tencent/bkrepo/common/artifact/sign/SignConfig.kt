/*
 * Tencent is pleased to support the open source community by making BK-CI 蓝鲸持续集成平台 available.
 *
 * Copyright (C) 2025 Tencent.  All rights reserved.
 *
 * BK-CI 蓝鲸持续集成平台 is licensed under the MIT license.
 *
 * A copy of the MIT License is included in this file.
 *
 *
 * Terms of the MIT License:
 * ---------------------------------------------------
 * Permission is hereby granted, free of charge, to any person obtaining a copy of this software and associated
 * documentation files (the "Software"), to deal in the Software without restriction, including without limitation the
 * rights to use, copy, modify, merge, publish, distribute, sublicense, and/or sell copies of the Software, and to
 * permit persons to whom the Software is furnished to do so, subject to the following conditions:
 *
 * The above copyright notice and this permission notice shall be included in all copies or substantial portions of
 * the Software.
 *
 * THE SOFTWARE IS PROVIDED "AS IS", WITHOUT WARRANTY OF ANY KIND, EXPRESS OR IMPLIED, INCLUDING BUT NOT
 * LIMITED TO THE WARRANTIES OF MERCHANTABILITY, FITNESS FOR A PARTICULAR PURPOSE AND NONINFRINGEMENT. IN
 * NO EVENT SHALL THE AUTHORS OR COPYRIGHT HOLDERS BE LIABLE FOR ANY CLAIM, DAMAGES OR OTHER LIABILITY,
 * WHETHER IN AN ACTION OF CONTRACT, TORT OR OTHERWISE, ARISING FROM, OUT OF OR IN CONNECTION WITH THE
 * SOFTWARE OR THE USE OR OTHER DEALINGS IN THE SOFTWARE.
 */

package com.tencent.bkrepo.common.artifact.manager.sign

data class SignConfig(
    var projectId: String = "",
    // key文件类型, value扫描器
    var scanner: MutableMap<String, String> = mutableMapOf(),
    var tags: MutableList<String> = mutableListOf("Alpha"),
    var oldSignedProjectId: String = "",
<<<<<<< HEAD
    var oldSignedRepoName: String = ""
=======
    var oldSignedRepoName: String= "",
>>>>>>> 7cee8d9e
)<|MERGE_RESOLUTION|>--- conflicted
+++ resolved
@@ -33,9 +33,5 @@
     var scanner: MutableMap<String, String> = mutableMapOf(),
     var tags: MutableList<String> = mutableListOf("Alpha"),
     var oldSignedProjectId: String = "",
-<<<<<<< HEAD
-    var oldSignedRepoName: String = ""
-=======
-    var oldSignedRepoName: String= "",
->>>>>>> 7cee8d9e
+    var oldSignedRepoName: String = "",
 )