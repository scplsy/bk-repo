--- conflicted
+++ resolved
@@ -57,27 +57,17 @@
 ) : ArtifactFile {
 
     private var hasInitialized: Boolean = false
-<<<<<<< HEAD
     private var sha1: String? = null
     private val listener: DigestCalculateListener
     private val receiver: SmartStreamReceiver
     private val artifactMetrics: ArtifactMetrics = SpringContextUtils.getBean()
-=======
-    private val listener = DigestCalculateListener()
-    private val receiver = SmartStreamReceiver(
-        monitor.getPrimaryPath(),
-        generateRandomName(),
-        config.fileSizeThreshold,
-        config.getRateLimit(),
-        monitor.monitorConfig.enableTransfer
-    )
->>>>>>> 77f4e011
 
     init {
         val path = storageCredentials.upload.location.toPath()
         val fileSizeThreshold = storageProperties.fileSizeThreshold.toBytes()
         val enableTransfer = storageProperties.monitor.enableTransfer
-        receiver = SmartStreamReceiver(fileSizeThreshold, generateRandomName(), path, enableTransfer)
+        val rateLimit = storageProperties.rateLimit
+        receiver = SmartStreamReceiver(fileSizeThreshold, generateRandomName(), path, enableTransfer, rateLimit)
         listener = DigestCalculateListener()
         if (!storageProperties.isResolveLazily) {
             init()
@@ -142,7 +132,7 @@
         if (hasInitialized && !isInMemory()) {
             try {
                 Files.deleteIfExists(receiver.getFilePath())
-            } catch (e: NoSuchFileException) { // already deleted
+            } catch (ignored: NoSuchFileException) { // already deleted
             }
         }
     }
@@ -151,7 +141,7 @@
         return hasInitialized
     }
 
-    fun init() {
+    private fun init() {
         if (hasInitialized) {
             return
         }
