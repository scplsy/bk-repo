package com.tencent.bkrepo.common.artifact.resolve.file

import com.tencent.bkrepo.common.artifact.exception.ArtifactReceiveException
import com.tencent.bkrepo.common.artifact.stream.StreamReceiveListener
import com.tencent.bkrepo.common.storage.monitor.StorageHealthMonitor
import com.tencent.bkrepo.common.storage.monitor.Throughput
import org.slf4j.LoggerFactory
import java.io.ByteArrayOutputStream
import java.io.IOException
import java.io.InputStream
import java.io.OutputStream
import java.nio.file.Files
import java.nio.file.Path
import kotlin.system.measureNanoTime

/**
 * 支持低于阈值的小文件直接通过内存缓存
 * 支持流拷贝监控，接收流时直接计算sha256和md5
 * 支持磁盘健康状态监听，当磁盘不可用时执行falling back策略，使用本地磁盘进行接收
 * 支持数据转移，当磁盘IO慢时将已经落盘的数据转移到本地磁盘
 * 忽略客户端主动断开错误
 */
class SmartStreamReceiver(
    private val fileSizeThreshold: Int,
    private val filename: String,
    private var path: Path,
    private val enableTransfer: Boolean
) : StorageHealthMonitor.Observer {
    private val contentBytes = ByteArrayOutputStream(DEFAULT_BUFFER_SIZE)
    private var outputStream: OutputStream = contentBytes
    private var hasTransferred: Boolean = false
    private var fallBackPath: Path? = null

    var isInMemory: Boolean = true
    var totalSize: Long = 0
    var fallback: Boolean = false

    fun receive(source: InputStream, listener: StreamReceiveListener): Throughput {
        try {
            var bytesCopied: Long = 0
            val buffer = ByteArray(DEFAULT_BUFFER_SIZE)
            val nanoTime = measureNanoTime {
                source.use {
                    var bytes = source.read(buffer)
                    while (bytes >= 0) {
                        checkFallback()
                        outputStream.write(buffer, 0, bytes)
                        listener.data(buffer, 0, bytes)
                        bytesCopied += bytes
                        checkThreshold(bytesCopied)
                        bytes = source.read(buffer)
                    }
                }
            }
            totalSize = bytesCopied
            checkSize()
            listener.finished()
            return Throughput(bytesCopied, nanoTime)
        } catch (exception: IOException) {
            cleanTempFile()
            val message = exception.message.orEmpty()
            if (message.contains("Remote peer closed connection") ||
                message.contains("Connection reset by peer")
            ) {
                throw ArtifactReceiveException(message)
            } else {
                throw exception
            }
        } finally {
<<<<<<< HEAD
            try {
                outputStream.close()
            } catch (ignored: Exception) {
            }
=======
            cleanOriginalOutputStream()
>>>>>>> 5e2f2da4
        }
    }

    fun getCachedByteArray(): ByteArray = contentBytes.toByteArray()

    fun getFilePath(): Path = path.resolve(filename)

    @Synchronized
    fun flushToFile(closeStream: Boolean = true) {
        if (isInMemory) {
            val filePath = path.resolve(filename).apply { Files.createFile(this) }
            val fileOutputStream = Files.newOutputStream(filePath)
            contentBytes.writeTo(fileOutputStream)
            outputStream = fileOutputStream
            isInMemory = false

            if (closeStream) {
<<<<<<< HEAD
                try {
                    outputStream.close()
                } catch (e: Exception) {
                }
=======
                cleanOriginalOutputStream()
>>>>>>> 5e2f2da4
            }
        }
    }

    override fun unhealthy(fallbackPath: Path?, reason: String?) {
        if (!fallback) {
            fallBackPath = fallbackPath
            fallback = true
            logger.warn("Path[$path] is unhealthy, fallback to use [$fallBackPath], reason: $reason")
        }
    }

    /**
     * 检查是否需要fall back操作
     */
    private fun checkFallback() {
        if (fallback && !hasTransferred) {
            if (fallBackPath != null && fallBackPath != path) {
                // originalPath表示NFS位置， fallBackPath表示本地磁盘位置
                val originalPath = path
                // 更新当前path为本地磁盘
                path = fallBackPath!!
                // transfer date
                if (!isInMemory) {
                    // 当文件已经落到NFS
                    if (enableTransfer) {
                        // 开Transfer功能时，从NFS转移到本地盘
                        cleanOriginalOutputStream()
                        val originalFile = originalPath.resolve(filename)
                        val filePath = path.resolve(filename).apply { Files.createFile(this) }
                        originalFile.toFile().inputStream().use {
                            outputStream = filePath.toFile().outputStream()
                            it.copyTo(outputStream)
                        }
                        Files.deleteIfExists(originalFile)
                        logger.info("Success to transfer data from [$originalPath] to [$path]")
                    } else {
                        // 禁用Transfer功能时，忽略操作，继续使用NFS
                        path = originalPath
                    }
                }
            } else {
                logger.info("Fallback path is null or equals to primary path, ignore transfer data")
            }
            hasTransferred = true
        }
    }

    /**
     * 检查是否超出内存阈值，超过则将数据写入文件中，并保持outputStream开启
     */
    private fun checkThreshold(bytesCopied: Long) {
        if (isInMemory && bytesCopied > fileSizeThreshold) {
            flushToFile(false)
<<<<<<< HEAD
=======
        }
    }

    private fun checkSize() {
        if (isInMemory) {
            val actualSize = contentBytes.size().toLong()
            require(totalSize == actualSize) {
                "$totalSize bytes received, but $actualSize bytes saved in memory."
            }
        } else {
            val actualSize = Files.size(path.resolve(filename))
            require(totalSize == actualSize) {
                "$totalSize bytes received, but $actualSize bytes saved in file."
            }
>>>>>>> 5e2f2da4
        }
    }

    private fun cleanOriginalOutputStream() {
        try {
            outputStream.flush()
        } catch (e: Exception) { }

        try {
            outputStream.close()
        } catch (e: Exception) { }
    }

    private fun cleanTempFile() {
        if (!isInMemory) {
            try {
                Files.deleteIfExists(path.resolve(filename))
            } catch (ignored: Exception) { }
        }
    }


    private fun cleanTempFile() {
        if (!isInMemory) {
            try {
                outputStream.close()
                Files.deleteIfExists(path.resolve(filename))
            } catch (ignored: Exception) {
            }
        }
    }

    companion object {
        private val logger = LoggerFactory.getLogger(SmartStreamReceiver::class.java)
    }
}<|MERGE_RESOLUTION|>--- conflicted
+++ resolved
@@ -13,13 +13,6 @@
 import java.nio.file.Path
 import kotlin.system.measureNanoTime
 
-/**
- * 支持低于阈值的小文件直接通过内存缓存
- * 支持流拷贝监控，接收流时直接计算sha256和md5
- * 支持磁盘健康状态监听，当磁盘不可用时执行falling back策略，使用本地磁盘进行接收
- * 支持数据转移，当磁盘IO慢时将已经落盘的数据转移到本地磁盘
- * 忽略客户端主动断开错误
- */
 class SmartStreamReceiver(
     private val fileSizeThreshold: Int,
     private val filename: String,
@@ -67,14 +60,7 @@
                 throw exception
             }
         } finally {
-<<<<<<< HEAD
-            try {
-                outputStream.close()
-            } catch (ignored: Exception) {
-            }
-=======
             cleanOriginalOutputStream()
->>>>>>> 5e2f2da4
         }
     }
 
@@ -92,14 +78,7 @@
             isInMemory = false
 
             if (closeStream) {
-<<<<<<< HEAD
-                try {
-                    outputStream.close()
-                } catch (e: Exception) {
-                }
-=======
                 cleanOriginalOutputStream()
->>>>>>> 5e2f2da4
             }
         }
     }
@@ -154,8 +133,6 @@
     private fun checkThreshold(bytesCopied: Long) {
         if (isInMemory && bytesCopied > fileSizeThreshold) {
             flushToFile(false)
-<<<<<<< HEAD
-=======
         }
     }
 
@@ -170,7 +147,6 @@
             require(totalSize == actualSize) {
                 "$totalSize bytes received, but $actualSize bytes saved in file."
             }
->>>>>>> 5e2f2da4
         }
     }
 
@@ -192,17 +168,6 @@
         }
     }
 
-
-    private fun cleanTempFile() {
-        if (!isInMemory) {
-            try {
-                outputStream.close()
-                Files.deleteIfExists(path.resolve(filename))
-            } catch (ignored: Exception) {
-            }
-        }
-    }
-
     companion object {
         private val logger = LoggerFactory.getLogger(SmartStreamReceiver::class.java)
     }
