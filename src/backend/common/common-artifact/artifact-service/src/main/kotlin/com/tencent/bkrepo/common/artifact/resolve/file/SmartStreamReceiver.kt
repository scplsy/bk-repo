/*
 * Tencent is pleased to support the open source community by making BK-CI 蓝鲸持续集成平台 available.
 *
 * Copyright (C) 2020 THL A29 Limited, a Tencent company.  All rights reserved.
 *
 * BK-CI 蓝鲸持续集成平台 is licensed under the MIT license.
 *
 * A copy of the MIT License is included in this file.
 *
 *
 * Terms of the MIT License:
 * ---------------------------------------------------
 * Permission is hereby granted, free of charge, to any person obtaining a copy
 * of this software and associated documentation files (the "Software"), to deal
 * in the Software without restriction, including without limitation the rights
 * to use, copy, modify, merge, publish, distribute, sublicense, and/or sell
 * copies of the Software, and to permit persons to whom the Software is
 * furnished to do so, subject to the following conditions:
 *
 * The above copyright notice and this permission notice shall be included in all
 * copies or substantial portions of the Software.
 *
 * THE SOFTWARE IS PROVIDED "AS IS", WITHOUT WARRANTY OF ANY KIND, EXPRESS OR
 * IMPLIED, INCLUDING BUT NOT LIMITED TO THE WARRANTIES OF MERCHANTABILITY,
 * FITNESS FOR A PARTICULAR PURPOSE AND NONINFRINGEMENT. IN NO EVENT SHALL THE
 * AUTHORS OR COPYRIGHT HOLDERS BE LIABLE FOR ANY CLAIM, DAMAGES OR OTHER
 * LIABILITY, WHETHER IN AN ACTION OF CONTRACT, TORT OR OTHERWISE, ARISING FROM,
 * OUT OF OR IN CONNECTION WITH THE SOFTWARE OR THE USE OR OTHER DEALINGS IN THE
 * SOFTWARE.
 */

package com.tencent.bkrepo.common.artifact.resolve.file

<<<<<<< HEAD
import com.tencent.bkrepo.common.artifact.exception.ArtifactReceiveException
=======
import com.tencent.bkrepo.common.artifact.stream.RateLimitInputStream
>>>>>>> 77f4e011
import com.tencent.bkrepo.common.artifact.stream.StreamReceiveListener
import com.tencent.bkrepo.common.storage.monitor.StorageHealthMonitor
import com.tencent.bkrepo.common.storage.monitor.Throughput
import com.tencent.bkrepo.common.storage.util.createFile
import org.slf4j.LoggerFactory
import java.io.ByteArrayOutputStream
import java.io.IOException
import java.io.InputStream
import java.io.OutputStream
import java.nio.channels.ClosedChannelException
import java.nio.file.Files
import java.nio.file.Path
import kotlin.system.measureNanoTime

class SmartStreamReceiver(
<<<<<<< HEAD
    private val fileSizeThreshold: Long,
    private val filename: String,
=======
>>>>>>> 77f4e011
    private var path: Path,
    private val filename: String,
    private val fileSizeThreshold: Int,
    private val rateLimit: Long,
    private val enableTransfer: Boolean
) : StorageHealthMonitor.Observer {
    private val contentBytes = ByteArrayOutputStream(DEFAULT_BUFFER_SIZE)
    private var outputStream: OutputStream = contentBytes
    private var hasTransferred: Boolean = false
    private var fallBackPath: Path? = null

    var isInMemory: Boolean = true
    var totalSize: Long = 0
    var fallback: Boolean = false

    fun receive(source: InputStream, listener: StreamReceiveListener): Throughput {
<<<<<<< HEAD
        try {
            var bytesCopied: Long = 0
            val buffer = ByteArray(DEFAULT_BUFFER_SIZE)
            val nanoTime = measureNanoTime {
                source.use {
                    var bytes = source.read(buffer)
                    while (bytes >= 0) {
                        checkFallback()
                        outputStream.write(buffer, 0, bytes)
                        listener.data(buffer, 0, bytes)
                        bytesCopied += bytes
                        checkThreshold(bytesCopied)
                        bytes = source.read(buffer)
                    }
                }
            }
            totalSize = bytesCopied
            checkSize()
            listener.finished()
            return Throughput(bytesCopied, nanoTime)
        } catch (exception: IOException) {
            cleanTempFile()
            val message = exception.message.orEmpty()
            when {
                message.contains("Connection reset by peer") -> {
                    throw ArtifactReceiveException(message)
                }
                message.contains("Remote peer closed connection") -> {
                    throw ArtifactReceiveException(message)
                }
                exception is ClosedChannelException -> {
                    throw ArtifactReceiveException("Channel closed")
                }
                else -> throw exception
=======
        val input = RateLimitInputStream(source, rateLimit)
        var bytesCopied: Long = 0
        val buffer = ByteArray(DEFAULT_BUFFER_SIZE)
        val nanoTime = measureNanoTime {
            var bytes = input.read(buffer)
            while (bytes >= 0) {
                checkFallback()
                outputStream.write(buffer, 0, bytes)
                listener.data(buffer, 0, bytes)
                bytesCopied += bytes
                checkThreshold(bytesCopied)
                bytes = input.read(buffer)
>>>>>>> 77f4e011
            }
        } finally {
            cleanOriginalOutputStream()
        }
    }

    fun getCachedByteArray(): ByteArray = contentBytes.toByteArray()

    fun getFilePath(): Path = path.resolve(filename)

    @Synchronized
    fun flushToFile(closeStream: Boolean = true) {
        if (isInMemory) {
            val filePath = path.resolve(filename).apply { this.createFile() }
            val fileOutputStream = Files.newOutputStream(filePath)
            contentBytes.writeTo(fileOutputStream)
            outputStream = fileOutputStream
            isInMemory = false

            if (closeStream) {
                cleanOriginalOutputStream()
            }
        }
    }

    override fun unhealthy(fallbackPath: Path?, reason: String?) {
        if (!fallback) {
            fallBackPath = fallbackPath
            fallback = true
            logger.warn("Path[$path] is unhealthy, fallback to use [$fallBackPath], reason: $reason")
        }
    }

    /**
     * 检查是否需要fall back操作
     */
    private fun checkFallback() {
        if (!fallback || hasTransferred) {
            return
        }
        if (fallBackPath == null || fallBackPath == path) {
            logger.info("Fallback path is null or equals to primary path, skip transfer data")
            hasTransferred = true
            return
        }
        // originalPath表示NFS位置， fallBackPath表示本地磁盘位置
        val originalPath = path
        // 更新当前path为本地磁盘
        path = fallBackPath!!
        // transfer date
        if (!isInMemory) {
            // 当文件已经落到NFS
            if (enableTransfer) {
                // 开Transfer功能时，从NFS转移到本地盘
                cleanOriginalOutputStream()
                val originalFile = originalPath.resolve(filename)
                val filePath = path.resolve(filename).apply { this.createFile() }
                originalFile.toFile().inputStream().use {
                    outputStream = filePath.toFile().outputStream()
                    it.copyTo(outputStream)
                }
                Files.deleteIfExists(originalFile)
                logger.info("Success to transfer data from [$originalPath] to [$path]")
            } else {
                // 禁用Transfer功能时，忽略操作，继续使用NFS
                path = originalPath
            }
        }
        hasTransferred = true
    }

    /**
     * 检查是否超出内存阈值，超过则将数据写入文件中，并保持outputStream开启
     */
    private fun checkThreshold(bytesCopied: Long) {
        if (isInMemory && bytesCopied > fileSizeThreshold) {
            flushToFile(false)
        }
    }

    private fun checkSize() {
        if (isInMemory) {
            val actualSize = contentBytes.size().toLong()
            require(totalSize == actualSize) {
                "$totalSize bytes received, but $actualSize bytes saved in memory."
            }
        } else {
            val actualSize = Files.size(path.resolve(filename))
            require(totalSize == actualSize) {
                "$totalSize bytes received, but $actualSize bytes saved in file."
            }
        }
    }

    private fun cleanOriginalOutputStream() {
        try {
            outputStream.flush()
        } catch (ignored: IOException) { }

        try {
            outputStream.close()
        } catch (ignored: IOException) { }
    }

    private fun cleanTempFile() {
        if (!isInMemory) {
            try {
                Files.deleteIfExists(path.resolve(filename))
            } catch (ignored: IOException) { }
        }
    }

    companion object {
        private val logger = LoggerFactory.getLogger(SmartStreamReceiver::class.java)
    }
}<|MERGE_RESOLUTION|>--- conflicted
+++ resolved
@@ -31,16 +31,14 @@
 
 package com.tencent.bkrepo.common.artifact.resolve.file
 
-<<<<<<< HEAD
 import com.tencent.bkrepo.common.artifact.exception.ArtifactReceiveException
-=======
 import com.tencent.bkrepo.common.artifact.stream.RateLimitInputStream
->>>>>>> 77f4e011
 import com.tencent.bkrepo.common.artifact.stream.StreamReceiveListener
 import com.tencent.bkrepo.common.storage.monitor.StorageHealthMonitor
 import com.tencent.bkrepo.common.storage.monitor.Throughput
 import com.tencent.bkrepo.common.storage.util.createFile
 import org.slf4j.LoggerFactory
+import org.springframework.util.unit.DataSize
 import java.io.ByteArrayOutputStream
 import java.io.IOException
 import java.io.InputStream
@@ -51,16 +49,11 @@
 import kotlin.system.measureNanoTime
 
 class SmartStreamReceiver(
-<<<<<<< HEAD
     private val fileSizeThreshold: Long,
     private val filename: String,
-=======
->>>>>>> 77f4e011
     private var path: Path,
-    private val filename: String,
-    private val fileSizeThreshold: Int,
-    private val rateLimit: Long,
-    private val enableTransfer: Boolean
+    private val enableTransfer: Boolean,
+    private val rateLimit: DataSize? = null
 ) : StorageHealthMonitor.Observer {
     private val contentBytes = ByteArrayOutputStream(DEFAULT_BUFFER_SIZE)
     private var outputStream: OutputStream = contentBytes
@@ -72,20 +65,20 @@
     var fallback: Boolean = false
 
     fun receive(source: InputStream, listener: StreamReceiveListener): Throughput {
-<<<<<<< HEAD
         try {
+            val input = RateLimitInputStream(source, rateLimit?.toBytes() ?: -1)
             var bytesCopied: Long = 0
             val buffer = ByteArray(DEFAULT_BUFFER_SIZE)
             val nanoTime = measureNanoTime {
-                source.use {
-                    var bytes = source.read(buffer)
+                input.use {
+                    var bytes = input.read(buffer)
                     while (bytes >= 0) {
                         checkFallback()
                         outputStream.write(buffer, 0, bytes)
                         listener.data(buffer, 0, bytes)
                         bytesCopied += bytes
                         checkThreshold(bytesCopied)
-                        bytes = source.read(buffer)
+                        bytes = input.read(buffer)
                     }
                 }
             }
@@ -107,20 +100,6 @@
                     throw ArtifactReceiveException("Channel closed")
                 }
                 else -> throw exception
-=======
-        val input = RateLimitInputStream(source, rateLimit)
-        var bytesCopied: Long = 0
-        val buffer = ByteArray(DEFAULT_BUFFER_SIZE)
-        val nanoTime = measureNanoTime {
-            var bytes = input.read(buffer)
-            while (bytes >= 0) {
-                checkFallback()
-                outputStream.write(buffer, 0, bytes)
-                listener.data(buffer, 0, bytes)
-                bytesCopied += bytes
-                checkThreshold(bytesCopied)
-                bytes = input.read(buffer)
->>>>>>> 77f4e011
             }
         } finally {
             cleanOriginalOutputStream()
