package com.tencent.bkrepo.common.artifact.auth.jwt

import com.tencent.bkrepo.common.api.constant.USER_KEY
import com.tencent.bkrepo.common.artifact.auth.core.AnonymousCredentials
import com.tencent.bkrepo.common.artifact.auth.core.AuthCredentials
import com.tencent.bkrepo.common.artifact.auth.core.ClientAuthHandler
import com.tencent.bkrepo.common.artifact.config.AUTHORIZATION
import com.tencent.bkrepo.common.artifact.config.BEARER_AUTH_HEADER_PREFIX
import com.tencent.bkrepo.common.artifact.exception.ClientAuthException
<<<<<<< HEAD
=======
import io.jsonwebtoken.ExpiredJwtException
import io.jsonwebtoken.JwtException
import org.springframework.beans.factory.annotation.Autowired
>>>>>>> d2cbc157
import org.springframework.core.Ordered
import org.springframework.core.annotation.Order
import javax.servlet.http.HttpServletRequest

@Order(Ordered.LOWEST_PRECEDENCE)
open class JwtClientAuthHandler : ClientAuthHandler {

    override fun extractAuthCredentials(request: HttpServletRequest): AuthCredentials {
        val basicAuthHeader = request.getHeader(AUTHORIZATION).orEmpty()
        return if (basicAuthHeader.startsWith(BEARER_AUTH_HEADER_PREFIX)) {
            val jwtToken = basicAuthHeader.removePrefix(BEARER_AUTH_HEADER_PREFIX).trim()
            return JwtAuthCredentials(jwtToken)
        } else AnonymousCredentials()
    }

    override fun onAuthenticate(request: HttpServletRequest, authCredentials: AuthCredentials): String {
        with(authCredentials as JwtAuthCredentials) {
            try {
<<<<<<< HEAD
                return JwtProvider.validateToken(token).body[USER_KEY] as String
            } catch (exception: Exception) {
                throw ClientAuthException(exception.message.orEmpty())
=======
                return jwtProvider.validateToken(token).body.subject
            } catch (exception: ExpiredJwtException) {
                throw ClientAuthException("Expired token")
            } catch (exception: JwtException) {
                throw ClientAuthException("Invalid token")
            } catch (exception: IllegalArgumentException) {
                throw ClientAuthException("Empty token")
>>>>>>> d2cbc157
            }
        }
    }
}<|MERGE_RESOLUTION|>--- conflicted
+++ resolved
@@ -1,18 +1,13 @@
 package com.tencent.bkrepo.common.artifact.auth.jwt
 
-import com.tencent.bkrepo.common.api.constant.USER_KEY
 import com.tencent.bkrepo.common.artifact.auth.core.AnonymousCredentials
 import com.tencent.bkrepo.common.artifact.auth.core.AuthCredentials
 import com.tencent.bkrepo.common.artifact.auth.core.ClientAuthHandler
 import com.tencent.bkrepo.common.artifact.config.AUTHORIZATION
 import com.tencent.bkrepo.common.artifact.config.BEARER_AUTH_HEADER_PREFIX
 import com.tencent.bkrepo.common.artifact.exception.ClientAuthException
-<<<<<<< HEAD
-=======
 import io.jsonwebtoken.ExpiredJwtException
 import io.jsonwebtoken.JwtException
-import org.springframework.beans.factory.annotation.Autowired
->>>>>>> d2cbc157
 import org.springframework.core.Ordered
 import org.springframework.core.annotation.Order
 import javax.servlet.http.HttpServletRequest
@@ -31,19 +26,13 @@
     override fun onAuthenticate(request: HttpServletRequest, authCredentials: AuthCredentials): String {
         with(authCredentials as JwtAuthCredentials) {
             try {
-<<<<<<< HEAD
-                return JwtProvider.validateToken(token).body[USER_KEY] as String
-            } catch (exception: Exception) {
-                throw ClientAuthException(exception.message.orEmpty())
-=======
-                return jwtProvider.validateToken(token).body.subject
+                return JwtProvider.validateToken(token).body.subject
             } catch (exception: ExpiredJwtException) {
                 throw ClientAuthException("Expired token")
             } catch (exception: JwtException) {
                 throw ClientAuthException("Invalid token")
             } catch (exception: IllegalArgumentException) {
                 throw ClientAuthException("Empty token")
->>>>>>> d2cbc157
             }
         }
     }
