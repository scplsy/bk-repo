/*
 * Tencent is pleased to support the open source community by making BK-CI 蓝鲸持续集成平台 available.
 *
 * Copyright (C) 2020 THL A29 Limited, a Tencent company.  All rights reserved.
 *
 * BK-CI 蓝鲸持续集成平台 is licensed under the MIT license.
 *
 * A copy of the MIT License is included in this file.
 *
 *
 * Terms of the MIT License:
 * ---------------------------------------------------
 * Permission is hereby granted, free of charge, to any person obtaining a copy
 * of this software and associated documentation files (the "Software"), to deal
 * in the Software without restriction, including without limitation the rights
 * to use, copy, modify, merge, publish, distribute, sublicense, and/or sell
 * copies of the Software, and to permit persons to whom the Software is
 * furnished to do so, subject to the following conditions:
 *
 * The above copyright notice and this permission notice shall be included in all
 * copies or substantial portions of the Software.
 *
 * THE SOFTWARE IS PROVIDED "AS IS", WITHOUT WARRANTY OF ANY KIND, EXPRESS OR
 * IMPLIED, INCLUDING BUT NOT LIMITED TO THE WARRANTIES OF MERCHANTABILITY,
 * FITNESS FOR A PARTICULAR PURPOSE AND NONINFRINGEMENT. IN NO EVENT SHALL THE
 * AUTHORS OR COPYRIGHT HOLDERS BE LIABLE FOR ANY CLAIM, DAMAGES OR OTHER
 * LIABILITY, WHETHER IN AN ACTION OF CONTRACT, TORT OR OTHERWISE, ARISING FROM,
 * OUT OF OR IN CONNECTION WITH THE SOFTWARE OR THE USE OR OTHER DEALINGS IN THE
 * SOFTWARE.
 */

dependencies {
    api(project(":repository:api-repository"))
    api(project(":auth:api-auth"))
    api(project(":replication:api-replication"))
    api(project(":fs:api-fs-server"))
<<<<<<< HEAD
    api(project(":router-controller:api-router-controller"))
=======
    api(project(":archive:api-archive"))
>>>>>>> 6c5a32ce
    api(project(":common:common-service"))
    api(project(":common:common-security"))
    api(project(":common:common-artifact:artifact-api"))
    api(project(":common:common-storage:storage-service"))
    api(project(":common:common-operate:operate-service"))
    api(project(":common:common-stream"))

    api("org.springframework.boot:spring-boot-starter-aop")
    api("io.micrometer:micrometer-registry-prometheus")
    api("org.influxdb:influxdb-java")
    api("org.apache.commons:commons-text")

    testImplementation("org.mockito.kotlin:mockito-kotlin")
    testImplementation("io.mockk:mockk")
}<|MERGE_RESOLUTION|>--- conflicted
+++ resolved
@@ -34,11 +34,8 @@
     api(project(":auth:api-auth"))
     api(project(":replication:api-replication"))
     api(project(":fs:api-fs-server"))
-<<<<<<< HEAD
     api(project(":router-controller:api-router-controller"))
-=======
     api(project(":archive:api-archive"))
->>>>>>> 6c5a32ce
     api(project(":common:common-service"))
     api(project(":common:common-security"))
     api(project(":common:common-artifact:artifact-api"))
