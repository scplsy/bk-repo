--- conflicted
+++ resolved
@@ -119,19 +119,17 @@
 const val SOURCE_IN_MEMORY = "memory"
 const val SOURCE_IN_REMOTE = "remote"
 
-<<<<<<< HEAD
 /**
  * 用于标识制品来源
  * ArtifactChannel.LOCAL
  * ArtifactChannel.PROXY
  */
 const val SOURCE_TYPE = "sourceType"
-=======
+
 // 制品禁用信息
 const val FORBID_STATUS = "forbidStatus"
 const val FORBID_USER = "forbidUser"
 const val FORBID_TYPE = "forbidType"
 
 // 制品扫描状态
-const val SCAN_STATUS = "scanStatus"
->>>>>>> 18fd524e
+const val SCAN_STATUS = "scanStatus"