--- conflicted
+++ resolved
@@ -52,7 +52,6 @@
     METADATA_SAVED("添加元数据"),
 
     // VERSION
-<<<<<<< HEAD
     VERSION_CREATED("创建制品"),
     VERSION_DELETED("删除制品"),
     VERSION_DOWNLOAD("下载制品"),
@@ -61,11 +60,8 @@
 
     // ADMIN
     ADMIN_ADD("添加管理员"),
-    ADMIN_DELETE("移除管理员")
-=======
-    VERSION_CREATED,
+    ADMIN_DELETE("移除管理员"),
 
     // WebHook
-    WEBHOOK_TEST,
->>>>>>> 2956ccac
+    WEBHOOK_TEST("webhook测试")
 }