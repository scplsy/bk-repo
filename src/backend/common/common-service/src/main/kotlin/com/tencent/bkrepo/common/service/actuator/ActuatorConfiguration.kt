/*
 * Tencent is pleased to support the open source community by making BK-CI 蓝鲸持续集成平台 available.
 *
 * Copyright (C) 2020 THL A29 Limited, a Tencent company.  All rights reserved.
 *
 * BK-CI 蓝鲸持续集成平台 is licensed under the MIT license.
 *
 * A copy of the MIT License is included in this file.
 *
 *
 * Terms of the MIT License:
 * ---------------------------------------------------
 * Permission is hereby granted, free of charge, to any person obtaining a copy
 * of this software and associated documentation files (the "Software"), to deal
 * in the Software without restriction, including without limitation the rights
 * to use, copy, modify, merge, publish, distribute, sublicense, and/or sell
 * copies of the Software, and to permit persons to whom the Software is
 * furnished to do so, subject to the following conditions:
 *
 * The above copyright notice and this permission notice shall be included in all
 * copies or substantial portions of the Software.
 *
 * THE SOFTWARE IS PROVIDED "AS IS", WITHOUT WARRANTY OF ANY KIND, EXPRESS OR
 * IMPLIED, INCLUDING BUT NOT LIMITED TO THE WARRANTIES OF MERCHANTABILITY,
 * FITNESS FOR A PARTICULAR PURPOSE AND NONINFRINGEMENT. IN NO EVENT SHALL THE
 * AUTHORS OR COPYRIGHT HOLDERS BE LIABLE FOR ANY CLAIM, DAMAGES OR OTHER
 * LIABILITY, WHETHER IN AN ACTION OF CONTRACT, TORT OR OTHERWISE, ARISING FROM,
 * OUT OF OR IN CONNECTION WITH THE SOFTWARE OR THE USE OR OTHER DEALINGS IN THE
 * SOFTWARE.
 */

package com.tencent.bkrepo.common.service.actuator

import com.tencent.bkrepo.common.service.condition.ConditionalOnMicroService
import io.micrometer.core.instrument.MeterRegistry
import org.springframework.beans.factory.annotation.Value
import org.springframework.boot.actuate.autoconfigure.metrics.MeterRegistryCustomizer
import org.springframework.context.annotation.Bean
import org.springframework.context.annotation.Configuration

@Configuration
@ConditionalOnMicroService
class ActuatorConfiguration {

    @Value(SERVICE_NAME)
    private lateinit var serviceName: String

    @Value(SERVICE_INSTANCE_ID)
    private lateinit var instanceId: String

    @Value(SERVER_HOST)
    private lateinit var host: String

    @Bean
    fun metricsCommonTags(commonTagProvider: CommonTagProvider): MeterRegistryCustomizer<MeterRegistry> {
        return MeterRegistryCustomizer { registry ->
            commonTagProvider.provide().forEach {
                registry.config().commonTags(it.key, it.value)
            }
        }
    }

    @Bean
    fun commonTagProvider() = object : CommonTagProvider {
        override fun provide(): Map<String, String> {
            return mapOf(
<<<<<<< HEAD
                "service" to SERVICE_NAME,
                "instance" to SERVICE_INSTANCE_ID,
                "host" to SERVER_HOST
=======
                "service" to serviceName,
                "instance" to instanceId,
                "host" to host
>>>>>>> fa09fd4c
            )
        }
    }

    companion object {
        private const val SERVICE_NAME = "\${service.prefix:}\${spring.application.name}\${service.suffix:}"
        private const val SERVER_HOST = "\${spring.cloud.client.ip-address}"
        private const val SERVER_PORT = "\${server.port}"
        private const val SERVICE_INSTANCE_ID = "${SERVICE_NAME}-${SERVER_PORT}-${SERVER_HOST}"
    }
}<|MERGE_RESOLUTION|>--- conflicted
+++ resolved
@@ -64,15 +64,9 @@
     fun commonTagProvider() = object : CommonTagProvider {
         override fun provide(): Map<String, String> {
             return mapOf(
-<<<<<<< HEAD
-                "service" to SERVICE_NAME,
-                "instance" to SERVICE_INSTANCE_ID,
-                "host" to SERVER_HOST
-=======
                 "service" to serviceName,
                 "instance" to instanceId,
                 "host" to host
->>>>>>> fa09fd4c
             )
         }
     }
