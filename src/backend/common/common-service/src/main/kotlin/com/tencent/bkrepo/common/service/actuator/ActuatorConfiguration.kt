--- conflicted
+++ resolved
@@ -54,20 +54,17 @@
     fun commonTagProvider() = object : CommonTagProvider {
         override fun provide(): Map<String, String> {
             return mapOf(
-<<<<<<< HEAD
                 "service" to SERVICE_NAME,
-                "instance" to SERVICE_INSTANCE_ID
-=======
-                "service" to registration.serviceId,
-                "instance" to "${registration.host}-${registration.instanceId}",
-                "host" to registration.host
->>>>>>> 3441de3f
+                "instance" to SERVICE_INSTANCE_ID,
+                "host" to SERVER_HOST
             )
         }
     }
 
     companion object {
         private const val SERVICE_NAME = "\${service.prefix:}\${spring.application.name}\${service.suffix:}"
-        private const val SERVICE_INSTANCE_ID = "${SERVICE_NAME}-\${server.port}-\${spring.cloud.client.ip-address}"
+        private const val SERVER_HOST = "\${spring.cloud.client.ip-address}"
+        private const val SERVER_PORT = "\${server.port}"
+        private const val SERVICE_INSTANCE_ID = "${SERVICE_NAME}-${SERVER_PORT}-${SERVER_HOST}"
     }
 }