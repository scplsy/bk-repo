--- conflicted
+++ resolved
@@ -37,29 +37,8 @@
             <maxHistory>30</maxHistory>
             <maxFileSize>1GB</maxFileSize>
         </rollingPolicy>
-<<<<<<< HEAD
-        <encoder class="ch.qos.logback.core.encoder.LayoutWrappingEncoder">
-            <layout class="org.apache.skywalking.apm.toolkit.log.logback.v1.x.TraceIdPatternLogbackLayout">
-                <pattern>${logging.file.pattern}</pattern>
-            </layout>
-        </encoder>
-    </appender>
-
-    <appender name="api_log" class="ch.qos.logback.core.rolling.RollingFileAppender">
-        <file>${logging.api.file}</file>
-        <rollingPolicy class="ch.qos.logback.core.rolling.SizeAndTimeBasedRollingPolicy">
-            <fileNamePattern>${logging.api.file}.%d{yyyy-MM-dd}.%i.log.gz</fileNamePattern>
-            <maxHistory>30</maxHistory>
-            <maxFileSize>1GB</maxFileSize>
-        </rollingPolicy>
-        <encoder class="ch.qos.logback.core.encoder.LayoutWrappingEncoder">
-            <layout class="org.apache.skywalking.apm.toolkit.log.logback.v1.x.TraceIdPatternLogbackLayout">
-                <pattern>${logging.file.pattern}</pattern>
-            </layout>
-=======
         <encoder>
             <pattern>%m%n</pattern>
->>>>>>> 1f9ebb0c
         </encoder>
     </appender>
 
