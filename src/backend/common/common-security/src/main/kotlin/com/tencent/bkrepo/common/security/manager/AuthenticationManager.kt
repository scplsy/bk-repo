--- conflicted
+++ resolved
@@ -66,17 +66,12 @@
      * 校验平台账户
      * @throws AuthenticationException 校验失败
      */
-<<<<<<< HEAD
     open fun checkPlatformAccount(accessKey: String, secretKey: String): String {
-        val response = serviceAccountClient.checkAccountCredential(accessKey, secretKey)
-=======
-    fun checkPlatformAccount(accessKey: String, secretKey: String): String {
         val response = serviceAccountClient.checkAccountCredential(
             accesskey = accessKey,
             secretkey = secretKey,
             authorizationGrantType = AuthorizationGrantType.PLATFORM
         )
->>>>>>> 6c5a32ce
         return response.data ?: throw AuthenticationException("AccessKey/SecretKey check failed.")
     }
 
