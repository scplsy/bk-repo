/*
 * Tencent is pleased to support the open source community by making BK-CI 蓝鲸持续集成平台 available.
 *
 * Copyright (C) 2020 THL A29 Limited, a Tencent company.  All rights reserved.
 *
 * BK-CI 蓝鲸持续集成平台 is licensed under the MIT license.
 *
 * A copy of the MIT License is included in this file.
 *
 *
 * Terms of the MIT License:
 * ---------------------------------------------------
 * Permission is hereby granted, free of charge, to any person obtaining a copy
 * of this software and associated documentation files (the "Software"), to deal
 * in the Software without restriction, including without limitation the rights
 * to use, copy, modify, merge, publish, distribute, sublicense, and/or sell
 * copies of the Software, and to permit persons to whom the Software is
 * furnished to do so, subject to the following conditions:
 *
 * The above copyright notice and this permission notice shall be included in all
 * copies or substantial portions of the Software.
 *
 * THE SOFTWARE IS PROVIDED "AS IS", WITHOUT WARRANTY OF ANY KIND, EXPRESS OR
 * IMPLIED, INCLUDING BUT NOT LIMITED TO THE WARRANTIES OF MERCHANTABILITY,
 * FITNESS FOR A PARTICULAR PURPOSE AND NONINFRINGEMENT. IN NO EVENT SHALL THE
 * AUTHORS OR COPYRIGHT HOLDERS BE LIABLE FOR ANY CLAIM, DAMAGES OR OTHER
 * LIABILITY, WHETHER IN AN ACTION OF CONTRACT, TORT OR OTHERWISE, ARISING FROM,
 * OUT OF OR IN CONNECTION WITH THE SOFTWARE OR THE USE OR OTHER DEALINGS IN THE
 * SOFTWARE.
 */

package com.tencent.bkrepo.common.security.crypto

import org.springframework.boot.context.properties.ConfigurationProperties

@ConfigurationProperties("security.crypto")
data class CryptoProperties(
    var rsaAlgorithm: String = "RSA/ECB/PKCS1Padding",
    // 公私钥必须配置，不然多实例部署时会存在无法解析出加密内容的问题
    var privateKeyStr: String = "MIICdwIBADANBgkqhkiG9w0BAQEFAASCAmEwggJdAgEAAoGBAMaoDhrj" +
        "+Da2tGpawrE8et6vHBjprVj0UiCEza7JVymYTo9gd/pxNJRnbf6NehUL1WP8D6f5e2XZEDNfqXOqyEjPqOKtWIYI6ZLQeQIuAXgyGE5aP3" +
        "/KVHFnxk+IuzcJtvqTAthfeuVXGel9ATP8hlEyDuCJe7/orBjIVYFk3p+PAgMBAAECgYAGYwLJFIk3YRpdzPszbYlZvXF" +
        "+z4x2LqyxRPPD6c82lCH6dBSHZbpWBxk/NNc29AFxTHpIYTn5ZUgjDrFI+bWkqxvgqWS/oyfB6rxajIQjTeorsGvt" +
        "/oumxQA7hvUE2XXLi218RXCURWgz/FZnvNhGhPYUOJWHoPeNlVx3V5mG8QJBAOzP9iSPcw1YJkv6uAgY4MRv1GqPu3NcMif" +
        "+DQVPOZCNPq7ynSg15Zl3HMpl6jAZNJ/AUXRby3tLhO8WiWr6C8cCQQDWwKbhy4AZ5SDigFIPtk" +
        "/655Uzprm2JaZSvGkBeOSB9EYCUC1ApKeImrufPZpSj3Ood/fbMyA6cl8Bswl2z335AkBTNa" +
        "+ToSQYKEUspWhM0BEKdRD6cI65NkgZbVc96lybwkWoS2+VVXrbtdLT+4OSawjmqTj13dtd82c" +
        "+a3jVsg65AkEAn1kiO0caDZzj8s2OlpQL8rwmDMZ45Lw5FwkwzWPcAsWzsQG3IlFK8uUFtRoryXkiM" +
        "+6Y3nCoSFYXQxaLPjqmWQJBAI2tn28XAHFcSd0UnS8L6exJuMdjCw4huI5" +
        "FOeZ0arf5NrWDFoKU30Crw2ozmRBcDvtjDVH9sn8oLC2ObCFItlM=",
    var publicKeyStr: String = "MIGfMA0GCSqGSIb3DQEBAQUAA4GNADCBiQKBgQDGqA4a4" +
        "/g2trRqWsKxPHrerxwY6a1Y9FIghM2uyVcpmE6PYHf6cTSUZ23+jXoVC9Vj/A+n+Xtl2RAzX6lzqshIz6jirViGCOmS0HkCLgF4MhhOWj9" +
        "/ylRxZ8ZPiLs3Cbb6kwLYX3rlVxnpfQEz/IZRMg7giXu/6KwYyFWBZN6fjwIDAQAB",

<<<<<<< HEAD
    // Key长度 16/24/32Bytes
    var aesKey: String = "aaaaaaaaaaaaaaaaaaaaaaaaaaaaaaaa",
    // IV长度 16Bytes
    var aesIv: String = "aaaaaaaaaaaaaaaa"
=======
    var privateKeyStr2048PKCS8: String = "MIIEvgIBADANBgkqhkiG9w0BAQEFAASCBKgwggSkAgEAAoIBAQCub16CL5c2snVi" +
        "EC1JKi183lRHhEATysjIc0Glok8JYIOI5jBO5v6J+L5QaX8E1Bxlry3ajEsrYWwN" +
        "GyXCFz4boSIOUFtkawi2pdVR/VRyTQR77bRLvBqqsO76Ro6h7CMXBkkbFerqCaU7" +
        "qz8f2GbQM/D5S0obwUEMT2GaXzkC/FCKfnjvnxzM+dpRSQCf1YneKkdhQZKFTVUV" +
        "0psstbx3mZCrYa31tDzTw9vtD6yd38e83+Np+PpVrIq923GqTOJBm1HrqbOPJ8PQ" +
        "7F7jwpQqQ7EMsGwJ1L7YVMW5ubwmLqctwcGNo47XB/Tcfp1CIQaTDnRoTuqQ1qyG" +
        "lnf7lDM9AgMBAAECggEAaHCH7nyeFgK9o2w6IQ9e0t+vKG63iuIkW1ge2xQWLHAb" +
        "8TCZhfRqPKOxFyZDBdoV8o/zbWIIc73N2v8BGXefGR3d7SIRxksLmYgq8/8wu4r/" +
        "f0/wXlQOx1pOi40JQ0vGKrf5t3zk/SGvS82ZavC/hjNDOY/pnDqWPs+cibgvw2fe" +
        "20R1IR73EdXnEcEkorGRXqIwpmWciRj451wYqbdT0ihQgrZwa56bOxL8vD9N6Cyx" +
        "Obec6HBApKJu4OpZhq5UaMXZPE6Rzjy6blf5zNwZZljo+7yAYRb1cbYkGtWyTBvT" +
        "gJgTZbbebUQxfAl9vZYO380o9Tsj+Eclqv5TlQiQAQKBgQDk1Eh6jZOUnAcdwY0S" +
        "FOibigfdsZrWdiQMQcnqbJmnHalu5hxHO6Dcml8DHHYzkwqIQ14y8aKNK4HtQr/e" +
        "0M+4YFdyarn2YtUH4XVaMiV6L8v3cMBhAKJ7G9gGEpTY9Iy1jhoviTITtUxeUWwW" +
        "+f9ez2Qc4CMReAubuQt8Ft7EAQKBgQDDJaq9gNucb9WZt+bYTZJDzMMD6ZwiIzTi" +
        "ZbsKSefeCw3Rnx/4tdC09H3DiBjAOvvPNh64ikIhHR/O0GO4lA9mtCLXZKYvbmwO" +
        "cGD/nNJr4sUhryk9RI6fg2QRr/dLyjRzuZWNAhlxjbCcDfxMXdusso1qYKdu41Bx" +
        "8+KcuUN/PQKBgQCSzCiPDmId1RavnSpd7jHnDl7LdxOo/3NStaXOEMtlrR6z+UUs" +
        "4XDp9NJ9EXY20d7Q2b8FmYQ5Yi7gwZCLZZPMaWnQCe2wxWh6vMVnDoKCZ0VHQPr5" +
        "f8m8hnlINAVvRTs7gaUE19PbVtReMYfRGaIc9Zj4+UUmAMgZp1VZzuYsAQKBgDo9" +
        "eJp75Y7nlYD98IgnhnpzltQJGU7a4QKcR9kHO4r6E5K3AcyxPmty+EGt0W01bUdn" +
        "KH38zUWisoZ/jPNeRMZrBmbwI+TN+LPKeDhxLh+Cm0C1TQJ6/nG+vdPFh3F4FHVh" +
        "Mq/Vq5BHMCkyx1RnQpNk6m2QEQg4ER8hIUWSyQElAoGBANTpY5npwCDTopEDXcmH" +
        "8eZIQbMU69UGzLiIIvfgPdHcFIpDZ0FfHdeL21QeCdnySI6reXQ8l1dd555fMT7K" +
        "BdsQJqmRZzVQiDMQR7DVe+b5WI98KMAV74VVojoZ6jVwypIqlimezJqPP4Z/SkJK" +
        "WGOwDexLmIqrfXE8IU6bQz3Y",
    var publicKeyStr2048PKCS8: String = "MIIBIjANBgkqhkiG9w0BAQEFAAOCAQ8AMIIBCgKCAQEArm9egi+XNrJ1YhAtSSot" +
        "fN5UR4RAE8rIyHNBpaJPCWCDiOYwTub+ifi+UGl/BNQcZa8t2oxLK2FsDRslwhc+" +
        "G6EiDlBbZGsItqXVUf1Uck0Ee+20S7waqrDu+kaOoewjFwZJGxXq6gmlO6s/H9hm" +
        "0DPw+UtKG8FBDE9hml85AvxQin54758czPnaUUkAn9WJ3ipHYUGShU1VFdKbLLW8" +
        "d5mQq2Gt9bQ808Pb7Q+snd/HvN/jafj6VayKvdtxqkziQZtR66mzjyfD0Oxe48KU" +
        "KkOxDLBsCdS+2FTFubm8Ji6nLcHBjaOO1wf03H6dQiEGkw50aE7qkNashpZ3+5Qz" +
        "PQIDAQAB"
>>>>>>> 6c5a32ce
)<|MERGE_RESOLUTION|>--- conflicted
+++ resolved
@@ -52,12 +52,6 @@
         "/g2trRqWsKxPHrerxwY6a1Y9FIghM2uyVcpmE6PYHf6cTSUZ23+jXoVC9Vj/A+n+Xtl2RAzX6lzqshIz6jirViGCOmS0HkCLgF4MhhOWj9" +
         "/ylRxZ8ZPiLs3Cbb6kwLYX3rlVxnpfQEz/IZRMg7giXu/6KwYyFWBZN6fjwIDAQAB",
 
-<<<<<<< HEAD
-    // Key长度 16/24/32Bytes
-    var aesKey: String = "aaaaaaaaaaaaaaaaaaaaaaaaaaaaaaaa",
-    // IV长度 16Bytes
-    var aesIv: String = "aaaaaaaaaaaaaaaa"
-=======
     var privateKeyStr2048PKCS8: String = "MIIEvgIBADANBgkqhkiG9w0BAQEFAASCBKgwggSkAgEAAoIBAQCub16CL5c2snVi" +
         "EC1JKi183lRHhEATysjIc0Glok8JYIOI5jBO5v6J+L5QaX8E1Bxlry3ajEsrYWwN" +
         "GyXCFz4boSIOUFtkawi2pdVR/VRyTQR77bRLvBqqsO76Ro6h7CMXBkkbFerqCaU7" +
@@ -90,6 +84,10 @@
         "0DPw+UtKG8FBDE9hml85AvxQin54758czPnaUUkAn9WJ3ipHYUGShU1VFdKbLLW8" +
         "d5mQq2Gt9bQ808Pb7Q+snd/HvN/jafj6VayKvdtxqkziQZtR66mzjyfD0Oxe48KU" +
         "KkOxDLBsCdS+2FTFubm8Ji6nLcHBjaOO1wf03H6dQiEGkw50aE7qkNashpZ3+5Qz" +
-        "PQIDAQAB"
->>>>>>> 6c5a32ce
+        "PQIDAQAB",
+
+    // Key长度 16/24/32Bytes
+    var aesKey: String = "aaaaaaaaaaaaaaaaaaaaaaaaaaaaaaaa",
+    // IV长度 16Bytes
+    var aesIv: String = "aaaaaaaaaaaaaaaa"
 )