/*
 * Tencent is pleased to support the open source community by making BK-CI 蓝鲸持续集成平台 available.
 *
 * Copyright (C) 2020 THL A29 Limited, a Tencent company.  All rights reserved.
 *
 * BK-CI 蓝鲸持续集成平台 is licensed under the MIT license.
 *
 * A copy of the MIT License is included in this file.
 *
 *
 * Terms of the MIT License:
 * ---------------------------------------------------
 * Permission is hereby granted, free of charge, to any person obtaining a copy
 * of this software and associated documentation files (the "Software"), to deal
 * in the Software without restriction, including without limitation the rights
 * to use, copy, modify, merge, publish, distribute, sublicense, and/or sell
 * copies of the Software, and to permit persons to whom the Software is
 * furnished to do so, subject to the following conditions:
 *
 * The above copyright notice and this permission notice shall be included in all
 * copies or substantial portions of the Software.
 *
 * THE SOFTWARE IS PROVIDED "AS IS", WITHOUT WARRANTY OF ANY KIND, EXPRESS OR
 * IMPLIED, INCLUDING BUT NOT LIMITED TO THE WARRANTIES OF MERCHANTABILITY,
 * FITNESS FOR A PARTICULAR PURPOSE AND NONINFRINGEMENT. IN NO EVENT SHALL THE
 * AUTHORS OR COPYRIGHT HOLDERS BE LIABLE FOR ANY CLAIM, DAMAGES OR OTHER
 * LIABILITY, WHETHER IN AN ACTION OF CONTRACT, TORT OR OTHERWISE, ARISING FROM,
 * OUT OF OR IN CONNECTION WITH THE SOFTWARE OR THE USE OR OTHER DEALINGS IN THE
 * SOFTWARE.
 */

package com.tencent.bkrepo.common.security

import com.tencent.bkrepo.auth.api.ServiceExternalPermissionClient
import com.tencent.bkrepo.auth.api.ServicePermissionClient
import com.tencent.bkrepo.auth.api.ServiceUserClient
import com.tencent.bkrepo.common.api.pojo.ClusterArchitecture
import com.tencent.bkrepo.common.api.pojo.ClusterNodeType
import com.tencent.bkrepo.common.security.actuator.ActuatorAuthConfiguration
import com.tencent.bkrepo.common.security.crypto.CryptoConfiguration
import com.tencent.bkrepo.common.security.exception.SecurityExceptionHandler
import com.tencent.bkrepo.common.security.http.HttpAuthConfiguration
import com.tencent.bkrepo.common.security.http.core.HttpAuthProperties
import com.tencent.bkrepo.common.security.interceptor.devx.DevXAccessInterceptor
import com.tencent.bkrepo.common.security.interceptor.devx.DevXProperties
import com.tencent.bkrepo.common.security.manager.AuthenticationManager
import com.tencent.bkrepo.common.security.manager.PermissionManager
import com.tencent.bkrepo.common.security.manager.edge.EdgePermissionManager
import com.tencent.bkrepo.common.security.manager.proxy.ProxyPermissionManager
import com.tencent.bkrepo.common.security.permission.PermissionConfiguration
import com.tencent.bkrepo.common.security.proxy.ProxyAuthConfiguration
import com.tencent.bkrepo.common.security.service.ServiceAuthConfiguration
import com.tencent.bkrepo.common.service.cluster.ClusterProperties
import com.tencent.bkrepo.repository.api.NodeClient
import com.tencent.bkrepo.repository.api.RepositoryClient
import org.springframework.boot.autoconfigure.condition.ConditionalOnMissingBean
<<<<<<< HEAD
=======
import org.springframework.boot.autoconfigure.condition.ConditionalOnProperty
>>>>>>> 6c5a32ce
import org.springframework.boot.autoconfigure.condition.ConditionalOnWebApplication
import org.springframework.boot.context.properties.EnableConfigurationProperties
import org.springframework.context.annotation.Bean
import org.springframework.context.annotation.Configuration
import org.springframework.context.annotation.Import
import org.springframework.web.servlet.config.annotation.InterceptorRegistry
import org.springframework.web.servlet.config.annotation.WebMvcConfigurer

@Suppress("SpringJavaInjectionPointsAutowiringInspection")
@Configuration
@ConditionalOnWebApplication
@Import(
    SecurityExceptionHandler::class,
    PermissionConfiguration::class,
    HttpAuthConfiguration::class,
    ServiceAuthConfiguration::class,
    ActuatorAuthConfiguration::class,
    CryptoConfiguration::class,
    ProxyAuthConfiguration::class
)
@EnableConfigurationProperties(DevXProperties::class)
class SecurityAutoConfiguration {

    @Bean
    @Suppress("LongParameterList")
    fun permissionManager(
        repositoryClient: RepositoryClient,
        permissionResource: ServicePermissionClient,
        externalPermissionResource: ServiceExternalPermissionClient,
        userResource: ServiceUserClient,
        nodeClient: NodeClient,
        clusterProperties: ClusterProperties,
        httpAuthProperties: HttpAuthProperties
    ): PermissionManager {
        return if (clusterProperties.role == ClusterNodeType.EDGE
            && clusterProperties.architecture == ClusterArchitecture.COMMIT_EDGE
        ) {
            EdgePermissionManager(
                repositoryClient = repositoryClient,
                permissionResource = permissionResource,
                externalPermissionResource = externalPermissionResource,
                userResource = userResource,
                nodeClient = nodeClient,
                clusterProperties = clusterProperties,
                httpAuthProperties = httpAuthProperties
            )
        } else {
            PermissionManager(
                repositoryClient = repositoryClient,
                permissionResource = permissionResource,
                externalPermissionResource = externalPermissionResource,
                userResource = userResource,
                nodeClient = nodeClient,
                httpAuthProperties = httpAuthProperties
            )
        }
    }

    @Bean
<<<<<<< HEAD
    @ConditionalOnMissingBean
    fun proxyPermissionManager(
        repositoryClient: RepositoryClient,
        permissionResource: ServicePermissionClient,
        externalPermissionResource: ServiceExternalPermissionClient,
        userResource: ServiceUserClient,
        nodeClient: NodeClient,
        httpAuthProperties: HttpAuthProperties
    ): ProxyPermissionManager {
        return ProxyPermissionManager(
            repositoryClient = repositoryClient,
            permissionResource = permissionResource,
            externalPermissionResource = externalPermissionResource,
            userResource = userResource,
            nodeClient = nodeClient,
            httpAuthProperties = httpAuthProperties
        )
    }

    @Bean
    @ConditionalOnMissingBean
    fun defaultAuthenticationManager(): AuthenticationManager {
        return AuthenticationManager()
=======
    @ConditionalOnProperty(value = ["devx.enabled"])
    fun devXAccessInterceptorConfigure(
        properties: DevXProperties,
        devXAccessInterceptor: DevXAccessInterceptor,
    ): WebMvcConfigurer {
        return object : WebMvcConfigurer {
            override fun addInterceptors(registry: InterceptorRegistry) {
                // 不应用到服务间调用
                val registration = registry.addInterceptor(devXAccessInterceptor)
                    // 需要在[httpAuthInterceptor]之后执行才能取得用户信息, 100为随机取值
                    .order(properties.interceptorOrder)
                    .excludePathPatterns("/service/**", "/replica/**")
                if (properties.excludePatterns.isNotEmpty()) {
                    registration.excludePathPatterns(properties.excludePatterns)
                }
                if (properties.includePatterns.isNotEmpty()) {
                    registration.addPathPatterns(properties.includePatterns)
                }
            }
        }
    }

    @Bean
    @ConditionalOnProperty(value = ["devx.enabled"])
    @ConditionalOnMissingBean
    fun devXAccessInterceptor(properties: DevXProperties): DevXAccessInterceptor {
        return DevXAccessInterceptor(properties)
>>>>>>> 6c5a32ce
    }
}<|MERGE_RESOLUTION|>--- conflicted
+++ resolved
@@ -54,10 +54,8 @@
 import com.tencent.bkrepo.repository.api.NodeClient
 import com.tencent.bkrepo.repository.api.RepositoryClient
 import org.springframework.boot.autoconfigure.condition.ConditionalOnMissingBean
-<<<<<<< HEAD
-=======
 import org.springframework.boot.autoconfigure.condition.ConditionalOnProperty
->>>>>>> 6c5a32ce
+import org.springframework.boot.autoconfigure.condition.ConditionalOnMissingBean
 import org.springframework.boot.autoconfigure.condition.ConditionalOnWebApplication
 import org.springframework.boot.context.properties.EnableConfigurationProperties
 import org.springframework.context.annotation.Bean
@@ -117,31 +115,6 @@
     }
 
     @Bean
-<<<<<<< HEAD
-    @ConditionalOnMissingBean
-    fun proxyPermissionManager(
-        repositoryClient: RepositoryClient,
-        permissionResource: ServicePermissionClient,
-        externalPermissionResource: ServiceExternalPermissionClient,
-        userResource: ServiceUserClient,
-        nodeClient: NodeClient,
-        httpAuthProperties: HttpAuthProperties
-    ): ProxyPermissionManager {
-        return ProxyPermissionManager(
-            repositoryClient = repositoryClient,
-            permissionResource = permissionResource,
-            externalPermissionResource = externalPermissionResource,
-            userResource = userResource,
-            nodeClient = nodeClient,
-            httpAuthProperties = httpAuthProperties
-        )
-    }
-
-    @Bean
-    @ConditionalOnMissingBean
-    fun defaultAuthenticationManager(): AuthenticationManager {
-        return AuthenticationManager()
-=======
     @ConditionalOnProperty(value = ["devx.enabled"])
     fun devXAccessInterceptorConfigure(
         properties: DevXProperties,
@@ -169,6 +142,31 @@
     @ConditionalOnMissingBean
     fun devXAccessInterceptor(properties: DevXProperties): DevXAccessInterceptor {
         return DevXAccessInterceptor(properties)
->>>>>>> 6c5a32ce
+    }
+
+    @Bean
+    @ConditionalOnMissingBean
+    fun proxyPermissionManager(
+        repositoryClient: RepositoryClient,
+        permissionResource: ServicePermissionClient,
+        externalPermissionResource: ServiceExternalPermissionClient,
+        userResource: ServiceUserClient,
+        nodeClient: NodeClient,
+        httpAuthProperties: HttpAuthProperties
+    ): ProxyPermissionManager {
+        return ProxyPermissionManager(
+            repositoryClient = repositoryClient,
+            permissionResource = permissionResource,
+            externalPermissionResource = externalPermissionResource,
+            userResource = userResource,
+            nodeClient = nodeClient,
+            httpAuthProperties = httpAuthProperties
+        )
+    }
+
+    @Bean
+    @ConditionalOnMissingBean
+    fun defaultAuthenticationManager(): AuthenticationManager {
+        return AuthenticationManager()
     }
 }