package com.tencent.bkrepo.common.security.permission

import com.tencent.bkrepo.common.api.constant.ANONYMOUS_USER
import com.tencent.bkrepo.common.api.constant.USER_KEY
import com.tencent.bkrepo.common.security.exception.PermissionException
<<<<<<< HEAD
import com.tencent.bkrepo.common.security.http.SecurityUtils
import com.tencent.bkrepo.common.security.manager.ArtifactContextHolder
=======
>>>>>>> d6de9a01
import com.tencent.bkrepo.common.service.util.HttpContextHolder
import org.aspectj.lang.ProceedingJoinPoint
import org.aspectj.lang.annotation.Around
import org.aspectj.lang.annotation.Aspect
import org.aspectj.lang.reflect.MethodSignature
import org.slf4j.LoggerFactory
import org.springframework.beans.factory.annotation.Autowired

@Aspect
class PermissionAspect {

    @Autowired
    private lateinit var permissionCheckHandler: PermissionCheckHandler

    /**
     * 要求接口路径上必须使用标准格式/{projectId}/{repoName}，否则无法解析到仓库信息
     */
    @Around("@annotation(com.tencent.bkrepo.common.security.permission.Permission)")
    @Throws(Throwable::class)
    fun around(point: ProceedingJoinPoint): Any? {
        val signature = point.signature as MethodSignature
        val method = signature.method
        val permission = method.getAnnotation(Permission::class.java)
        val userId = HttpContextHolder.getRequest().getAttribute(USER_KEY) as? String ?: ANONYMOUS_USER

        return try {
<<<<<<< HEAD
            permissionCheckHandler.onPermissionCheck(userId, permission, repositoryInfo)
            logger.debug("User[${SecurityUtils.getPrincipal()}] check permission [$permission] on [$repositoryInfo] success.")
            permissionCheckHandler.onPermissionCheckSuccess()
            point.proceed()
        } catch (exception: PermissionException) {
            logger.warn("User[${SecurityUtils.getPrincipal()}] check permission [$permission] on [$repositoryInfo] failed.")
=======
            permissionCheckHandler.onPermissionCheck(userId, permission)
            if (logger.isDebugEnabled) {
                logger.debug("User[$userId] check permission [$permission] success.")
            }
            permissionCheckHandler.onPermissionCheckSuccess()
            point.proceed()
        } catch (exception: PermissionException) {
            logger.warn("User[$userId] check permission [$permission] failed.")
>>>>>>> d6de9a01
            permissionCheckHandler.onPermissionCheckFailed(exception)
            null
        }
    }

    companion object {
        private val logger = LoggerFactory.getLogger(PermissionAspect::class.java)
    }
}<|MERGE_RESOLUTION|>--- conflicted
+++ resolved
@@ -3,11 +3,7 @@
 import com.tencent.bkrepo.common.api.constant.ANONYMOUS_USER
 import com.tencent.bkrepo.common.api.constant.USER_KEY
 import com.tencent.bkrepo.common.security.exception.PermissionException
-<<<<<<< HEAD
 import com.tencent.bkrepo.common.security.http.SecurityUtils
-import com.tencent.bkrepo.common.security.manager.ArtifactContextHolder
-=======
->>>>>>> d6de9a01
 import com.tencent.bkrepo.common.service.util.HttpContextHolder
 import org.aspectj.lang.ProceedingJoinPoint
 import org.aspectj.lang.annotation.Around
@@ -34,23 +30,14 @@
         val userId = HttpContextHolder.getRequest().getAttribute(USER_KEY) as? String ?: ANONYMOUS_USER
 
         return try {
-<<<<<<< HEAD
-            permissionCheckHandler.onPermissionCheck(userId, permission, repositoryInfo)
-            logger.debug("User[${SecurityUtils.getPrincipal()}] check permission [$permission] on [$repositoryInfo] success.")
-            permissionCheckHandler.onPermissionCheckSuccess()
-            point.proceed()
-        } catch (exception: PermissionException) {
-            logger.warn("User[${SecurityUtils.getPrincipal()}] check permission [$permission] on [$repositoryInfo] failed.")
-=======
             permissionCheckHandler.onPermissionCheck(userId, permission)
             if (logger.isDebugEnabled) {
-                logger.debug("User[$userId] check permission [$permission] success.")
+                logger.debug("User[$SecurityUtils.getPrincipal()] check permission [$permission] success.")
             }
             permissionCheckHandler.onPermissionCheckSuccess()
             point.proceed()
         } catch (exception: PermissionException) {
-            logger.warn("User[$userId] check permission [$permission] failed.")
->>>>>>> d6de9a01
+            logger.warn("User[$SecurityUtils.getPrincipal()] check permission [$permission] failed.")
             permissionCheckHandler.onPermissionCheckFailed(exception)
             null
         }
