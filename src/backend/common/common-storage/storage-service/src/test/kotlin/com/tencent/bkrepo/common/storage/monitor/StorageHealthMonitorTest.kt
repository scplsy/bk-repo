--- conflicted
+++ resolved
@@ -7,15 +7,7 @@
 import java.util.concurrent.TimeUnit
 
 internal class StorageHealthMonitorTest {
-<<<<<<< HEAD
-
-    private val uploadConfig: UploadProperties = UploadProperties(
-        location = "temp"
-    )
-
-=======
     private val uploadConfig: UploadProperties = UploadProperties(location = "temp")
->>>>>>> 75be9222
     private val monitorConfig: MonitorProperties = MonitorProperties(
         enabled = true,
         fallbackLocation = "temp-fallback",
