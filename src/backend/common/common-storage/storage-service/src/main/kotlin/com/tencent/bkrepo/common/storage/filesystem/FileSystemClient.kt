--- conflicted
+++ resolved
@@ -2,10 +2,6 @@
 
 import com.tencent.bkrepo.common.storage.filesystem.cleanup.CleanupFileVisitor
 import com.tencent.bkrepo.common.storage.filesystem.cleanup.CleanupResult
-<<<<<<< HEAD
-import com.tencent.bkrepo.common.storage.util.FileMergeUtils
-=======
->>>>>>> e57c6e19
 import org.apache.commons.io.FileUtils
 import java.io.File
 import java.io.IOException
@@ -15,10 +11,6 @@
 import java.nio.file.Files
 import java.nio.file.Path
 import java.nio.file.Paths
-<<<<<<< HEAD
-import java.nio.file.StandardCopyOption
-=======
->>>>>>> e57c6e19
 
 /**
  * 本地文件存储客户端
@@ -153,17 +145,7 @@
         }
     }
 
-    private fun createDirectories(path: Path) {
-        if (!Files.exists(path)) {
-            Files.createDirectories(path)
-        }
-    }
-
-<<<<<<< HEAD
-    companion object {
-        fun copy(src: File, dest: File) = FileUtils.copyFile(src, dest)
-=======
-    private fun transfer(input: ReadableByteChannel, output: FileChannel, size: Long, append: Boolean = false) {
+    fun transfer(input: ReadableByteChannel, output: FileChannel, size: Long, append: Boolean = false) {
         val startPosition: Long = if (append) output.size() else 0L
         var bytesCopied: Long
         var totalCopied = 0L
@@ -182,6 +164,12 @@
         }
     }
 
+    private fun createDirectories(path: Path) {
+        if (!Files.exists(path)) {
+            Files.createDirectories(path)
+        }
+    }
+
     companion object {
         /**
          * OpenJdk中FileChannelImpl.java限定了单次传输大小:
@@ -190,6 +178,5 @@
          * 防止不同jdk版本的不同实现，这里限定一下大小
          */
         private const val FILE_COPY_BUFFER_SIZE = 64 * 1024 * 1024L
->>>>>>> e57c6e19
     }
 }