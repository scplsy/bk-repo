package com.tencent.bkrepo.common.storage.innercos

import com.google.common.util.concurrent.ThreadFactoryBuilder
import com.tencent.bkrepo.common.storage.core.AbstractFileStorage
import com.tencent.bkrepo.common.storage.credentials.InnerCosCredentials
import com.tencent.cos.COSClient
import com.tencent.cos.ClientConfig
import com.tencent.cos.auth.BasicCOSCredentials
import com.tencent.cos.cl5.CL5Info
import com.tencent.cos.endpoint.CL5EndpointResolver
import com.tencent.cos.internal.Constants.MB
import com.tencent.cos.model.DeleteObjectRequest
import com.tencent.cos.model.GetObjectRequest
import com.tencent.cos.model.PutObjectRequest
import com.tencent.cos.region.Region
import com.tencent.cos.transfer.TransferManager
import com.tencent.cos.transfer.TransferManagerConfiguration
import java.io.File
import java.util.concurrent.LinkedBlockingQueue
import java.util.concurrent.ThreadPoolExecutor
import java.util.concurrent.TimeUnit

/**
 * 内部cos文件存储实现类
 *
 * @author: carrypan
 * @date: 2019-09-17
 */
open class InnerCosFileStorage : AbstractFileStorage<InnerCosCredentials, InnerCosClient>() {

    private val executor = ThreadPoolExecutor(100, 2000, 60L, TimeUnit.SECONDS,
        LinkedBlockingQueue(10000), ThreadFactoryBuilder().setNameFormat("inner-cos-uploader-pool-%d").build(),
        ThreadPoolExecutor.AbortPolicy())

    private var defaultTransferManager: TransferManager? = null

    override fun store(path: String, filename: String, file: File, client: InnerCosClient) {
        val transferManager = getTransferManager(client)
        val putObjectRequest = PutObjectRequest(client.bucketName, filename, file)
        val upload = transferManager.upload(putObjectRequest)
        upload.waitForCompletion()
        shutdownTransferManager(transferManager)
    }

    override fun load(path: String, filename: String, received: File, client: InnerCosClient): File? {
        val transferManager = getTransferManager(client)
        val getObjectRequest = GetObjectRequest(client.bucketName, filename)
        val download = transferManager.download(getObjectRequest, received)
        download.waitForCompletion()
        shutdownTransferManager(transferManager)
        return received
    }

    override fun delete(path: String, filename: String, client: InnerCosClient) {
        val deleteObjectRequest = DeleteObjectRequest(client.bucketName, filename)
        client.cosClient.deleteObject(deleteObjectRequest)
    }

    override fun exist(path: String, filename: String, client: InnerCosClient): Boolean {
        return try {
            return client.cosClient.getObjectMetadata(client.bucketName, filename) != null
        } catch (ignored: Exception) {
            false
        }
    }

    override fun onCreateClient(credentials: InnerCosCredentials): InnerCosClient {
        require(credentials.secretId.isNotBlank())
        require(credentials.secretKey.isNotBlank())
        require(credentials.region.isNotBlank())
        require(credentials.bucket.isNotBlank())
        val basicCOSCredentials = BasicCOSCredentials(credentials.secretId, credentials.secretKey)
        val clientConfig = ClientConfig().apply {
            region = Region(credentials.region)
            signExpired = 3600 * 24 * 7 // second
            socketTimeout = 60 * 1000 // millsSecond
            maxConnectionsCount = 2048
        }
        if (credentials.modId != null && credentials.cmdId != null) {
            // 开启cl5
            val cl5Info = CL5Info(credentials.modId!!, credentials.cmdId!!, credentials.timeout)
            clientConfig.endpointResolver = CL5EndpointResolver(cl5Info)
        }
        val cosClient = COSClient(basicCOSCredentials, clientConfig)
        return InnerCosClient(credentials.bucket, cosClient)
    }

    override fun getDefaultCredentials() = storageProperties.innercos

    private fun getTransferManager(innerCosClient: InnerCosClient): TransferManager {
        return if (innerCosClient == defaultClient) {
            if (defaultTransferManager == null) {
                defaultTransferManager = createTransferManager(defaultClient)
            }
            defaultTransferManager!!
        } else {
            createTransferManager(innerCosClient)
        }
    }

    private fun createTransferManager(innerCosClient: InnerCosClient): TransferManager {
<<<<<<< HEAD
        val transferManager = TransferManager(innerCosClient.cosClient, executor, true)
=======
        val transferManager = TransferManager(innerCosClient.cosClient, executor, false)
>>>>>>> ded9b472
        transferManager.configuration = TransferManagerConfiguration().apply {
            multipartUploadThreshold = 10L * MB
            minimumUploadPartSize = 5L * MB
        }
        return transferManager
    }

    private fun shutdownTransferManager(transferManager: TransferManager) {
        if (transferManager != defaultTransferManager) {
<<<<<<< HEAD
            transferManager.shutdownNow(false)
=======
            transferManager.shutdownNow(true)
>>>>>>> ded9b472
        }
    }
}<|MERGE_RESOLUTION|>--- conflicted
+++ resolved
@@ -99,11 +99,7 @@
     }
 
     private fun createTransferManager(innerCosClient: InnerCosClient): TransferManager {
-<<<<<<< HEAD
-        val transferManager = TransferManager(innerCosClient.cosClient, executor, true)
-=======
         val transferManager = TransferManager(innerCosClient.cosClient, executor, false)
->>>>>>> ded9b472
         transferManager.configuration = TransferManagerConfiguration().apply {
             multipartUploadThreshold = 10L * MB
             minimumUploadPartSize = 5L * MB
@@ -113,11 +109,7 @@
 
     private fun shutdownTransferManager(transferManager: TransferManager) {
         if (transferManager != defaultTransferManager) {
-<<<<<<< HEAD
-            transferManager.shutdownNow(false)
-=======
             transferManager.shutdownNow(true)
->>>>>>> ded9b472
         }
     }
 }