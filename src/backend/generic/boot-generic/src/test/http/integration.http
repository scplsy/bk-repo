--- conflicted
+++ resolved
@@ -19,11 +19,7 @@
 > {%
     client.test('Request executed successfully', function() {
         client.assert(response.status === 200, 'Response status is not 200');
-<<<<<<< HEAD
-        client.assert(response.body === 'Hello, World!!!!', 'Response status is invalid');
-=======
         client.assert(response.body === 'Hello, World!!!!', 'Response content invalid');
->>>>>>> ded9b472
     });
 %}
 
@@ -47,8 +43,6 @@
 Authorization: Basic {{username}} {{password}}
 X-BKREPO-UPLOAD-ID: {{uploadId}}
 X-BKREPO-OVERWRITE: true
-<<<<<<< HEAD
-=======
 X-BKREPO-SEQUENCE: 1
 
 111111
@@ -58,19 +52,9 @@
 Authorization: Basic {{username}} {{password}}
 X-BKREPO-UPLOAD-ID: {{uploadId}}
 X-BKREPO-OVERWRITE: true
->>>>>>> ded9b472
 X-BKREPO-SEQUENCE: 1
 
 11111
-
-### 上传第一个分块，覆盖第一次
-PUT http://{{host}}/{{project}}/generic-local/block.txt
-Authorization: Basic {{username}} {{password}}
-X-BKREPO-UPLOAD-ID: {{uploadId}}
-X-BKREPO-OVERWRITE: true
-X-BKREPO-SEQUENCE: 1
-
-111111
 
 > {%
     client.test('Request executed successfully', function() {
@@ -84,7 +68,7 @@
 X-BKREPO-UPLOAD-ID: {{uploadId}}
 X-BKREPO-SEQUENCE: 2
 
-222222
+22222
 
 > {%
     client.test('Request executed successfully', function() {
@@ -110,7 +94,7 @@
 > {%
     client.test('Request executed successfully', function() {
         client.assert(response.status === 200, 'Response status is not 200');
-        client.assert(response.body === '111111222222', 'Response content invalid');
+        client.assert(response.body === '1111122222', 'Response content invalid');
     });
 %}
 
