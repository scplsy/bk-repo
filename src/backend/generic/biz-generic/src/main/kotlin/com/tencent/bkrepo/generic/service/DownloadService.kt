--- conflicted
+++ resolved
@@ -2,39 +2,11 @@
 
 import com.tencent.bkrepo.auth.pojo.enums.PermissionAction
 import com.tencent.bkrepo.auth.pojo.enums.ResourceType
-<<<<<<< HEAD
-import com.tencent.bkrepo.common.api.constant.CommonMessageCode
-import com.tencent.bkrepo.common.api.exception.ErrorCodeException
-import com.tencent.bkrepo.common.auth.PermissionService
-import com.tencent.bkrepo.common.storage.core.FileStorage
-import com.tencent.bkrepo.common.storage.util.CredentialsUtils
-import com.tencent.bkrepo.generic.constant.CONTENT_DISPOSITION_TEMPLATE
-import com.tencent.bkrepo.generic.constant.DEFAULT_MIME_TYPE
-import com.tencent.bkrepo.generic.constant.GenericMessageCode
-import com.tencent.bkrepo.generic.constant.REPO_TYPE
-import com.tencent.bkrepo.generic.pojo.BlockInfo
-import com.tencent.bkrepo.generic.repository.DownloadTokenRepository
-import com.tencent.bkrepo.repository.api.NodeResource
-import com.tencent.bkrepo.repository.api.RepositoryResource
-import com.tencent.bkrepo.repository.pojo.node.NodeInfo
-import com.tencent.bkrepo.repository.util.NodeUtils
-import org.slf4j.LoggerFactory
-import org.springframework.beans.factory.annotation.Autowired
-import org.springframework.boot.web.server.MimeMappings
-import org.springframework.http.HttpHeaders
-=======
 import com.tencent.bkrepo.common.artifact.permission.Permission
 import com.tencent.bkrepo.common.artifact.repository.context.ArtifactDownloadContext
 import com.tencent.bkrepo.common.artifact.repository.context.RepositoryHolder
 import com.tencent.bkrepo.generic.artifact.GenericArtifactInfo
->>>>>>> 90443949
 import org.springframework.stereotype.Service
-import java.io.BufferedOutputStream
-import java.io.File
-import java.io.RandomAccessFile
-import java.time.LocalDateTime
-import javax.servlet.http.HttpServletRequest
-import javax.servlet.http.HttpServletResponse
 
 /**
  * 通用文件下载服务类
@@ -43,239 +15,6 @@
  * @date: 2019-10-11
  */
 @Service
-<<<<<<< HEAD
-class DownloadService @Autowired constructor(
-    private val permissionService: PermissionService,
-    private val repositoryResource: RepositoryResource,
-    private val nodeResource: NodeResource,
-    private val fileStorage: FileStorage,
-    private val downloadTokenRepository: DownloadTokenRepository
-) {
-    fun simpleDownload(userId: String, projectId: String, repoName: String, fullPath: String, request: HttpServletRequest, response: HttpServletResponse) {
-        permissionService.checkPermission(CheckPermissionRequest(userId, ResourceType.REPO, PermissionAction.READ, projectId, repoName))
-
-        val fullUri = "$projectId/$repoName/$fullPath"
-        // 查询repository
-        val repository = repositoryResource.queryDetail(projectId, repoName, REPO_TYPE).data ?: run {
-            logger.warn("user[$userId] simply download file  [$fullUri] failed: $repoName not found")
-            throw ErrorCodeException(CommonMessageCode.ELEMENT_NOT_FOUND, repoName)
-        }
-
-        // 查询节点
-        val node = nodeResource.queryDetail(projectId, repoName, fullPath).data ?: run {
-            logger.warn("user[$userId] simply download file [$fullUri] failed: $fullPath not found")
-            throw ErrorCodeException(CommonMessageCode.ELEMENT_NOT_FOUND, fullPath)
-        }
-
-        // 如果为目录
-        if (node.nodeInfo.folder) {
-            logger.warn("user[$userId] simply download file [$fullUri] failed: $fullPath not found")
-            throw ErrorCodeException(GenericMessageCode.DOWNLOAD_FOLDER_FORBIDDEN)
-        }
-
-        // 如果为分块文件
-        if (node.isBlockFile()) {
-            logger.warn("user[$userId] simply download file [$fullUri] failed: $fullPath is a block file")
-            throw ErrorCodeException(GenericMessageCode.DOWNLOAD_BLOCK_FORBIDDEN)
-        }
-
-        // fileStorage
-        val storageCredentials = CredentialsUtils.readString(repository.storageCredentials?.type, repository.storageCredentials?.credentials)
-        val file = fileStorage.load(node.nodeInfo.sha256!!, storageCredentials) ?: run {
-            logger.warn("user[$userId] simply download file [$fullUri] failed: file data not found")
-            throw ErrorCodeException(GenericMessageCode.FILE_DATA_NOT_FOUND)
-        }
-
-        handleDownload(node.nodeInfo, file, request, response)
-    }
-
-    fun externalDownload(
-        userId: String,
-        projectId: String,
-        repoName: String,
-        fullPath: String,
-        token: String,
-        request: HttpServletRequest,
-        response: HttpServletResponse
-    ) {
-        logger.info("externalDownload, userId: $userId, projectId: $projectId, repoName: $repoName, " +
-            "fullPath: $fullPath, token: $token")
-
-        val token = downloadTokenRepository.findOneByToken(token)
-            ?: throw ErrorCodeException(CommonMessageCode.ELEMENT_NOT_FOUND, token)
-        if (token.expireTime.isBefore(LocalDateTime.now())) {
-            throw ErrorCodeException(CommonMessageCode.PERMISSION_DENIED, "", "expired token")
-        }
-        if (token.downloadUser != userId) {
-            throw ErrorCodeException(CommonMessageCode.PERMISSION_DENIED, "", "invalid token")
-        }
-
-        val fullUri = "$projectId/$repoName/$fullPath"
-        // 查询repository
-        val repository = repositoryResource.queryDetail(projectId, repoName, REPO_TYPE).data ?: run {
-            logger.warn("user[$userId] simply download file  [$fullUri] failed: $repoName not found")
-            throw ErrorCodeException(CommonMessageCode.ELEMENT_NOT_FOUND, repoName)
-        }
-
-        // 查询节点
-        val node = nodeResource.queryDetail(projectId, repoName, fullPath).data ?: run {
-            logger.warn("user[$userId] simply download file [$fullUri] failed: $fullPath not found")
-            throw ErrorCodeException(CommonMessageCode.ELEMENT_NOT_FOUND, fullPath)
-        }
-
-        // 如果为目录
-        if (node.nodeInfo.folder) {
-            logger.warn("user[$userId] simply download file [$fullUri] failed: $fullPath not found")
-            throw ErrorCodeException(GenericMessageCode.DOWNLOAD_FOLDER_FORBIDDEN)
-        }
-
-        // 如果为分块文件
-        if (node.isBlockFile()) {
-            logger.warn("user[$userId] simply download file [$fullUri] failed: $fullPath is a block file")
-            throw ErrorCodeException(GenericMessageCode.DOWNLOAD_BLOCK_FORBIDDEN)
-        }
-
-        // fileStorage
-        val storageCredentials = CredentialsUtils.readString(repository.storageCredentials?.type, repository.storageCredentials?.credentials)
-        val file = fileStorage.load(node.nodeInfo.sha256!!, storageCredentials) ?: run {
-            logger.warn("user[$userId] simply download file [$fullUri] failed: file data not found")
-            throw ErrorCodeException(GenericMessageCode.FILE_DATA_NOT_FOUND)
-        }
-
-        handleDownload(node.nodeInfo, file, request, response)
-    }
-
-    fun blockDownload(userId: String, projectId: String, repoName: String, fullPath: String, sequence: Int, request: HttpServletRequest, response: HttpServletResponse) {
-        permissionService.checkPermission(CheckPermissionRequest(userId, ResourceType.REPO, PermissionAction.READ, projectId, repoName))
-
-        val fullUri = "$projectId/$repoName/$fullPath"
-        // 查询仓库
-        val repository = repositoryResource.queryDetail(projectId, repoName, REPO_TYPE).data ?: run {
-            logger.warn("user[$userId] block download file [$fullUri] failed: $repoName not found")
-            throw ErrorCodeException(CommonMessageCode.ELEMENT_NOT_FOUND, repoName)
-        }
-        // 查询节点
-        val node = nodeResource.queryDetail(projectId, repoName, fullPath).data ?: run {
-            logger.warn("user[$userId] block download file [$fullUri] failed: $fullPath not found")
-            throw ErrorCodeException(CommonMessageCode.ELEMENT_NOT_FOUND, fullPath)
-        }
-        if (node.isBlockFile()) {
-            node.blockList!!.find { it.sequence == sequence }?.run {
-                // fileStorage
-                val storageCredentials = CredentialsUtils.readString(repository.storageCredentials?.type, repository.storageCredentials?.credentials)
-                val file = fileStorage.load(this.sha256, storageCredentials) ?: run {
-                    logger.warn("user[$userId] download block [$fullUri/$sequence] failed: file data not found")
-                    throw ErrorCodeException(GenericMessageCode.FILE_DATA_NOT_FOUND)
-                }
-
-                handleDownload(node.nodeInfo, file, request, response)
-            } ?: run {
-                logger.warn("user[$userId] download block [$fullUri/$sequence] failed: file data not found")
-                throw ErrorCodeException(GenericMessageCode.FILE_DATA_NOT_FOUND)
-            }
-        } else {
-            logger.warn("user[$userId] download block [$fullUri/$sequence] failed: $fullUri is a simple file")
-            throw ErrorCodeException(GenericMessageCode.DOWNLOAD_SIMPLE_FORBIDDEN)
-        }
-    }
-
-    private fun determineMediaType(name: String): String {
-        return MimeMappings.DEFAULT.get(NodeUtils.getExtension(name)) ?: DEFAULT_MIME_TYPE
-    }
-
-    private fun handleDownload(nodeInfo: NodeInfo, file: File, request: HttpServletRequest, response: HttpServletResponse) {
-        val fileLength = file.length()
-        var readStart = 0L
-        var readEnd = fileLength
-
-        response.setHeader(HttpHeaders.CONTENT_DISPOSITION, CONTENT_DISPOSITION_TEMPLATE.format(nodeInfo.name))
-        response.setHeader(HttpHeaders.ACCEPT_RANGES, "bytes")
-
-        request.getHeader("Range")?.run {
-            parseContentRange(this, fileLength)?.run {
-                start?.let { readStart = start }
-                end?.let { readEnd = end + 1 }
-
-                response.status = HttpServletResponse.SC_PARTIAL_CONTENT
-                response.setHeader(HttpHeaders.CONTENT_RANGE, "bytes $start-$end/$fileLength")
-            } ?: run {
-                response.status = HttpServletResponse.SC_REQUESTED_RANGE_NOT_SATISFIABLE
-                logger.warn("Range download failed: range is invalid")
-                return
-            }
-        }
-
-        response.setHeader(HttpHeaders.CONTENT_LENGTH, (readEnd - readStart).toString())
-        response.contentType = determineMediaType(nodeInfo.name)
-
-        RandomAccessFile(file, "r").use {
-            it.seek(readStart)
-            val out = BufferedOutputStream(response.outputStream)
-
-            val bufferSize = 1024
-            val buffer = ByteArray(bufferSize)
-
-            var current = readStart
-            while ((current + bufferSize) <= readEnd) {
-                val readLength = it.read(buffer)
-                current += readLength
-                out.write(buffer, 0, readLength)
-            }
-            if (current < readEnd) {
-                val readLength = it.read(buffer, 0, (readEnd - current).toInt())
-                out.write(buffer, 0, readLength)
-            }
-            out.flush()
-            response.flushBuffer()
-        }
-    }
-
-    fun queryBlockInfo(userId: String, projectId: String, repoName: String, fullPath: String): List<BlockInfo> {
-        permissionService.checkPermission(CheckPermissionRequest(userId, ResourceType.REPO, PermissionAction.READ, projectId, repoName))
-
-        val fullUri = "$projectId/$repoName/$fullPath"
-        // 查询节点
-        val node = nodeResource.queryDetail(projectId, repoName, fullPath).data ?: run {
-            logger.warn("user[$userId] query file info [$fullUri] failed: $fullPath not found")
-            throw ErrorCodeException(CommonMessageCode.ELEMENT_NOT_FOUND, fullPath)
-        }
-
-        // 如果为目录或简单上传的文件则返回空列表
-        node.takeIf { node.isBlockFile() }?.run {
-            return node.blockList!!.map { BlockInfo(size = it.size, sha256 = it.sha256, sequence = it.sequence) }
-        } ?: return emptyList()
-    }
-
-    private fun parseContentRange(rangeHeader: String?, total: Long): Range? {
-        return try {
-            rangeHeader?.takeIf { it.isNotBlank() && it.contains("-") && it.contains("bytes=") }?.run {
-                val items = rangeHeader.replace("bytes=", "").trim().split("-")
-                if (items.size < 2) return null
-
-                val left = if (items[0].isBlank()) null else items[0].toLong()
-                val right = if (items[1].isBlank()) null else items[1].toLong()
-                // check parameter
-                if (left == null && right == null) return null
-                if (left?.compareTo(right ?: total - 1) ?: -1 >= 0) return null
-                if (right?.compareTo(total - 1) ?: -1 >= 0) return null
-                if (right?.compareTo(0) ?: 1 <= 0) return null
-
-                return when {
-                    left == null -> Range(total - right!!, total - 1)
-                    right == null -> Range(left, total - 1)
-                    else -> Range(left, right)
-                }
-            }
-        } catch (exception: Exception) {
-            null
-        }
-    }
-
-    data class Range(val start: Long?, val end: Long?)
-
-    companion object {
-        private val logger = LoggerFactory.getLogger(DownloadService::class.java)
-=======
 class DownloadService {
 
     @Permission(ResourceType.REPO, PermissionAction.READ)
@@ -283,6 +22,5 @@
         val context = ArtifactDownloadContext()
         val repository = RepositoryHolder.getRepository(context.repositoryInfo.category)
         repository.download(context)
->>>>>>> 90443949
     }
 }