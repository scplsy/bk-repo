/*
 * Tencent is pleased to support the open source community by making BK-CI 蓝鲸持续集成平台 available.
 *
 * Copyright (C) 2021 THL A29 Limited, a Tencent company.  All rights reserved.
 *
 * BK-CI 蓝鲸持续集成平台 is licensed under the MIT license.
 *
 * A copy of the MIT License is included in this file.
 *
 *
 * Terms of the MIT License:
 * ---------------------------------------------------
 * Permission is hereby granted, free of charge, to any person obtaining a copy of this software and associated
 * documentation files (the "Software"), to deal in the Software without restriction, including without limitation the
 * rights to use, copy, modify, merge, publish, distribute, sublicense, and/or sell copies of the Software, and to
 * permit persons to whom the Software is furnished to do so, subject to the following conditions:
 *
 * The above copyright notice and this permission notice shall be included in all copies or substantial portions of
 * the Software.
 *
 * THE SOFTWARE IS PROVIDED "AS IS", WITHOUT WARRANTY OF ANY KIND, EXPRESS OR IMPLIED, INCLUDING BUT NOT
 * LIMITED TO THE WARRANTIES OF MERCHANTABILITY, FITNESS FOR A PARTICULAR PURPOSE AND NONINFRINGEMENT. IN
 * NO EVENT SHALL THE AUTHORS OR COPYRIGHT HOLDERS BE LIABLE FOR ANY CLAIM, DAMAGES OR OTHER LIABILITY,
 * WHETHER IN AN ACTION OF CONTRACT, TORT OR OTHERWISE, ARISING FROM, OUT OF OR IN CONNECTION WITH THE
 * SOFTWARE OR THE USE OR OTHER DEALINGS IN THE SOFTWARE.
 */

package com.tencent.bkrepo.generic.artifact

import com.google.common.cache.CacheBuilder
import com.google.common.cache.CacheLoader
import com.tencent.bkrepo.common.api.constant.CharPool
import com.tencent.bkrepo.common.api.constant.MediaTypes
import com.tencent.bkrepo.common.api.constant.StringPool
import com.tencent.bkrepo.common.api.exception.BadRequestException
import com.tencent.bkrepo.common.api.exception.ErrorCodeException
import com.tencent.bkrepo.common.api.util.toJsonString
import com.tencent.bkrepo.common.artifact.constant.PARAM_PREVIEW
import com.tencent.bkrepo.common.artifact.constant.X_CHECKSUM_MD5
import com.tencent.bkrepo.common.artifact.constant.X_CHECKSUM_SHA256
import com.tencent.bkrepo.common.artifact.exception.ArtifactNotFoundException
import com.tencent.bkrepo.common.artifact.exception.NodeNotFoundException
import com.tencent.bkrepo.common.artifact.message.ArtifactMessageCode
import com.tencent.bkrepo.common.artifact.path.PathUtils
import com.tencent.bkrepo.common.artifact.pojo.RepositoryIdentify
import com.tencent.bkrepo.common.artifact.pojo.RepositoryType
import com.tencent.bkrepo.common.artifact.repository.context.ArtifactContextHolder
import com.tencent.bkrepo.common.artifact.repository.context.ArtifactDownloadContext
import com.tencent.bkrepo.common.artifact.repository.context.ArtifactRemoveContext
import com.tencent.bkrepo.common.artifact.repository.context.ArtifactUploadContext
import com.tencent.bkrepo.common.artifact.repository.local.LocalRepository
import com.tencent.bkrepo.common.artifact.resolve.response.ArtifactChannel
import com.tencent.bkrepo.common.artifact.resolve.response.ArtifactResource
import com.tencent.bkrepo.common.artifact.stream.ArtifactInputStream
import com.tencent.bkrepo.common.artifact.stream.EmptyInputStream
import com.tencent.bkrepo.common.artifact.stream.Range
import com.tencent.bkrepo.common.service.util.HeaderUtils
import com.tencent.bkrepo.common.service.util.HttpContextHolder
import com.tencent.bkrepo.common.service.util.ResponseBuilder
import com.tencent.bkrepo.generic.constant.BKREPO_META
import com.tencent.bkrepo.generic.constant.BKREPO_META_PREFIX
import com.tencent.bkrepo.generic.constant.GenericMessageCode
import com.tencent.bkrepo.generic.constant.HEADER_EXPIRES
import com.tencent.bkrepo.generic.constant.HEADER_MD5
import com.tencent.bkrepo.generic.constant.HEADER_OVERWRITE
import com.tencent.bkrepo.generic.constant.HEADER_SEQUENCE
import com.tencent.bkrepo.generic.constant.HEADER_SHA256
import com.tencent.bkrepo.generic.constant.HEADER_UPLOAD_ID
import com.tencent.bkrepo.replication.api.ClusterNodeClient
import com.tencent.bkrepo.replication.api.ReplicaTaskClient
import com.tencent.bkrepo.replication.pojo.cluster.ClusterNodeInfo
import com.tencent.bkrepo.replication.pojo.request.ReplicaObjectType
import com.tencent.bkrepo.replication.pojo.request.ReplicaType
import com.tencent.bkrepo.replication.pojo.task.objects.PathConstraint
import com.tencent.bkrepo.replication.pojo.task.objects.ReplicaObjectInfo
import com.tencent.bkrepo.replication.pojo.task.request.ReplicaTaskCreateRequest
import com.tencent.bkrepo.replication.pojo.task.setting.ConflictStrategy
import com.tencent.bkrepo.replication.pojo.task.setting.ReplicaSetting
import com.tencent.bkrepo.repository.constant.NODE_DETAIL_LIST_KEY
import com.tencent.bkrepo.repository.pojo.metadata.MetadataModel
import com.tencent.bkrepo.repository.pojo.node.NodeDetail
import com.tencent.bkrepo.repository.pojo.node.NodeListOption
import com.tencent.bkrepo.repository.pojo.node.service.NodeCreateRequest
import com.tencent.bkrepo.repository.pojo.node.service.NodeDeleteRequest
import org.slf4j.LoggerFactory
import org.springframework.stereotype.Component
import org.springframework.util.unit.DataSize
import java.net.URLDecoder
import java.util.Base64
import java.util.UUID
import java.util.concurrent.TimeUnit
import javax.servlet.http.HttpServletRequest

@Component
class GenericLocalRepository(
    private val replicaTaskClient: ReplicaTaskClient,
    private val clusterNodeClient: ClusterNodeClient
) : LocalRepository() {

    private val edgeClusterNodeCache = CacheBuilder.newBuilder()
        .expireAfterWrite(10, TimeUnit.MINUTES)
        .maximumSize(1)
        .build<String, List<ClusterNodeInfo>>(
            CacheLoader.from { _ -> clusterNodeClient.listEdgeNodes().data.orEmpty() }
        )

    override fun onUploadBefore(context: ArtifactUploadContext) {
        super.onUploadBefore(context)
        // 若不允许覆盖, 提前检查节点是否存在
        checkNodeExist(context)
        // 校验sha256
        val calculatedSha256 = context.getArtifactSha256()
        val uploadSha256 = HeaderUtils.getHeader(HEADER_SHA256)
        if (uploadSha256 != null && !calculatedSha256.equals(uploadSha256, true)) {
            throw ErrorCodeException(ArtifactMessageCode.DIGEST_CHECK_FAILED, "sha256")
        }
        // 校验md5
        val calculatedMd5 = context.getArtifactMd5()
        val uploadMd5 = HeaderUtils.getHeader(HEADER_MD5)
        if (uploadMd5 != null && !calculatedMd5.equals(uploadMd5, true)) {
            throw ErrorCodeException(ArtifactMessageCode.DIGEST_CHECK_FAILED, "md5")
        }
        // 二次检查，防止接收文件过程中，有并发上传成功的情况
        checkNodeExist(context)
    }

    override fun onUpload(context: ArtifactUploadContext) {
        val uploadId = context.request.getHeader(HEADER_UPLOAD_ID)
        val sequence = context.request.getHeader(HEADER_SEQUENCE)?.toInt()
        if (isBlockUpload(uploadId, sequence)) {
            this.blockUpload(uploadId, sequence!!, context)
            context.response.contentType = MediaTypes.APPLICATION_JSON
            context.response.writer.println(ResponseBuilder.success().toJsonString())
        } else {
            val nodeDetail = storageManager.storeArtifactFile(
                buildNodeCreateRequest(context),
                context.getArtifactFile(),
                context.storageCredentials
            )
            context.response.contentType = MediaTypes.APPLICATION_JSON
            context.response.addHeader(X_CHECKSUM_MD5, context.getArtifactMd5())
            context.response.addHeader(X_CHECKSUM_SHA256, context.getArtifactSha256())
            context.response.writer.println(ResponseBuilder.success(nodeDetail).toJsonString())
        }
    }

    override fun onUploadSuccess(context: ArtifactUploadContext) {
        super.onUploadSuccess(context)
        if (HttpContextHolder.getRequestOrNull()?.getParameter(PARAM_REPLICATE).toBoolean()) {
            val remoteClusterIds = edgeClusterNodeCache.get("").map { it.id!! }.toSet()
            if (remoteClusterIds.isEmpty()) {
                return
            }
            replicaTaskClient.create(ReplicaTaskCreateRequest(
                name = context.artifactInfo.getArtifactFullPath() +
                    "-${context.getArtifactSha256()}-${UUID.randomUUID()}",
                localProjectId = context.projectId,
                replicaObjectType = ReplicaObjectType.PATH,
                replicaTaskObjects = listOf(ReplicaObjectInfo(
                    localRepoName = context.repoName,
                    remoteProjectId = context.projectId,
                    remoteRepoName = context.repoName,
                    repoType = RepositoryType.GENERIC,
                    packageConstraints = null,
                    pathConstraints = listOf(PathConstraint(context.artifactInfo.getArtifactFullPath()))
                )),
                replicaType = ReplicaType.EDGE_PULL,
                setting = ReplicaSetting(conflictStrategy = ConflictStrategy.OVERWRITE),
                remoteClusterIds = emptySet()
            ))
        }
    }

    override fun onDownloadBefore(context: ArtifactDownloadContext) {
        super.onDownloadBefore(context)
        // 文件默认下载，设置Content-Dispostition响应头
        // preview == true时不设置Content-Dispostition响应头
        val preview = context.request.getParameter(PARAM_PREVIEW)?.toBoolean()
        context.useDisposition = preview == null || preview == false
        if (context.repo.name == REPORT) {
            context.useDisposition = false
        }
    }

    /**
     * 支持单文件、目录、批量文件下载
     * 目录下载会以zip包形式将目录下的文件打包下载
     * 批量文件下载会以zip包形式将文件打包下载
     */
    override fun onDownload(context: ArtifactDownloadContext): ArtifactResource? {
        return if (context.artifacts.isNullOrEmpty()) {
            downloadSingleNode(context)
        } else {
            downloadMultiNode(context)
        }
    }

    private fun checkNodeExist(context: ArtifactUploadContext) {
        val overwrite = HeaderUtils.getBooleanHeader(HEADER_OVERWRITE)
        val uploadId = HeaderUtils.getHeader(HEADER_UPLOAD_ID)
        val sequence = HeaderUtils.getHeader(HEADER_SEQUENCE)?.toInt()
        if (!overwrite && !isBlockUpload(uploadId, sequence)) {
            with(context.artifactInfo) {
                nodeClient.getNodeDetail(projectId, repoName, getArtifactFullPath()).data?.let {
                    throw ErrorCodeException(ArtifactMessageCode.NODE_EXISTED, getArtifactName())
                }
            }
        }
    }

    /**
     * 单节点下载，支持目录下载
     */
    private fun downloadSingleNode(context: ArtifactDownloadContext): ArtifactResource? {
        with(context) {
            val node = getNodeDetailsFromReq(true)?.firstOrNull()
                ?: ArtifactContextHolder.getNodeDetail(
                    projectId = projectId,
                    repoName = repoName,
                    fullPath = artifactInfo.getArtifactFullPath()
                )
                ?: return null
            if (node.folder) {
                return downloadFolder(this, node)
            }
            downloadIntercept(this, node)
            val inputStream = storageManager.loadArtifactInputStream(node, storageCredentials) ?: return null
            val responseName = artifactInfo.getResponseName()
            val srcRepo = RepositoryIdentify(projectId, repoName)
            return ArtifactResource(inputStream, responseName, srcRepo, node, ArtifactChannel.LOCAL, useDisposition)
        }
    }

    /**
     * 多节点下载, 支持同时下载文件和目录
     */
    private fun downloadMultiNode(context: ArtifactDownloadContext): ArtifactResource {
        with(context) {
            val fullPathList = artifacts!!.map { it.getArtifactFullPath() }
            val commonParent = PathUtils.getCommonParentPath(fullPathList)
            val nodes = getNodeDetailsFromReq(true)
                ?: queryNodeDetailList(
                    projectId = projectId,
                    repoName = repoName,
                    paths = fullPathList,
                    prefix = commonParent
                )
            val notExistNodes = fullPathList.subtract(nodes.map { it.fullPath })
            if (notExistNodes.isNotEmpty()) {
                throw NodeNotFoundException(notExistNodes.joinToString(StringPool.COMMA))
            }
<<<<<<< HEAD
            nodes.forEach { downloadIntercept(this, it) }
            val nodeMap = nodes.associate {
                val name = it.fullPath.removePrefix(prefix)
                val inputStream = storageManager.loadArtifactInputStream(it, context.storageCredentials)
                    ?: throw ArtifactNotFoundException(it.fullPath)
                name to inputStream
            }
            return ArtifactResource(nodeMap, RepositoryIdentify(projectId, repoName), useDisposition = true)
=======
            val (folderNodes, fileNodes) = nodes.partition { it.folder }
            // 添加所有目录节点的子节点, 检查文件数量和大小总和, 下载拦截
            val allNodes = getSubNodes(
                context = context,
                folders = folderNodes,
                includeFolder = true,
                initialCount = fileNodes.size.toLong(),
                initialSize = fileNodes.sumOf { it.size }
            ) + nodes
            // 通过给每个ZipEntry.name添加或移除公共前缀, 改变zip包内的目录结构
            // 如果多个节点没有公共目录，例如下载/file1和/file2时, 根据repoName添加公共前缀, 给zip包添加一个以repoName命名的顶层目录
            // 目的是保证zip包解压缩出来只有1个目录, 没有顶层目录时, 有些解压缩工具有可能会直接在当前目录解压出多个文件或目录
            val prefixToAdd = if (PathUtils.isRoot(commonParent) && fullPathList.size > 1) "$repoName/" else ""
            // 去掉多余的公共目录层级, 例如下载/a/b/c/file1和/a/b/c/file2时, 移除前缀/a/b/, 使得zip包的顶层目录为c
            val prefixToRemove = if (fullPathList.size > 1) PathUtils.resolveParent(commonParent) else commonParent
            // 支持下载空目录
            val emptyStream = ArtifactInputStream(EmptyInputStream.INSTANCE, Range.full(0))
            val nodeMap = allNodes.associateBy(
                keySelector = {
                    prefixToAdd + it.fullPath.removePrefix(prefixToRemove) + if (it.folder) StringPool.SLASH else ""
                },
                valueTransform = {
                    if (it.folder) emptyStream else {
                        storageManager.loadArtifactInputStream(it, storageCredentials)
                            ?: throw ArtifactNotFoundException(it.fullPath)
                    }
                }
            )
            // 添加node是为了下载单个空目录的时候以zip包的形式下载, 否则下载的是一个空文件而不是目录
            val node = if (allNodes.size == 1) allNodes.first() else null
            return ArtifactResource(nodeMap, node, useDisposition = true)
>>>>>>> e4cd8990
        }
    }

    private fun getSubNodes(
        context: ArtifactDownloadContext,
        folders: List<NodeDetail>,
        includeFolder: Boolean = false,
        initialCount: Long = 0,
        initialSize: Long = 0
    ): List<NodeDetail> {
        var totalSize = initialSize
        val nodes = mutableListOf<NodeDetail>()
        folders.forEach { folder ->
            var pageNumber = 1
            do {
                val option = NodeListOption(
                    pageNumber = pageNumber,
                    pageSize = PAGE_SIZE,
                    includeFolder = includeFolder,
                    includeMetadata = true,
                    deep = true
                )
                val records = nodeClient.listNodePage(folder.projectId, folder.repoName, folder.fullPath, option).data
                    ?.records.takeUnless { it.isNullOrEmpty() }?.map { NodeDetail(it) } ?: break
                records.filterNot { it.folder }.forEach { downloadIntercept(context, it) }
                totalSize += records.sumOf { it.size }
                checkFileTotalSize(totalSize)
                nodes.addAll(records)
                checkFileCount(initialCount + nodes.size)
                pageNumber++
            } while (records.size == PAGE_SIZE)
        }
        return nodes
    }

    private fun queryNodeDetailList(
        projectId: String,
        repoName: String,
        paths: List<String>,
        prefix: String
    ): List<NodeDetail> {
        var pageNumber = 1
        val nodeDetailList = mutableListOf<NodeDetail>()
        do {
            val option = NodeListOption(
                pageNumber = pageNumber,
                pageSize = PAGE_SIZE,
                includeFolder = true,
                includeMetadata = true,
                deep = true
            )
            val records = nodeClient.listNodePage(projectId, repoName, prefix, option).data?.records
            if (records.isNullOrEmpty()) {
                break
            }
            nodeDetailList.addAll(
                records.filter { paths.contains(it.fullPath) }.map { NodeDetail(it) }
            )
            pageNumber ++
        } while (nodeDetailList.size < paths.size)
        return nodeDetailList
    }

    /**
     * 下载目录
     * @param context 构件下载context
     * @param node 目录节点详情
     */
    private fun downloadFolder(context: ArtifactDownloadContext, node: NodeDetail): ArtifactResource? {
        // 查询子节点, 检查文件数量和目录大小, 下载拦截
        val nodes = getSubNodes(context, listOf(node))
        // 构造name-node map
        val prefix = "${node.fullPath}/"
        val nodeMap = nodes.associate {
            val name = it.fullPath.removePrefix(prefix)
            val inputStream = storageManager.loadArtifactInputStream(it, context.storageCredentials) ?: return null
            name to inputStream
        }
        val srcRepo = RepositoryIdentify(context.projectId, context.repoName)
        return ArtifactResource(nodeMap, srcRepo, node, useDisposition = true)
    }

    private fun getNodeDetailsFromReq(allowFolder: Boolean): List<NodeDetail>? {
        val nodeDetailList = HttpContextHolder.getRequest().getAttribute(NODE_DETAIL_LIST_KEY) as? List<NodeDetail>
        nodeDetailList?.forEach {
            if (!allowFolder && it.folder) {
                throw BadRequestException(GenericMessageCode.DOWNLOAD_DIR_NOT_ALLOWED)
            }
        }
        return nodeDetailList
    }
    /**
     * 检查文件数量是否超过阈值
     * @throws ErrorCodeException 超过阈值抛出NODE_LIST_TOO_LARGE类型ErrorCodeException
     */
    @Throws(ErrorCodeException::class)
    private fun checkFileCount(fileCount: Long) {
        // 判断节点数量
        if (fileCount > BATCH_DOWNLOAD_COUNT_THRESHOLD) {
            throw ErrorCodeException(ArtifactMessageCode.NODE_LIST_TOO_LARGE)
        }
    }

    /**
     * 检查数据大小是否超过阈值
     * @throws ErrorCodeException 超过阈值抛出NODE_LIST_TOO_LARGE类型ErrorCodeException
     */
    @Throws(ErrorCodeException::class)
    private fun checkFileTotalSize(totalSize: Long) {
        if (totalSize > BATCH_DOWNLOAD_SIZE_THRESHOLD) {
            throw ErrorCodeException(ArtifactMessageCode.NODE_LIST_TOO_LARGE)
        }
    }

    override fun remove(context: ArtifactRemoveContext) {
        with(context.artifactInfo) {
            val node = nodeClient.getNodeDetail(projectId, repoName, getArtifactFullPath()).data
                ?: throw NodeNotFoundException(this.getArtifactFullPath())
            if (node.folder) {
                if (nodeClient.countFileNode(projectId, repoName, getArtifactFullPath()).data!! > 0) {
                    throw ErrorCodeException(ArtifactMessageCode.FOLDER_CONTAINS_FILE)
                }
            }
            val nodeDeleteRequest = NodeDeleteRequest(projectId, repoName, getArtifactFullPath(), context.userId)
            nodeClient.deleteNode(nodeDeleteRequest)
        }
    }

    override fun buildNodeCreateRequest(context: ArtifactUploadContext): NodeCreateRequest {
        return super.buildNodeCreateRequest(context).copy(
            expires = HeaderUtils.getLongHeader(HEADER_EXPIRES),
            overwrite = HeaderUtils.getBooleanHeader(HEADER_OVERWRITE),
            nodeMetadata = resolveMetadata(context.request)
        )
    }

    /**
     * 判断是否为分块上传
     */
    private fun isBlockUpload(uploadId: String?, sequence: Int?): Boolean {
        return !uploadId.isNullOrBlank() && sequence != null
    }

    /**
     * 上传分块
     */
    private fun blockUpload(uploadId: String, sequence: Int, context: ArtifactUploadContext) {
        with(context) {
            if (!storageService.checkBlockId(uploadId, storageCredentials)) {
                throw ErrorCodeException(GenericMessageCode.UPLOAD_ID_NOT_FOUND, uploadId)
            }
            storageService.storeBlock(
                uploadId,
                sequence,
                getArtifactSha256(),
                getArtifactFile(),
                HeaderUtils.getBooleanHeader(HEADER_OVERWRITE),
                storageCredentials
            )
        }
    }

    /**
     * 从header中提取metadata
     */
    fun resolveMetadata(request: HttpServletRequest): List<MetadataModel> {
        val metadata = mutableMapOf<String, String>()
        // case insensitive
        val headerNames = request.headerNames
        for (headerName in headerNames) {
            if (headerName.startsWith(BKREPO_META_PREFIX, true)) {
                val key = headerName.substring(BKREPO_META_PREFIX.length).trim().toLowerCase()
                if (key.isNotBlank()) {
                    metadata[key] = HeaderUtils.getUrlDecodedHeader(headerName)!!
                }
            }
        }
        // case sensitive, base64 metadata
        // format X-BKREPO-META: base64(a=1&b=2)
        request.getHeader(BKREPO_META)?.let { metadata.putAll(decodeMetadata(it)) }
        return metadata.map { MetadataModel(key = it.key, value = it.value) }
    }

    private fun decodeMetadata(header: String): Map<String, String> {
        val metadata = mutableMapOf<String, String>()
        try {
            val metadataUrl = String(Base64.getDecoder().decode(header))
            metadataUrl.split(CharPool.AND).forEach { part ->
                val pair = part.trim().split(CharPool.EQUAL, limit = 2)
                if (pair.size > 1 && pair[0].isNotBlank() && pair[1].isNotBlank()) {
                    val key = URLDecoder.decode(pair[0], StringPool.UTF_8)
                    val value = URLDecoder.decode(pair[1], StringPool.UTF_8)
                    metadata[key] = value
                }
            }
        } catch (exception: IllegalArgumentException) {
            logger.warn("$header is not in valid Base64 scheme.")
        }
        return metadata
    }

    companion object {
        private val logger = LoggerFactory.getLogger(GenericLocalRepository::class.java)

        /**
         * 目录下载或批量下载，文件数量阈值
         */
        private const val BATCH_DOWNLOAD_COUNT_THRESHOLD = 1024

        /**
         * 目录下载或批量下载，数据大小阈值
         */
        private val BATCH_DOWNLOAD_SIZE_THRESHOLD = DataSize.ofGigabytes(10).toBytes()

        private const val REPORT = "report"

        /**
         * 文件上传请求参数，是否需要同步至Commit Edge组网模式下的边缘节点
         */
        private const val PARAM_REPLICATE = "replicate"

        /**
         * 节点分页查询单页大小
         */
        private const val PAGE_SIZE = 1000
    }
}<|MERGE_RESOLUTION|>--- conflicted
+++ resolved
@@ -249,16 +249,6 @@
             if (notExistNodes.isNotEmpty()) {
                 throw NodeNotFoundException(notExistNodes.joinToString(StringPool.COMMA))
             }
-<<<<<<< HEAD
-            nodes.forEach { downloadIntercept(this, it) }
-            val nodeMap = nodes.associate {
-                val name = it.fullPath.removePrefix(prefix)
-                val inputStream = storageManager.loadArtifactInputStream(it, context.storageCredentials)
-                    ?: throw ArtifactNotFoundException(it.fullPath)
-                name to inputStream
-            }
-            return ArtifactResource(nodeMap, RepositoryIdentify(projectId, repoName), useDisposition = true)
-=======
             val (folderNodes, fileNodes) = nodes.partition { it.folder }
             // 添加所有目录节点的子节点, 检查文件数量和大小总和, 下载拦截
             val allNodes = getSubNodes(
@@ -289,8 +279,7 @@
             )
             // 添加node是为了下载单个空目录的时候以zip包的形式下载, 否则下载的是一个空文件而不是目录
             val node = if (allNodes.size == 1) allNodes.first() else null
-            return ArtifactResource(nodeMap, node, useDisposition = true)
->>>>>>> e4cd8990
+            return ArtifactResource(nodeMap, RepositoryIdentify(projectId, repoName), node, useDisposition = true)
         }
     }
 
