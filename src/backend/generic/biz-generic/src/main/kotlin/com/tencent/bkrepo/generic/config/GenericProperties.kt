--- conflicted
+++ resolved
@@ -48,13 +48,10 @@
      * 平台账号，在Generic仓库代理远程BkRepo的Generic仓库时使用
      */
     var platforms: List<PlatformProperties> = emptyList(),
-<<<<<<< HEAD
-    @NestedConfigurationProperty
-    var proxy: ProxyProperties = ProxyProperties()
-=======
     /**
      * 分块上传来源判断
      */
-    var chunkedUploadClients: List<String> = listOf("bk-repo")
->>>>>>> 430d1a56
+    var chunkedUploadClients: List<String> = listOf("bk-repo"),
+    @NestedConfigurationProperty
+    var proxy: ProxyProperties = ProxyProperties()
 )