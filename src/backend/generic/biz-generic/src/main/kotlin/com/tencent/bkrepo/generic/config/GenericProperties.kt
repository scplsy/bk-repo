/*
 * Tencent is pleased to support the open source community by making BK-CI 蓝鲸持续集成平台 available.
 *
 * Copyright (C) 2021 THL A29 Limited, a Tencent company.  All rights reserved.
 *
 * BK-CI 蓝鲸持续集成平台 is licensed under the MIT license.
 *
 * A copy of the MIT License is included in this file.
 *
 *
 * Terms of the MIT License:
 * ---------------------------------------------------
 * Permission is hereby granted, free of charge, to any person obtaining a copy
 * of this software and associated documentation files (the "Software"), to deal
 * in the Software without restriction, including without limitation the rights
 * to use, copy, modify, merge, publish, distribute, sublicense, and/or sell
 * copies of the Software, and to permit persons to whom the Software is
 * furnished to do so, subject to the following conditions:
 *
 * The above copyright notice and this permission notice shall be included in all
 * copies or substantial portions of the Software.
 *
 * THE SOFTWARE IS PROVIDED "AS IS", WITHOUT WARRANTY OF ANY KIND, EXPRESS OR
 * IMPLIED, INCLUDING BUT NOT LIMITED TO THE WARRANTIES OF MERCHANTABILITY,
 * FITNESS FOR A PARTICULAR PURPOSE AND NONINFRINGEMENT. IN NO EVENT SHALL THE
 * AUTHORS OR COPYRIGHT HOLDERS BE LIABLE FOR ANY CLAIM, DAMAGES OR OTHER
 * LIABILITY, WHETHER IN AN ACTION OF CONTRACT, TORT OR OTHERWISE, ARISING FROM,
 * OUT OF OR IN CONNECTION WITH THE SOFTWARE OR THE USE OR OTHER DEALINGS IN THE
 * SOFTWARE.
 */

package com.tencent.bkrepo.generic.config

import org.springframework.boot.context.properties.ConfigurationProperties
import org.springframework.boot.context.properties.NestedConfigurationProperty

@ConfigurationProperties(prefix = "generic")
data class GenericProperties(
    /**
     * generic服务domain地址，用于生成临时url
     */
    var domain: String = "localhost",
    @NestedConfigurationProperty
    var delta: DeltaProperties = DeltaProperties(),
    @NestedConfigurationProperty
    var bkBase: BkBaseProperties = BkBaseProperties(),
<<<<<<< HEAD
    var proxyPath: String = "/data/bkrepo/proxy/proxy.jar"
=======
    /**
     * 平台账号，在Generic仓库代理远程BkRepo的Generic仓库时使用
     */
    var platforms: List<PlatformProperties> = emptyList(),
>>>>>>> 6c5a32ce
)<|MERGE_RESOLUTION|>--- conflicted
+++ resolved
@@ -44,12 +44,9 @@
     var delta: DeltaProperties = DeltaProperties(),
     @NestedConfigurationProperty
     var bkBase: BkBaseProperties = BkBaseProperties(),
-<<<<<<< HEAD
-    var proxyPath: String = "/data/bkrepo/proxy/proxy.jar"
-=======
     /**
      * 平台账号，在Generic仓库代理远程BkRepo的Generic仓库时使用
      */
     var platforms: List<PlatformProperties> = emptyList(),
->>>>>>> 6c5a32ce
+    var proxyPath: String = "/data/bkrepo/proxy/proxy.jar"
 )