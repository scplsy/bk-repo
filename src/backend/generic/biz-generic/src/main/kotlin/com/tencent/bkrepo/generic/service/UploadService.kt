--- conflicted
+++ resolved
@@ -10,11 +10,7 @@
 import com.tencent.bkrepo.common.artifact.repository.context.ArtifactContextHolder
 import com.tencent.bkrepo.common.artifact.repository.context.ArtifactRemoveContext
 import com.tencent.bkrepo.common.artifact.repository.context.ArtifactUploadContext
-<<<<<<< HEAD
-import com.tencent.bkrepo.common.artifact.repository.context.RepositoryHolder
 import com.tencent.bkrepo.common.security.http.SecurityUtils
-=======
->>>>>>> d6de9a01
 import com.tencent.bkrepo.common.security.permission.Permission
 import com.tencent.bkrepo.common.service.util.HeaderUtils.getBooleanHeader
 import com.tencent.bkrepo.common.service.util.HeaderUtils.getLongHeader
@@ -67,15 +63,9 @@
 
             expires.takeIf { it >= 0 } ?: throw ErrorCodeException(CommonMessageCode.PARAMETER_INVALID, "expires")
             // 判断文件是否存在
-<<<<<<< HEAD
-            if (!overwrite && nodeClient.exist(projectId, repoName, artifactUri).data == true) {
+            if (!overwrite && nodeClient.exist(projectId, repoName, getArtifactFullPath()).data == true) {
                 logger.warn("User[${SecurityUtils.getPrincipal()}] start block upload [$artifactInfo] failed: artifact already exists.")
-                throw ErrorCodeException(ArtifactMessageCode.NODE_EXISTED, artifactUri)
-=======
-            if (!overwrite && nodeClient.exist(projectId, repoName, getArtifactFullPath()).data == true) {
-                logger.warn("User[$userId] start block upload [$artifactInfo] failed: artifact already exists.")
                 throw ErrorCodeException(ArtifactMessageCode.NODE_EXISTED, getArtifactName())
->>>>>>> d6de9a01
             }
 
             val uploadId = storageService.createBlockId(getStorageCredentials())
