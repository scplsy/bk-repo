--- conflicted
+++ resolved
@@ -15,23 +15,6 @@
 class ScheduleService(
     private val scheduler: Scheduler
 ) {
-<<<<<<< HEAD
-    fun createJob(task: TReplicationTask) {
-        createFullReplicaJob(task)
-    }
-
-    private fun createFullReplicaJob(task: TReplicationTask) {
-        val jobDetail = JobBuilder.newJob(FullReplicationJob::class.java)
-            .withIdentity(task.id, DEFAULT_GROUP_ID)
-            .usingJobData(TASK_ID_KEY, task.id)
-            .requestRecovery()
-            .build()
-        val trigger = createTrigger(task)
-        scheduler.scheduleJob(jobDetail, trigger)
-        logger.info("Create full replication job [${task.localProjectId}, ${task.localRepoName}] success!")
-    }
-=======
->>>>>>> ac7c48e6
 
     fun scheduleJob(jobDetail: JobDetail, trigger: Trigger) {
         try {
