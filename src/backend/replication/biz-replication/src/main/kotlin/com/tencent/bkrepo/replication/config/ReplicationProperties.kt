/*
 * Tencent is pleased to support the open source community by making BK-CI 蓝鲸持续集成平台 available.
 *
 * Copyright (C) 2021 THL A29 Limited, a Tencent company.  All rights reserved.
 *
 * BK-CI 蓝鲸持续集成平台 is licensed under the MIT license.
 *
 * A copy of the MIT License is included in this file.
 *
 *
 * Terms of the MIT License:
 * ---------------------------------------------------
 * Permission is hereby granted, free of charge, to any person obtaining a copy of this software and associated
 * documentation files (the "Software"), to deal in the Software without restriction, including without limitation the
 * rights to use, copy, modify, merge, publish, distribute, sublicense, and/or sell copies of the Software, and to
 * permit persons to whom the Software is furnished to do so, subject to the following conditions:
 *
 * The above copyright notice and this permission notice shall be included in all copies or substantial portions of
 * the Software.
 *
 * THE SOFTWARE IS PROVIDED "AS IS", WITHOUT WARRANTY OF ANY KIND, EXPRESS OR IMPLIED, INCLUDING BUT NOT
 * LIMITED TO THE WARRANTIES OF MERCHANTABILITY, FITNESS FOR A PARTICULAR PURPOSE AND NONINFRINGEMENT. IN
 * NO EVENT SHALL THE AUTHORS OR COPYRIGHT HOLDERS BE LIABLE FOR ANY CLAIM, DAMAGES OR OTHER LIABILITY,
 * WHETHER IN AN ACTION OF CONTRACT, TORT OR OTHERWISE, ARISING FROM, OUT OF OR IN CONNECTION WITH THE
 * SOFTWARE OR THE USE OR OTHER DEALINGS IN THE SOFTWARE.
 */

package com.tencent.bkrepo.replication.config

import org.springframework.boot.context.properties.ConfigurationProperties
import org.springframework.util.unit.DataSize

@ConfigurationProperties("replication")
data class ReplicationProperties(

    /**
     * 文件发送限速
     */
    var rateLimit: DataSize = DataSize.ofBytes(-1),

    /**
     * oci blob文件上传分块大小
     */
    var chunkedSize: Long = 1024 * 1024 * 5,
    /**
     * oci blob文件上传并发数
     */
    var threadNum: Int = 3,

    /**
     * manual分发并行数
     */
    var manualConcurrencyNum: Int = 3,

    /**
     * 签名过滤器body限制大小
     * */
    var bodyLimit: DataSize = DataSize.ofMegabytes(5),

    /**
<<<<<<< HEAD
     * 集群间制品同步方式：
     * 追加上传：CHUNKED
     * 普通上传（单个请求）：DEFAULT
     * */
    var pushType: String = "DEFAULT"
=======
     * 开启请求超时校验的域名以及对应平均速率（MB/s）
     * 配置如下：
     *   timoutCheckHosts
     *     - host: xx
     *       rate: x
     *     - host: xx
     *       rate: x
     */
    var timoutCheckHosts: List<Map<String, String>> = emptyList(),
    /**
     * 一次性查询的page size
     */
    var pageSize: Int = 500
>>>>>>> 140a4c20
)<|MERGE_RESOLUTION|>--- conflicted
+++ resolved
@@ -58,13 +58,6 @@
     var bodyLimit: DataSize = DataSize.ofMegabytes(5),
 
     /**
-<<<<<<< HEAD
-     * 集群间制品同步方式：
-     * 追加上传：CHUNKED
-     * 普通上传（单个请求）：DEFAULT
-     * */
-    var pushType: String = "DEFAULT"
-=======
      * 开启请求超时校验的域名以及对应平均速率（MB/s）
      * 配置如下：
      *   timoutCheckHosts
@@ -77,6 +70,11 @@
     /**
      * 一次性查询的page size
      */
-    var pageSize: Int = 500
->>>>>>> 140a4c20
+    var pageSize: Int = 500,
+    /**
+     * 集群间制品同步方式：
+     * 追加上传：CHUNKED
+     * 普通上传（单个请求）：DEFAULT
+     * */
+    var pushType: String = "DEFAULT"
 )