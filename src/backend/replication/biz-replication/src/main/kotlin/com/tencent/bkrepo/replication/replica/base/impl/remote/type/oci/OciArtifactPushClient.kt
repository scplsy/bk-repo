/*
 * Tencent is pleased to support the open source community by making BK-CI 蓝鲸持续集成平台 available.
 *
 * Copyright (C) 2022 THL A29 Limited, a Tencent company.  All rights reserved.
 *
 * BK-CI 蓝鲸持续集成平台 is licensed under the MIT license.
 *
 * A copy of the MIT License is included in this file.
 *
 *
 * Terms of the MIT License:
 * ---------------------------------------------------
 * Permission is hereby granted, free of charge, to any person obtaining a copy of this software and associated
 * documentation files (the "Software"), to deal in the Software without restriction, including without limitation the
 * rights to use, copy, modify, merge, publish, distribute, sublicense, and/or sell copies of the Software, and to
 * permit persons to whom the Software is furnished to do so, subject to the following conditions:
 *
 * The above copyright notice and this permission notice shall be included in all copies or substantial portions of
 * the Software.
 *
 * THE SOFTWARE IS PROVIDED "AS IS", WITHOUT WARRANTY OF ANY KIND, EXPRESS OR IMPLIED, INCLUDING BUT NOT
 * LIMITED TO THE WARRANTIES OF MERCHANTABILITY, FITNESS FOR A PARTICULAR PURPOSE AND NONINFRINGEMENT. IN
 * NO EVENT SHALL THE AUTHORS OR COPYRIGHT HOLDERS BE LIABLE FOR ANY CLAIM, DAMAGES OR OTHER LIABILITY,
 * WHETHER IN AN ACTION OF CONTRACT, TORT OR OTHERWISE, ARISING FROM, OUT OF OR IN CONNECTION WITH THE
 * SOFTWARE OR THE USE OR OTHER DEALINGS IN THE SOFTWARE.
 */

package com.tencent.bkrepo.replication.replica.base.impl.remote.type.oci

import com.tencent.bkrepo.common.api.constant.HttpHeaders
import com.tencent.bkrepo.common.api.constant.HttpStatus
import com.tencent.bkrepo.common.api.constant.StringPool
import com.tencent.bkrepo.common.api.util.BasicAuthUtils
import com.tencent.bkrepo.common.artifact.exception.ArtifactNotFoundException
import com.tencent.bkrepo.common.artifact.pojo.RepositoryType
import com.tencent.bkrepo.common.service.cluster.ClusterInfo
import com.tencent.bkrepo.common.service.otel.util.AsyncUtils.trace
import com.tencent.bkrepo.common.storage.innercos.retry
import com.tencent.bkrepo.replication.config.ReplicationProperties
import com.tencent.bkrepo.replication.constant.DELAY_IN_SECONDS
import com.tencent.bkrepo.replication.constant.DOCKER_MANIFEST_JSON_FULL_PATH
<<<<<<< HEAD
import com.tencent.bkrepo.replication.constant.OCI_BLOBS_UPLOAD_FIRST_STEP_URL
=======
>>>>>>> 792c17bd
import com.tencent.bkrepo.replication.constant.OCI_BLOB_URL
import com.tencent.bkrepo.replication.constant.OCI_MANIFEST_JSON_FULL_PATH
import com.tencent.bkrepo.replication.constant.OCI_MANIFEST_URL
import com.tencent.bkrepo.replication.constant.PUSH_WITH_CHUNKED
<<<<<<< HEAD
import com.tencent.bkrepo.replication.constant.REPOSITORY_INFO
import com.tencent.bkrepo.replication.constant.SHA256
=======
import com.tencent.bkrepo.replication.constant.RETRY_COUNT
>>>>>>> 792c17bd
import com.tencent.bkrepo.replication.manager.LocalDataManager
import com.tencent.bkrepo.replication.pojo.docker.OciResponse
import com.tencent.bkrepo.replication.pojo.remote.DefaultHandlerResult
import com.tencent.bkrepo.replication.pojo.remote.RequestProperty
import com.tencent.bkrepo.replication.replica.base.context.FilePushContext
import com.tencent.bkrepo.replication.replica.base.context.ReplicaContext
import com.tencent.bkrepo.replication.replica.base.executor.OciThreadPoolExecutor
import com.tencent.bkrepo.replication.replica.base.handler.DefaultHandler
<<<<<<< HEAD
import com.tencent.bkrepo.replication.replica.base.handler.FilePushHandler
=======
import com.tencent.bkrepo.replication.replica.base.handler.RemoteClusterArtifactReplicationHandler
>>>>>>> 792c17bd
import com.tencent.bkrepo.replication.replica.base.impl.remote.base.PushClient
import com.tencent.bkrepo.replication.replica.base.impl.remote.exception.ArtifactPushException
import com.tencent.bkrepo.replication.util.ManifestParser
import com.tencent.bkrepo.repository.pojo.node.NodeDetail
import okhttp3.Headers
import okhttp3.MediaType.Companion.toMediaTypeOrNull
import okhttp3.RequestBody
import org.slf4j.LoggerFactory
import org.springframework.stereotype.Component
import org.springframework.web.bind.annotation.RequestMethod
import java.io.InputStream
import java.net.URL
import java.util.concurrent.Callable
import java.util.concurrent.Future
import java.util.concurrent.Semaphore
import java.util.concurrent.ThreadPoolExecutor

/**
 * oci类型制品推送到远端仓库
 */
@Component
class OciArtifactPushClient(
    private val authService: OciAuthorizationService,
    replicationProperties: ReplicationProperties,
    localDataManager: LocalDataManager,
<<<<<<< HEAD
    private val filePushHandler: FilePushHandler
=======
    private val artifactReplicationHandler: RemoteClusterArtifactReplicationHandler
>>>>>>> 792c17bd
) : PushClient(replicationProperties, localDataManager) {

    private val blobUploadExecutor: ThreadPoolExecutor = OciThreadPoolExecutor.instance

    override fun type(): RepositoryType {
        return RepositoryType.OCI
    }

    override fun extraType(): RepositoryType? {
        return RepositoryType.DOCKER
    }

    /**
     * 获取需要上传的文件，解析manifest，上传
     * 推送[name]oci制品
     * 步骤：
     * 1 读取manifest文件中所有digest
     * 2 通过head请求查询对应的digest是否存在：存在，则不用上传；不存在，则上传
     * 3 上传通过post -> patch -> put
     * 4 最后全部上传成功后，再上传manifest
     * 详情：https://github.com/opencontainers/distribution-spec/blob/ef28f81727c3b5e98ab941ae050098ea664c0960/detail.md
     */
    override fun processToUploadArtifact(
        nodes: List<NodeDetail>,
        name: String,
        version: String,
        token: String?,
        context: ReplicaContext
    ): Boolean {
        val manifestInput = localDataManager.loadInputStream(nodes[0])
        val manifestInfo = ManifestParser.parseManifest(manifestInput)
            ?: throw ArtifactNotFoundException("Can not read manifest info from content")
        logger.info("$name|$version's artifact will be pushed to the third party cluster ${context.cluster.name}")
        // 上传layer, 每次并发执行5个
        val semaphore = Semaphore(replicationProperties.threadNum)
        var result = true
        val futureList = mutableListOf<Future<Boolean>>()
        manifestInfo.descriptors?.forEach {
            semaphore.acquire()
            futureList.add(
                submit( Callable {
                    try {
                        retry(times = RETRY_COUNT, delayInSeconds = DELAY_IN_SECONDS) { retries ->
                            logger.info(
                                "Blob $name|$it will be uploaded to the remote cluster " +
                                    "${context.cluster.name.orEmpty()} from repo " +
                                    "${nodes[0].projectId}|${nodes[0].repoName}, try the $retries time"
                            )
                            val checkHandlerResult = processBlobExistCheckHandler(
                                token = token,
                                name = name,
                                digest = it,
                                context = context
                            )
                            if (checkHandlerResult.isSuccess) {
                                logger.info(
                                    "The blob $name|$it is already exist in the " +
                                                "remote cluster ${context.cluster.name}!"
                                )
                                true
                            } else {
<<<<<<< HEAD
                                filePushHandler.blobPush(
=======
                                artifactReplicationHandler.blobPush(
>>>>>>> 792c17bd
                                    filePushContext = FilePushContext(
                                        token = token,
                                        digest = it,
                                        context = context,
                                        httpClient = httpClient,
                                        responseType = OciResponse::class.java,
                                        name = name
                                    ),
                                    pushType = PUSH_WITH_CHUNKED
                                )
                            }
                        }
                    } finally {
                        semaphore.release()
                    }
                }.trace()
                )
            )
        }
        try {
            futureList.forEach {
                result = result && it.get()
            }
        } catch (e: ArtifactPushException) {
            // 当出现异常时取消所有任务
            futureList.forEach { it.cancel(true) }
            throw e
        }
        // 同步manifest
        if (result) {
            val targetList = if (context.targetVersions.isNullOrEmpty()) {
                listOf(version)
            } else {
                context.targetVersions!!
            }
            targetList.forEach {
                val input = localDataManager.loadInputStream(nodes[0])
                result = result && processManifestUploadHandler(
                    token = token,
                    name = name,
                    version = it,
                    input = Pair(input, nodes[0].size),
                    mediaType = manifestInfo.mediaType,
                    context = context
                ).isSuccess
            }
        }
        logger.info(
            "The result of uploading $name|$version's artifact " +
                "to remote cluster ${context.cluster.name} is $result"
        )
        return result
    }

    /**
     * 执行一组blob上传任务有返回值的任务
     */
    fun submit(callable: Callable<Boolean>): Future<Boolean> {
        return blobUploadExecutor.submit(callable)
    }

    /**
     * 获取auth处理器
     */
    override fun getAuthorizationDetails(name: String, clusterInfo: ClusterInfo): String? {
        return authService.obtainAuthorizationCode(buildAuthRequestProperties(name, clusterInfo), httpClient)
    }

    /**
     * 获取需要同步节点列表
     */
    override fun querySyncNodeList(
        name: String,
        version: String,
        projectId: String,
        repoName: String
    ): List<NodeDetail> {
        logger.info("Searching the oci nodes that will be pushed to the third party repository")
        // 只拉取manifest文件节点
        var nodePath = OCI_MANIFEST_JSON_FULL_PATH.format(name, version)
        val node = localDataManager.findNode(projectId, repoName, nodePath) ?: run {
            // manifest文件地址需要考虑兼容
            nodePath = DOCKER_MANIFEST_JSON_FULL_PATH.format(name, version)
            localDataManager.findNodeDetail(projectId, repoName, nodePath)
        }
        return mutableListOf(node)
    }

    /**
     * auth鉴权属性配置
     */
    private fun buildAuthRequestProperties(name: String, clusterInfo: ClusterInfo): RequestProperty {
        val baseUrl = URL(clusterInfo.url)
        val v2Url = URL(baseUrl, "/v2/").toString()
        val target = baseUrl.path.removePrefix(StringPool.SLASH)
            .removeSuffix(StringPool.SLASH) + StringPool.SLASH + name
        val scope = "repository:$target:push,pull"
        val authorizationCode = clusterInfo.username?.let {
            BasicAuthUtils.encode(clusterInfo.username!!, clusterInfo.password!!)
        }
        return RequestProperty(
            userName = clusterInfo.username,
            authorizationCode = authorizationCode,
            requestUrl = v2Url,
            requestMethod = RequestMethod.GET,
            scope = scope
        )
    }

<<<<<<< HEAD
    /**
     * 读取节点数据流
     */
    private fun getBlobSize(
        sha256: String,
        projectId: String,
        repoName: String,
    ): Long {
        return localDataManager.getNodeBySha256(projectId, repoName, sha256)
    }

    /**
     * 上传 blob
     */
    private fun uploadBlobInChunks(
        token: String?,
        digest: String,
        name: String,
        projectId: String,
        repoName: String,
        context: ReplicaContext
    ): Boolean {
        val clusterUrl = context.cluster.url
        val clusterName = context.cluster.name.orEmpty()
        logger.info(
            "Will try to upload $name's blob $digest " +
                "in repo $projectId|$repoName to remote cluster $clusterName."
        )
        logger.info("Will try to obtain uuid from remote cluster $clusterName for blob $name|$digest")
        var sessionIdHandlerResult = processSessionIdHandler(
            token = token,
            name = name,
            context = context
        )
        if (!sessionIdHandlerResult.isSuccess) {
            return false
        }
        val sha256 = digest.split(":").last()
        // 获取对应blob文件大小
        val size = getBlobSize(
            sha256 = sha256,
            projectId = projectId,
            repoName = repoName
        )
        logger.info(
            "Will try to upload blob with ${sessionIdHandlerResult.location} " +
                "in chunked upload way to remote cluster $clusterName for blob $name|$digest"
        )
        // 需要将大文件进行分块上传
        var chunkedUploadResult = try {
            processBlobChunkUpload(
                token = token,
                size = size,
                repoName = repoName,
                projectId = projectId,
                sha256 = sha256,
                location = buildLocationUrl(clusterUrl, sessionIdHandlerResult.location),
                context = context
            )
        } catch (e: Exception) {
            // 针对mirrors不支持将blob分成多块上传，返回404 BLOB_UPLOAD_INVALID
            // 针对csighub不支持将blob分成多块上传，报java.net.SocketException: Broken pipe (Write failed)
            // 针对部分tencentyun.com分块上传报okhttp3.internal.http2.StreamResetException: stream was reset: NO_ERROR
            // 抛出异常后，都进行降级，直接使用单个文件上传进行降级重试
            DefaultHandlerResult(isFailure = true)
        } ?: return false
        if (chunkedUploadResult.isFailure) {
            sessionIdHandlerResult = processSessionIdHandler(
                token = token,
                name = name,
                context = context
            )
            if (!sessionIdHandlerResult.isSuccess) {
                return false
            }
            chunkedUploadResult = processBlobUploadWithSingleChunk(
                token = token,
                size = size,
                sha256 = sha256,
                projectId = projectId,
                repoName = repoName,
                location = buildLocationUrl(clusterUrl, sessionIdHandlerResult.location),
                context = context
            )
        }

        if (!chunkedUploadResult.isSuccess) return false
        logger.info(
            "The blob $name|$digest is uploaded " +
                "and will try to send a completed request with ${chunkedUploadResult.location}."
        )
        val sessionCloseHandlerResult = processSessionCloseHandler(
            token = token,
            digest = digest,
            location = buildLocationUrl(clusterUrl, chunkedUploadResult.location)
        )
        return sessionCloseHandlerResult.isSuccess
    }
=======
>>>>>>> 792c17bd

    /**
     * 根据blob的sha256值判断是否存在，
     * 如不存在则上传
     */
    private fun processBlobExistCheckHandler(
        token: String?,
        name: String,
        digest: String,
        context: ReplicaContext
    ): DefaultHandlerResult {
        val headPath = OCI_BLOB_URL.format(name, digest)
<<<<<<< HEAD
        val headUrl = filePushHandler.buildUrl(context.cluster.url, headPath, context)
=======
        val headUrl = artifactReplicationHandler.buildUrl(context.cluster.url, headPath, context)
>>>>>>> 792c17bd
        val property = RequestProperty(
            authorizationCode = token,
            requestMethod = RequestMethod.HEAD,
            requestUrl = headUrl
        )
        return DefaultHandler.process(
            httpClient = httpClient,
            ignoredFailureCode = listOf(HttpStatus.NOT_FOUND.value),
            extraSuccessCode = listOf(HttpStatus.TEMPORARY_REDIRECT.value),
            responseType = OciResponse::class.java,
            requestProperty = property
        )
    }

    /**
<<<<<<< HEAD
     * 构件blob上传处理器
     * 上传blob文件step1: post获取sessionID
     */
    private fun processSessionIdHandler(
        token: String?,
        name: String,
        context: ReplicaContext
    ): DefaultHandlerResult {
        val postPath = OCI_BLOBS_UPLOAD_FIRST_STEP_URL.format(name)
        val postUrl = filePushHandler.buildUrl(context.cluster.url, postPath, context)
        val postBody: RequestBody = RequestBody.create(
            "application/json".toMediaTypeOrNull(), StringPool.EMPTY
        )
        val property = RequestProperty(
            requestBody = postBody,
            authorizationCode = token,
            requestMethod = RequestMethod.POST,
            requestUrl = postUrl
        )
        return DefaultHandler.process(
            httpClient = httpClient,
            responseType = OciResponse::class.java,
            requestProperty = property
        )
    }

    /**
     * 构件blob上传处理器
     * 上传blob文件step2: patch分块上传
     */
    private fun processBlobChunkUpload(
        token: String?,
        size: Long,
        sha256: String,
        projectId: String,
        repoName: String,
        location: String?,
        context: ReplicaContext
    ): DefaultHandlerResult? {
        var startPosition: Long = 0
        var chunkedHandlerResult: DefaultHandlerResult? = null
        while (startPosition < size) {
            val offset = size - startPosition - replicationProperties.chunkedSize
            val byteCount: Long = if (offset < 0) {
                (size - startPosition)
            } else {
                replicationProperties.chunkedSize
            }
            val contentRange = "$startPosition-${startPosition + byteCount - 1}"
            logger.info(
                "${Thread.currentThread().name} start is $startPosition, " +
                    "size is $size, byteCount is $byteCount contentRange is $contentRange"
            )
            val range = Range(startPosition, startPosition + byteCount - 1, size)
            val input = localDataManager.loadInputStreamByRange(sha256, range, projectId, repoName)
            val patchBody: RequestBody = RequestBody.create(
                MediaTypes.APPLICATION_OCTET_STREAM.toMediaTypeOrNull(), input.readBytes()
            )
            val patchHeader = Headers.Builder()
                .add(HttpHeaders.CONTENT_TYPE, MediaTypes.APPLICATION_OCTET_STREAM)
                .add(HttpHeaders.CONTENT_RANGE, contentRange)
                .add(HttpHeaders.CONTENT_LENGTH, "$byteCount")
                .build()
            val requestTag = buildRequestTag(
                context = context,
                key = sha256 + range,
                size = byteCount,
            )
            val property = RequestProperty(
                requestBody = patchBody,
                authorizationCode = token,
                requestMethod = RequestMethod.PATCH,
                headers = patchHeader,
                requestUrl = location,
                requestTag = requestTag
            )
            chunkedHandlerResult = DefaultHandler.process(
                httpClient = httpClient,
                ignoredFailureCode = listOf(HttpStatus.NOT_FOUND.value),
                responseType = OciResponse::class.java,
                requestProperty = property
            )
            if (!chunkedHandlerResult.isSuccess) {
                return chunkedHandlerResult
            }
            startPosition += byteCount
        }
        return chunkedHandlerResult
    }

    /**
     * 构件blob上传处理器
     * 上传blob文件step2: patch分块上传
     * 针对部分registry不支持将blob分成多块上传，将blob文件整块上传
     */
    private fun processBlobUploadWithSingleChunk(
        token: String?,
        size: Long,
        sha256: String,
        projectId: String,
        repoName: String,
        location: String?,
        context: ReplicaContext
    ): DefaultHandlerResult {
        logger.info("Will upload blob $sha256 in a single patch request")
        val patchBody = StreamRequestBody(localDataManager.loadInputStream(sha256, size, projectId, repoName), size)
        val patchHeader = Headers.Builder()
            .add(HttpHeaders.CONTENT_TYPE, MediaTypes.APPLICATION_OCTET_STREAM)
            .add(HttpHeaders.CONTENT_RANGE, "0-${0 + size - 1}")
            .add(REPOSITORY_INFO, "$projectId|$repoName")
            .add(SHA256, sha256)
            .add(HttpHeaders.CONTENT_LENGTH, "$size")
            .build()
        val requestTag = buildRequestTag(context, sha256, size)
        val property = RequestProperty(
            requestBody = patchBody,
            authorizationCode = token,
            requestMethod = RequestMethod.PATCH,
            headers = patchHeader,
            requestUrl = location,
            requestTag = requestTag
        )
        return DefaultHandler.process(
            httpClient = httpClient,
            responseType = OciResponse::class.java,
            requestProperty = property
        )
    }

    /**
     * 构件blob上传处理器
     * 上传blob文件最后一步: put上传
     */
    private fun processSessionCloseHandler(
        token: String?,
        digest: String,
        location: String?
    ): DefaultHandlerResult {
        val putBody: RequestBody = RequestBody.create(
            null, ByteString.EMPTY
        )
        val putHeader = Headers.Builder()
            .add(HttpHeaders.CONTENT_TYPE, MediaTypes.APPLICATION_OCTET_STREAM)
            .add(HttpHeaders.CONTENT_LENGTH, "0")
            .build()
        val params = "digest=$digest"
        val property = RequestProperty(
            requestBody = putBody,
            params = params,
            authorizationCode = token,
            requestMethod = RequestMethod.PUT,
            headers = putHeader,
            requestUrl = location
        )
        return DefaultHandler.process(
            httpClient = httpClient,
            responseType = OciResponse::class.java,
            requestProperty = property
        )
    }

    /**
=======
>>>>>>> 792c17bd
     * 生成manifest上传处理方法
     */
    private fun processManifestUploadHandler(
        token: String?,
        name: String,
        version: String,
        input: Pair<InputStream, Long>,
        mediaType: String?,
        context: ReplicaContext
    ): DefaultHandlerResult {
        logger.info("$name|$version's manifest will be pushed to the remote cluster")
        val path = OCI_MANIFEST_URL.format(name, version)
<<<<<<< HEAD
        val putUrl = filePushHandler.buildUrl(context.cluster.url, path, context)
=======
        val putUrl = artifactReplicationHandler.buildUrl(context.cluster.url, path, context)
>>>>>>> 792c17bd
        val type = mediaType ?: "application/vnd.oci.image.manifest.v1+json"
        val manifestBody: RequestBody = RequestBody.create(
            type.toMediaTypeOrNull(), input.first.readBytes()
        )
        val manifestHeader = Headers.Builder()
            .add(HttpHeaders.CONTENT_TYPE, type)
            .build()
        val property = RequestProperty(
            requestBody = manifestBody,
            requestUrl = putUrl,
            authorizationCode = token,
            requestMethod = RequestMethod.PUT,
            headers = manifestHeader
        )
        return DefaultHandler.process(
            httpClient = httpClient,
            responseType = OciResponse::class.java,
            requestProperty = property
        )
    }

<<<<<<< HEAD

    /**
     * 获取上传blob的location
     * 如返回location不带host，需要补充完整
     */
    private fun buildLocationUrl(
        url: String,
        location: String?
    ): String? {
        return location?.let {
            try {
                URL(location)
                location
            } catch (e: Exception) {
                val baseUrl = URL(url)
                val host = URL(baseUrl.protocol, baseUrl.host, StringPool.EMPTY).toString()
                HttpUtils.buildUrl(host, location.removePrefix("/"))
            }
        }
    }

    companion object {
        private val logger = LoggerFactory.getLogger(OciArtifactPushClient::class.java)
        const val RETRY_COUNT = 2
        const val DELAY_IN_SECONDS: Long = 1
=======
    companion object {
        private val logger = LoggerFactory.getLogger(OciArtifactPushClient::class.java)
>>>>>>> 792c17bd
    }
}<|MERGE_RESOLUTION|>--- conflicted
+++ resolved
@@ -39,20 +39,11 @@
 import com.tencent.bkrepo.replication.config.ReplicationProperties
 import com.tencent.bkrepo.replication.constant.DELAY_IN_SECONDS
 import com.tencent.bkrepo.replication.constant.DOCKER_MANIFEST_JSON_FULL_PATH
-<<<<<<< HEAD
-import com.tencent.bkrepo.replication.constant.OCI_BLOBS_UPLOAD_FIRST_STEP_URL
-=======
->>>>>>> 792c17bd
 import com.tencent.bkrepo.replication.constant.OCI_BLOB_URL
 import com.tencent.bkrepo.replication.constant.OCI_MANIFEST_JSON_FULL_PATH
 import com.tencent.bkrepo.replication.constant.OCI_MANIFEST_URL
 import com.tencent.bkrepo.replication.constant.PUSH_WITH_CHUNKED
-<<<<<<< HEAD
-import com.tencent.bkrepo.replication.constant.REPOSITORY_INFO
-import com.tencent.bkrepo.replication.constant.SHA256
-=======
 import com.tencent.bkrepo.replication.constant.RETRY_COUNT
->>>>>>> 792c17bd
 import com.tencent.bkrepo.replication.manager.LocalDataManager
 import com.tencent.bkrepo.replication.pojo.docker.OciResponse
 import com.tencent.bkrepo.replication.pojo.remote.DefaultHandlerResult
@@ -61,11 +52,7 @@
 import com.tencent.bkrepo.replication.replica.base.context.ReplicaContext
 import com.tencent.bkrepo.replication.replica.base.executor.OciThreadPoolExecutor
 import com.tencent.bkrepo.replication.replica.base.handler.DefaultHandler
-<<<<<<< HEAD
-import com.tencent.bkrepo.replication.replica.base.handler.FilePushHandler
-=======
 import com.tencent.bkrepo.replication.replica.base.handler.RemoteClusterArtifactReplicationHandler
->>>>>>> 792c17bd
 import com.tencent.bkrepo.replication.replica.base.impl.remote.base.PushClient
 import com.tencent.bkrepo.replication.replica.base.impl.remote.exception.ArtifactPushException
 import com.tencent.bkrepo.replication.util.ManifestParser
@@ -91,11 +78,7 @@
     private val authService: OciAuthorizationService,
     replicationProperties: ReplicationProperties,
     localDataManager: LocalDataManager,
-<<<<<<< HEAD
-    private val filePushHandler: FilePushHandler
-=======
     private val artifactReplicationHandler: RemoteClusterArtifactReplicationHandler
->>>>>>> 792c17bd
 ) : PushClient(replicationProperties, localDataManager) {
 
     private val blobUploadExecutor: ThreadPoolExecutor = OciThreadPoolExecutor.instance
@@ -157,11 +140,7 @@
                                 )
                                 true
                             } else {
-<<<<<<< HEAD
-                                filePushHandler.blobPush(
-=======
                                 artifactReplicationHandler.blobPush(
->>>>>>> 792c17bd
                                     filePushContext = FilePushContext(
                                         token = token,
                                         digest = it,
@@ -271,107 +250,6 @@
         )
     }
 
-<<<<<<< HEAD
-    /**
-     * 读取节点数据流
-     */
-    private fun getBlobSize(
-        sha256: String,
-        projectId: String,
-        repoName: String,
-    ): Long {
-        return localDataManager.getNodeBySha256(projectId, repoName, sha256)
-    }
-
-    /**
-     * 上传 blob
-     */
-    private fun uploadBlobInChunks(
-        token: String?,
-        digest: String,
-        name: String,
-        projectId: String,
-        repoName: String,
-        context: ReplicaContext
-    ): Boolean {
-        val clusterUrl = context.cluster.url
-        val clusterName = context.cluster.name.orEmpty()
-        logger.info(
-            "Will try to upload $name's blob $digest " +
-                "in repo $projectId|$repoName to remote cluster $clusterName."
-        )
-        logger.info("Will try to obtain uuid from remote cluster $clusterName for blob $name|$digest")
-        var sessionIdHandlerResult = processSessionIdHandler(
-            token = token,
-            name = name,
-            context = context
-        )
-        if (!sessionIdHandlerResult.isSuccess) {
-            return false
-        }
-        val sha256 = digest.split(":").last()
-        // 获取对应blob文件大小
-        val size = getBlobSize(
-            sha256 = sha256,
-            projectId = projectId,
-            repoName = repoName
-        )
-        logger.info(
-            "Will try to upload blob with ${sessionIdHandlerResult.location} " +
-                "in chunked upload way to remote cluster $clusterName for blob $name|$digest"
-        )
-        // 需要将大文件进行分块上传
-        var chunkedUploadResult = try {
-            processBlobChunkUpload(
-                token = token,
-                size = size,
-                repoName = repoName,
-                projectId = projectId,
-                sha256 = sha256,
-                location = buildLocationUrl(clusterUrl, sessionIdHandlerResult.location),
-                context = context
-            )
-        } catch (e: Exception) {
-            // 针对mirrors不支持将blob分成多块上传，返回404 BLOB_UPLOAD_INVALID
-            // 针对csighub不支持将blob分成多块上传，报java.net.SocketException: Broken pipe (Write failed)
-            // 针对部分tencentyun.com分块上传报okhttp3.internal.http2.StreamResetException: stream was reset: NO_ERROR
-            // 抛出异常后，都进行降级，直接使用单个文件上传进行降级重试
-            DefaultHandlerResult(isFailure = true)
-        } ?: return false
-        if (chunkedUploadResult.isFailure) {
-            sessionIdHandlerResult = processSessionIdHandler(
-                token = token,
-                name = name,
-                context = context
-            )
-            if (!sessionIdHandlerResult.isSuccess) {
-                return false
-            }
-            chunkedUploadResult = processBlobUploadWithSingleChunk(
-                token = token,
-                size = size,
-                sha256 = sha256,
-                projectId = projectId,
-                repoName = repoName,
-                location = buildLocationUrl(clusterUrl, sessionIdHandlerResult.location),
-                context = context
-            )
-        }
-
-        if (!chunkedUploadResult.isSuccess) return false
-        logger.info(
-            "The blob $name|$digest is uploaded " +
-                "and will try to send a completed request with ${chunkedUploadResult.location}."
-        )
-        val sessionCloseHandlerResult = processSessionCloseHandler(
-            token = token,
-            digest = digest,
-            location = buildLocationUrl(clusterUrl, chunkedUploadResult.location)
-        )
-        return sessionCloseHandlerResult.isSuccess
-    }
-=======
->>>>>>> 792c17bd
 
     /**
      * 根据blob的sha256值判断是否存在，
@@ -384,11 +262,7 @@
         context: ReplicaContext
     ): DefaultHandlerResult {
         val headPath = OCI_BLOB_URL.format(name, digest)
-<<<<<<< HEAD
-        val headUrl = filePushHandler.buildUrl(context.cluster.url, headPath, context)
-=======
         val headUrl = artifactReplicationHandler.buildUrl(context.cluster.url, headPath, context)
->>>>>>> 792c17bd
         val property = RequestProperty(
             authorizationCode = token,
             requestMethod = RequestMethod.HEAD,
@@ -404,171 +278,6 @@
     }
 
     /**
-<<<<<<< HEAD
-     * 构件blob上传处理器
-     * 上传blob文件step1: post获取sessionID
-     */
-    private fun processSessionIdHandler(
-        token: String?,
-        name: String,
-        context: ReplicaContext
-    ): DefaultHandlerResult {
-        val postPath = OCI_BLOBS_UPLOAD_FIRST_STEP_URL.format(name)
-        val postUrl = filePushHandler.buildUrl(context.cluster.url, postPath, context)
-        val postBody: RequestBody = RequestBody.create(
-            "application/json".toMediaTypeOrNull(), StringPool.EMPTY
-        )
-        val property = RequestProperty(
-            requestBody = postBody,
-            authorizationCode = token,
-            requestMethod = RequestMethod.POST,
-            requestUrl = postUrl
-        )
-        return DefaultHandler.process(
-            httpClient = httpClient,
-            responseType = OciResponse::class.java,
-            requestProperty = property
-        )
-    }
-
-    /**
-     * 构件blob上传处理器
-     * 上传blob文件step2: patch分块上传
-     */
-    private fun processBlobChunkUpload(
-        token: String?,
-        size: Long,
-        sha256: String,
-        projectId: String,
-        repoName: String,
-        location: String?,
-        context: ReplicaContext
-    ): DefaultHandlerResult? {
-        var startPosition: Long = 0
-        var chunkedHandlerResult: DefaultHandlerResult? = null
-        while (startPosition < size) {
-            val offset = size - startPosition - replicationProperties.chunkedSize
-            val byteCount: Long = if (offset < 0) {
-                (size - startPosition)
-            } else {
-                replicationProperties.chunkedSize
-            }
-            val contentRange = "$startPosition-${startPosition + byteCount - 1}"
-            logger.info(
-                "${Thread.currentThread().name} start is $startPosition, " +
-                    "size is $size, byteCount is $byteCount contentRange is $contentRange"
-            )
-            val range = Range(startPosition, startPosition + byteCount - 1, size)
-            val input = localDataManager.loadInputStreamByRange(sha256, range, projectId, repoName)
-            val patchBody: RequestBody = RequestBody.create(
-                MediaTypes.APPLICATION_OCTET_STREAM.toMediaTypeOrNull(), input.readBytes()
-            )
-            val patchHeader = Headers.Builder()
-                .add(HttpHeaders.CONTENT_TYPE, MediaTypes.APPLICATION_OCTET_STREAM)
-                .add(HttpHeaders.CONTENT_RANGE, contentRange)
-                .add(HttpHeaders.CONTENT_LENGTH, "$byteCount")
-                .build()
-            val requestTag = buildRequestTag(
-                context = context,
-                key = sha256 + range,
-                size = byteCount,
-            )
-            val property = RequestProperty(
-                requestBody = patchBody,
-                authorizationCode = token,
-                requestMethod = RequestMethod.PATCH,
-                headers = patchHeader,
-                requestUrl = location,
-                requestTag = requestTag
-            )
-            chunkedHandlerResult = DefaultHandler.process(
-                httpClient = httpClient,
-                ignoredFailureCode = listOf(HttpStatus.NOT_FOUND.value),
-                responseType = OciResponse::class.java,
-                requestProperty = property
-            )
-            if (!chunkedHandlerResult.isSuccess) {
-                return chunkedHandlerResult
-            }
-            startPosition += byteCount
-        }
-        return chunkedHandlerResult
-    }
-
-    /**
-     * 构件blob上传处理器
-     * 上传blob文件step2: patch分块上传
-     * 针对部分registry不支持将blob分成多块上传，将blob文件整块上传
-     */
-    private fun processBlobUploadWithSingleChunk(
-        token: String?,
-        size: Long,
-        sha256: String,
-        projectId: String,
-        repoName: String,
-        location: String?,
-        context: ReplicaContext
-    ): DefaultHandlerResult {
-        logger.info("Will upload blob $sha256 in a single patch request")
-        val patchBody = StreamRequestBody(localDataManager.loadInputStream(sha256, size, projectId, repoName), size)
-        val patchHeader = Headers.Builder()
-            .add(HttpHeaders.CONTENT_TYPE, MediaTypes.APPLICATION_OCTET_STREAM)
-            .add(HttpHeaders.CONTENT_RANGE, "0-${0 + size - 1}")
-            .add(REPOSITORY_INFO, "$projectId|$repoName")
-            .add(SHA256, sha256)
-            .add(HttpHeaders.CONTENT_LENGTH, "$size")
-            .build()
-        val requestTag = buildRequestTag(context, sha256, size)
-        val property = RequestProperty(
-            requestBody = patchBody,
-            authorizationCode = token,
-            requestMethod = RequestMethod.PATCH,
-            headers = patchHeader,
-            requestUrl = location,
-            requestTag = requestTag
-        )
-        return DefaultHandler.process(
-            httpClient = httpClient,
-            responseType = OciResponse::class.java,
-            requestProperty = property
-        )
-    }
-
-    /**
-     * 构件blob上传处理器
-     * 上传blob文件最后一步: put上传
-     */
-    private fun processSessionCloseHandler(
-        token: String?,
-        digest: String,
-        location: String?
-    ): DefaultHandlerResult {
-        val putBody: RequestBody = RequestBody.create(
-            null, ByteString.EMPTY
-        )
-        val putHeader = Headers.Builder()
-            .add(HttpHeaders.CONTENT_TYPE, MediaTypes.APPLICATION_OCTET_STREAM)
-            .add(HttpHeaders.CONTENT_LENGTH, "0")
-            .build()
-        val params = "digest=$digest"
-        val property = RequestProperty(
-            requestBody = putBody,
-            params = params,
-            authorizationCode = token,
-            requestMethod = RequestMethod.PUT,
-            headers = putHeader,
-            requestUrl = location
-        )
-        return DefaultHandler.process(
-            httpClient = httpClient,
-            responseType = OciResponse::class.java,
-            requestProperty = property
-        )
-    }
-
-    /**
-=======
->>>>>>> 792c17bd
      * 生成manifest上传处理方法
      */
     private fun processManifestUploadHandler(
@@ -581,11 +290,7 @@
     ): DefaultHandlerResult {
         logger.info("$name|$version's manifest will be pushed to the remote cluster")
         val path = OCI_MANIFEST_URL.format(name, version)
-<<<<<<< HEAD
-        val putUrl = filePushHandler.buildUrl(context.cluster.url, path, context)
-=======
         val putUrl = artifactReplicationHandler.buildUrl(context.cluster.url, path, context)
->>>>>>> 792c17bd
         val type = mediaType ?: "application/vnd.oci.image.manifest.v1+json"
         val manifestBody: RequestBody = RequestBody.create(
             type.toMediaTypeOrNull(), input.first.readBytes()
@@ -607,35 +312,7 @@
         )
     }
 
-<<<<<<< HEAD
-
-    /**
-     * 获取上传blob的location
-     * 如返回location不带host，需要补充完整
-     */
-    private fun buildLocationUrl(
-        url: String,
-        location: String?
-    ): String? {
-        return location?.let {
-            try {
-                URL(location)
-                location
-            } catch (e: Exception) {
-                val baseUrl = URL(url)
-                val host = URL(baseUrl.protocol, baseUrl.host, StringPool.EMPTY).toString()
-                HttpUtils.buildUrl(host, location.removePrefix("/"))
-            }
-        }
-    }
-
     companion object {
         private val logger = LoggerFactory.getLogger(OciArtifactPushClient::class.java)
-        const val RETRY_COUNT = 2
-        const val DELAY_IN_SECONDS: Long = 1
-=======
-    companion object {
-        private val logger = LoggerFactory.getLogger(OciArtifactPushClient::class.java)
->>>>>>> 792c17bd
     }
 }