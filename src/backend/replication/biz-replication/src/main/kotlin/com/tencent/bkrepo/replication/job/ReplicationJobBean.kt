package com.tencent.bkrepo.replication.job

import com.tencent.bkrepo.auth.pojo.CreatePermissionRequest
import com.tencent.bkrepo.auth.pojo.Permission
import com.tencent.bkrepo.auth.pojo.PermissionSet
import com.tencent.bkrepo.auth.pojo.Role
import com.tencent.bkrepo.auth.pojo.User
import com.tencent.bkrepo.auth.pojo.enums.ResourceType
import com.tencent.bkrepo.common.api.constant.StringPool.ROOT
import com.tencent.bkrepo.replication.config.DEFAULT_VERSION
import com.tencent.bkrepo.replication.pojo.ReplicationProjectDetail
import com.tencent.bkrepo.replication.pojo.ReplicationRepoDetail
import com.tencent.bkrepo.replication.pojo.request.NodeExistCheckRequest
import com.tencent.bkrepo.replication.pojo.request.RoleReplicaRequest
import com.tencent.bkrepo.replication.pojo.request.UserReplicaRequest
import com.tencent.bkrepo.replication.pojo.setting.ConflictStrategy
import com.tencent.bkrepo.replication.pojo.task.ReplicationStatus
import com.tencent.bkrepo.replication.repository.TaskLogRepository
import com.tencent.bkrepo.replication.repository.TaskRepository
import com.tencent.bkrepo.replication.service.ReplicationService
import com.tencent.bkrepo.replication.service.RepoDataService
import com.tencent.bkrepo.replication.service.ScheduleService
import com.tencent.bkrepo.repository.constant.SYSTEM_USER
import com.tencent.bkrepo.repository.pojo.node.NodeInfo
import com.tencent.bkrepo.repository.pojo.node.service.NodeCreateRequest
import com.tencent.bkrepo.repository.pojo.project.ProjectCreateRequest
import com.tencent.bkrepo.repository.pojo.project.ProjectInfo
import com.tencent.bkrepo.repository.pojo.repo.RepoCreateRequest
import com.tencent.bkrepo.repository.pojo.repo.RepositoryInfo
import org.slf4j.LoggerFactory
import org.springframework.beans.factory.annotation.Value
import org.springframework.data.repository.findByIdOrNull
import org.springframework.stereotype.Component
import java.time.LocalDateTime

@Component
class ReplicationJobBean(
    private val taskRepository: TaskRepository,
    private val taskLogRepository: TaskLogRepository,
    private val repoDataService: RepoDataService,
    private val replicationService: ReplicationService,
    private val scheduleService: ScheduleService
) {

    @Value("\${spring.application.version}")
    private var version: String = DEFAULT_VERSION

    fun execute(taskId: String) {
        logger.info("Start to execute replication task[$taskId].")
        val task = taskRepository.findByIdOrNull(taskId) ?: run {
            logger.warn("Task[$taskId] does not exist, delete job and trigger.")
            if (scheduleService.checkExists(taskId)) {
                scheduleService.deleteJob(taskId)
            }
            return
        }
        if (task.status == ReplicationStatus.PAUSED) {
            logger.info("Task[$taskId] status is paused, skip execute.")
        }
        // 创建context
        val replicationContext = ReplicationContext(task)
        try {
            // 检查版本
            checkVersion(replicationContext)
            // 准备同步详情信息
            prepare(replicationContext)
            // 更新task
            persistTask(replicationContext)
            // 开始同步
            startReplica(replicationContext)
            // 完成同步
            completeReplica(replicationContext, ReplicationStatus.SUCCESS)
        } catch (exception: Exception) {
            // 记录异常
            replicationContext.taskLog.errorReason = exception.message
            completeReplica(replicationContext, ReplicationStatus.FAILED)
        } finally {
            // 保存结果
            replicationContext.taskLog.endTime = LocalDateTime.now()
            persistTask(replicationContext)
            logger.info("Replica task[$taskId] finished, task log: ${replicationContext.taskLog}.")
        }
    }

    private fun checkVersion(context: ReplicationContext) {
        with(context) {
            val remoteVersion = replicationClient.version(authToken).data!!
            if (version != remoteVersion) {
                logger.warn("The local cluster's version[$version] is different from remote cluster's version[$remoteVersion].")
            }
        }
    }

    private fun prepare(context: ReplicationContext) {
        with(context) {
            projectDetailList = repoDataService.listProject(task.localProjectId).map {
                convertReplicationProject(it, task.localRepoName, task.remoteProjectId, task.remoteRepoName)
            }
            context.progress.totalProject = projectDetailList.size
            projectDetailList.forEach { project ->
                context.progress.totalRepo += project.repoDetailList.size
                project.repoDetailList.forEach { repo -> context.progress.totalNode += repo.fileCount }
            }
        }
    }

    private fun completeReplica(context: ReplicationContext, status: ReplicationStatus) {
        if (context.isCronJob()) {
            context.status = ReplicationStatus.WAITING
        } else {
            context.status = status
        }
    }

    private fun persistTask(context: ReplicationContext) {
        context.task.status = context.status
        taskRepository.save(context.task)
        persistTaskLog(context)
    }

    private fun persistTaskLog(context: ReplicationContext) {
        context.taskLog.status = context.status
        context.taskLog.replicationProgress = context.progress
        taskLogRepository.save(context.taskLog)
    }

    private fun startReplica(context: ReplicationContext) {
        checkInterrupted()
        context.projectDetailList.forEach {
            val localProjectId = it.localProjectInfo.name
            val remoteProjectId = it.remoteProjectId
            val repositoryCount = it.repoDetailList.size
            logger.info("Start to replica project [$localProjectId] to [$remoteProjectId], repository count: $repositoryCount.")
            try {
                context.currentProjectDetail = it
                context.remoteProjectId = it.remoteProjectId
                replicaProject(context)
                logger.info("Success to replica project [$localProjectId] to [$remoteProjectId].")
                context.progress.successProject += 1
            } catch (interruptedException: InterruptedException) {
                throw interruptedException
            } catch (exception: Exception) {
                context.progress.failedProject += 1
                logger.error("Failed to replica project [$localProjectId] to [$remoteProjectId].", exception)
            } finally {
                context.progress.replicatedProject += 1
                persistTaskLog(context)
            }
        }
    }

    private fun replicaProject(context: ReplicationContext) {
        checkInterrupted()
        with(context.currentProjectDetail) {
            // 创建项目
            val request = ProjectCreateRequest(
                name = remoteProjectId,
                displayName = localProjectInfo.displayName,
                description = localProjectInfo.description,
                operator = localProjectInfo.createdBy
            )
            replicationService.replicaProjectCreateRequest(context, request)
            // 同步权限
            replicaUserAndPermission(context)
            // 同步仓库
            this.repoDetailList.forEach {
                val formattedLocalRepoName = "${it.localRepoInfo.projectId}/${it.localRepoInfo.name}"
                val formattedRemoteRepoName = "${context.remoteProjectId}/${it.remoteRepoName}"
                val fileCount = it.fileCount
                logger.info("Start to replica repository [$formattedLocalRepoName] to [$formattedRemoteRepoName], file count: $fileCount.")
                try {
                    context.currentRepoDetail = it
                    context.remoteRepoName = it.remoteRepoName
                    replicaRepo(context)
                    context.progress.successRepo += 1
                    logger.info("Success to replica repository [$formattedLocalRepoName] to [$formattedRemoteRepoName].")
                } catch (interruptedException: InterruptedException) {
                    throw interruptedException
                } catch (exception: Exception) {
                    context.progress.failedRepo += 1
                    logger.error("Failed to replica repository [$formattedLocalRepoName] to [$formattedRemoteRepoName].", exception)
                } finally {
                    context.progress.replicatedRepo += 1
                    persistTaskLog(context)
                }
            }
        }
    }

    private fun replicaRepo(context: ReplicationContext) {
        checkInterrupted()
        with(context.currentRepoDetail) {
            // 创建仓库
            val replicaRequest = RepoCreateRequest(
                projectId = context.remoteProjectId,
                name = context.remoteRepoName,
                type = localRepoInfo.type,
                category = localRepoInfo.category,
                public = localRepoInfo.public,
                description = localRepoInfo.description,
                configuration = localRepoInfo.configuration,
                operator = localRepoInfo.createdBy
            )
            replicationService.replicaRepoCreateRequest(context, replicaRequest)
            // 同步权限
            replicaUserAndPermission(context, true)
            // 同步节点
            var page = 0
            var fileNodeList = repoDataService.listFileNode(localRepoInfo.projectId, localRepoInfo.name, ROOT, page, pageSize)
            while (fileNodeList.isNotEmpty()) {
                val fullPathList = mutableListOf<String>()
                fileNodeList.forEach { fullPathList.add(it.fullPath) }
                with(context) {
                    val nodeCheckRequest = NodeExistCheckRequest(localRepoInfo.projectId, localRepoInfo.name, fullPathList)
                    val existFullPathList = replicationClient.checkNodeExistList(authToken, nodeCheckRequest).data!!
                    // 同步不存在的节点
                    fileNodeList.forEach { replicaNode(it, context, existFullPathList) }
                }

                page += 1
                fileNodeList = repoDataService.listFileNode(localRepoInfo.projectId, localRepoInfo.name, ROOT, page, pageSize)
            }
        }
    }

    private fun replicaNode(node: NodeInfo, context: ReplicationContext, existFullPathList: List<String>) {
        checkInterrupted()
        with(context) {
            val formattedNodePath = "${node.projectId}/${node.repoName}${node.fullPath}"
            // 节点冲突检查
            if (existFullPathList.contains(node.fullPath)) {
                when (task.setting.conflictStrategy) {
                    ConflictStrategy.SKIP -> {
<<<<<<< HEAD
                        logger.debug("Node[$node] conflict, skip it.")
=======
                        logger.debug("File[$formattedNodePath] conflict, skip it.")
>>>>>>> 4c29ea5d
                        progress.conflictedNode += 1
                        return
                    }
                    ConflictStrategy.OVERWRITE -> {
<<<<<<< HEAD
                        logger.debug("Node[$node] conflict, overwrite it.")
=======
                        logger.debug("File[$formattedNodePath] conflict, overwrite it.")
>>>>>>> 4c29ea5d
                    }
                    ConflictStrategy.FAST_FAIL -> throw RuntimeException("File[$formattedNodePath] conflict.")
                }
            }
            try {
                // 查询元数据
                val metadata = if (task.setting.includeMetadata) {
                    repoDataService.getMetadata(node)
                } else emptyMap()
                // 同步节点
                val replicaRequest = NodeCreateRequest(
                    projectId = remoteProjectId,
                    repoName = remoteRepoName,
                    fullPath = node.fullPath,
                    folder = node.folder,
                    overwrite = true,
                    size = node.size,
                    sha256 = node.sha256!!,
                    md5 = node.md5!!,
                    metadata = metadata,
                    operator = node.createdBy
                )
                replicationService.replicaFile(context, replicaRequest)
                progress.successNode += 1
                logger.info("Success to replica file [$formattedNodePath].")
            } catch (interruptedException: InterruptedException) {
                throw interruptedException
            } catch (exception: Exception) {
                progress.failedNode += 1
                logger.error("Failed to replica file [$formattedNodePath].", exception)
            } finally {
                progress.replicatedNode += 1
                if (progress.replicatedNode % 50 == 0L) {
                    taskRepository.save(task)
                }
            }
        }
    }

    private fun replicaUserAndPermission(context: ReplicationContext, isRepo: Boolean = false) {
        with(context) {
            if (task.setting.includePermission) {
                return
            }
            val remoteProjectId = remoteProjectId
            val remoteRepoName = if (isRepo) remoteRepoName else null
            val localProjectId = currentProjectDetail.localProjectInfo.name
            val localRepoName = if (isRepo) currentRepoDetail.localRepoInfo.name else null

            // 查询所有相关联的角色, 该步骤可以查询到所有角色
            val localRoleList = repoDataService.listRole(localProjectId, localRepoName)
            // 查询所有角色所关联的用户，该步骤不能查询到所有用户
            val localUserList = repoDataService.listUser(localRoleList.map { it.id!! })
            // 记录已经遍历过的用户
            val traversedUserList = mutableListOf<String>()
            // 集群间的roleId映射关系
            val roleIdMap = mutableMapOf<String, String>()
            localUserList.forEach {
                // 创建用户
                createUser(this, it)
                traversedUserList.add(it.userId)
            }
            localRoleList.forEach { role ->
                // 创建角色
                val remoteRoleId = createRole(this, role, remoteProjectId, remoteRepoName)
                roleIdMap[role.roleId] = remoteRoleId
                // 包含该角色的用户列表
                val userIdList = localUserList.filter { user -> user.roles.contains(role.id) }.map { user -> user.userId }
                // 创建角色-用户绑定关系
                createUserRoleRelationShip(this, remoteRoleId, userIdList)
            }
            // 同步权限数据
            val resourceType = if (isRepo) ResourceType.REPO else ResourceType.PROJECT
            val localPermissionList = repoDataService.listPermission(resourceType, remoteProjectId, remoteRepoName)
            val remotePermissionList = replicationClient.listPermission(authToken, resourceType, localProjectId, localRepoName).data!!

            localPermissionList.forEach { permission ->
                // 过滤已存在的权限
                if (!containsPermission(permission, remotePermissionList)) {
                    // 创建用户
                    permission.users.forEach {
                        if (!traversedUserList.contains(it.id)) {
                            createUser(this, it.id)
                        }
                    }
                    createPermission(this, permission, roleIdMap)
                }
            }
        }
    }

    private fun createUser(context: ReplicationContext, user: User) {
        with(context) {
            val request = UserReplicaRequest(
                userId = user.userId,
                name = user.name,
                pwd = user.pwd!!,
                admin = user.admin,
                tokens = user.tokens
            )
            replicationClient.replicaUser(authToken, request).data!!
        }
    }

    private fun createUser(context: ReplicationContext, uid: String) {
        with(context) {
            val userInfo = repoDataService.getUserDetail(uid)!!
            createUser(this, userInfo)
        }
    }

    private fun createRole(context: ReplicationContext, role: Role, projectId: String, repoName: String? = null): String {
        with(context) {
            val request = RoleReplicaRequest(
                roleId = role.roleId,
                name = role.name,
                type = role.type,
                projectId = projectId,
                repoName = repoName,
                admin = role.admin
            )
            return replicationClient.replicaRole(authToken, request).data!!.roleId
        }
    }

    private fun createUserRoleRelationShip(context: ReplicationContext, remoteRoleId: String, userIdList: List<String>) {
        with(context) {
            replicationClient.replicaUserRoleRelationShip(authToken, remoteRoleId, userIdList)
        }
    }

    private fun createPermission(context: ReplicationContext, permission: Permission, roleIdMap: Map<String, String>) {
        with(context) {
            // 查询角色对应id
            val roles = permission.roles.map {
                PermissionSet(roleIdMap[it.id] ?: error("Can not find corresponding role id[${it.id}]."), it.action)
            }
            // 创建权限
            val request = CreatePermissionRequest(
                resourceType = permission.resourceType,
                projectId = permission.projectId,
                permName = permission.permName,
                repos = permission.repos,
                includePattern = permission.includePattern,
                excludePattern = permission.excludePattern,
                users = permission.users,
                roles = roles,
                createBy = SYSTEM_USER,
                updatedBy = SYSTEM_USER
            )
            replicationClient.replicaPermission(authToken, request)
        }
    }

    private fun containsPermission(permission: Permission, permissionList: List<Permission>): Boolean {
        permissionList.forEach {
            if (it.projectId == permission.projectId && it.permName == permission.permName) {
                return true
            }
        }
        return false
    }

    private fun convertReplicationProject(
        localProjectInfo: ProjectInfo,
        localRepoName: String? = null,
        remoteProjectId: String? = null,
        remoteRepoName: String? = null
    ): ReplicationProjectDetail {
        return with(localProjectInfo) {
            val repoDetailList = repoDataService.listRepository(this.name, localRepoName).map {
                convertReplicationRepo(it, remoteRepoName)
            }
            ReplicationProjectDetail(
                localProjectInfo = this,
                remoteProjectId = remoteProjectId ?: this.name,
                repoDetailList = repoDetailList
            )
        }
    }

    private fun convertReplicationRepo(localRepoInfo: RepositoryInfo, remoteRepoName: String? = null): ReplicationRepoDetail {
        return with(localRepoInfo) {
            val fileCount = repoDataService.countFileNode(this)
            ReplicationRepoDetail(
                localRepoInfo = this,
                fileCount = fileCount,
                remoteRepoName = remoteRepoName ?: this.name
            )
        }
    }

    private fun checkInterrupted() {
        if (Thread.interrupted()) {
            throw InterruptedException("Interrupted by user")
        }
    }

    companion object {
        private val logger = LoggerFactory.getLogger(ReplicationJobBean::class.java)
        private const val pageSize = 500
    }
}<|MERGE_RESOLUTION|>--- conflicted
+++ resolved
@@ -231,20 +231,12 @@
             if (existFullPathList.contains(node.fullPath)) {
                 when (task.setting.conflictStrategy) {
                     ConflictStrategy.SKIP -> {
-<<<<<<< HEAD
-                        logger.debug("Node[$node] conflict, skip it.")
-=======
                         logger.debug("File[$formattedNodePath] conflict, skip it.")
->>>>>>> 4c29ea5d
                         progress.conflictedNode += 1
                         return
                     }
                     ConflictStrategy.OVERWRITE -> {
-<<<<<<< HEAD
-                        logger.debug("Node[$node] conflict, overwrite it.")
-=======
                         logger.debug("File[$formattedNodePath] conflict, overwrite it.")
->>>>>>> 4c29ea5d
                     }
                     ConflictStrategy.FAST_FAIL -> throw RuntimeException("File[$formattedNodePath] conflict.")
                 }
