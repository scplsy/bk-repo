--- conflicted
+++ resolved
@@ -37,11 +37,7 @@
 import com.tencent.bkrepo.replication.manager.LocalDataManager
 import com.tencent.bkrepo.replication.replica.base.context.FilePushContext
 import com.tencent.bkrepo.replication.replica.base.context.ReplicaContext
-<<<<<<< HEAD
-import com.tencent.bkrepo.replication.replica.base.handler.FilePushHandler
-=======
 import com.tencent.bkrepo.replication.replica.base.handler.ClusterArtifactReplicationHandler
->>>>>>> 792c17bd
 import com.tencent.bkrepo.replication.replica.base.impl.internal.PackageNodeMappings
 import com.tencent.bkrepo.replication.replica.base.impl.remote.exception.ArtifactPushException
 import com.tencent.bkrepo.repository.pojo.node.NodeInfo
@@ -57,11 +53,7 @@
 @Component
 class EdgeNodeReplicator(
     private val localDataManager: LocalDataManager,
-<<<<<<< HEAD
-    private val filePushHandler: FilePushHandler,
-=======
     private val artifactReplicationHandler: ClusterArtifactReplicationHandler,
->>>>>>> 792c17bd
     private val replicationProperties: ReplicationProperties
 ) : Replicator {
 
@@ -115,21 +107,6 @@
     override fun replicaFile(context: ReplicaContext, node: NodeInfo): Boolean {
         with(context) {
             val sha256 = node.sha256.orEmpty()
-<<<<<<< HEAD
-            if (blobReplicaClient?.check(sha256)?.data != true) {
-                val artifactInputStream = localDataManager.getBlobData(sha256, node.size, localRepo)
-                val rateLimitInputStream = artifactInputStream.rateLimit(replicationProperties.rateLimit.toBytes())
-                filePushHandler.blobPush(
-                    filePushContext = FilePushContext(
-                        context = context,
-                        name = node.fullPath,
-                        size = node.size,
-                        sha256 = node.sha256
-                    ),
-                    pushType = replicationProperties.pushType
-                )
-                return true
-=======
             var type: String = replicationProperties.pushType
             retry(times = RETRY_COUNT, delayInSeconds = DELAY_IN_SECONDS) { retry ->
                 if (blobReplicaClient?.check(sha256)?.data != true) {
@@ -160,7 +137,6 @@
                     return true
                 }
                 return false
->>>>>>> 792c17bd
             }
         }
     }
