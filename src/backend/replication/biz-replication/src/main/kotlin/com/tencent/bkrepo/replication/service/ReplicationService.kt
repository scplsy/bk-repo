--- conflicted
+++ resolved
@@ -30,12 +30,8 @@
     fun replicaFile(context: ReplicationContext, request: NodeCreateRequest) {
         with(context) {
             // 查询文件
-<<<<<<< HEAD
-            val inputStream = repoDataService.getFile(request.sha256!!, request.size!!, currentRepoDetail.localRepoInfo)
+            val inputStream = repoDataService.getFile(request.sha256!!, request.size!!, currentRepoDetail.localRepoDetail)
             val fullPath = encode(request.fullPath, "utf-8")
-=======
-            val inputStream = repoDataService.getFile(request.sha256!!, request.size!!, currentRepoDetail.localRepoDetail)
->>>>>>> d6de9a01
             val fileRequestBody = RequestBodyUtil.create(MEDIA_TYPE_STREAM, inputStream, request.size!!)
             val builder = MultipartBody.Builder()
                 .setType(MultipartBody.FORM)
