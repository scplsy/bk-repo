--- conflicted
+++ resolved
@@ -247,7 +247,6 @@
             }
         )
     },
-<<<<<<< HEAD
     getPermissionUrl (_, { body }) {
         return Vue.prototype.$ajax.post(
             `${authPrefix}/user/auth/bkiamv3/permission/url`,
@@ -263,13 +262,12 @@
         return Vue.prototype.$ajax.get(
             `${authPrefix}/user/auth/bkiamv3/status`
         )
-=======
+    },
     // 创建项目用户
     createProjectUser (_, { body }) {
         return Vue.prototype.$ajax.post(
             `${authPrefix}/user/create/project`,
             body
         )
->>>>>>> 941e1212
     }
 }