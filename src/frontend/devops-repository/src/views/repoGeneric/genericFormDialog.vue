--- conflicted
+++ resolved
@@ -72,13 +72,8 @@
                             trigger: 'blur'
                         },
                         {
-<<<<<<< HEAD
-                            regex: /^([^\\/:*?"<>|]){1,50}$/,
+                            regex: /^([^\\/:*?"<>|]){1,255}$/,
                             message: this.$t('folderNamePlaceholder'),
-=======
-                            regex: /^([^\\/:*?"<>|]){1,255}$/,
-                            message: this.$t('folderNamePlacehodler'),
->>>>>>> 8442dab6
                             trigger: 'blur'
                         }
                     ],
