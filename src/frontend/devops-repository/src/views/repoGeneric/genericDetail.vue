--- conflicted
+++ resolved
@@ -1,5 +1,4 @@
 <template>
-<<<<<<< HEAD
     <div>
         <bk-sideslider
             :is-show.sync="detailSlider.show"
@@ -17,65 +16,6 @@
                                 <label>{{ label }}：</label>
                                 <span class="flex-1 text-overflow" :title="value">{{ value }}</span>
                             </div>
-=======
-    <bk-sideslider
-        :is-show.sync="detailSlider.show"
-        :title="detailSlider.data.name"
-        @click.native.stop="() => {}"
-        :quick-close="true"
-        :width="720">
-        <template #content><bk-tab class="detail-container" type="unborder-card" :active.sync="tabName">
-            <bk-tab-panel name="detailInfo" :label="$t('baseInfo')">
-                <div class="version-base-info base-info display-block" :data-title="$t('baseInfo')" v-bkloading="{ isLoading: detailSlider.loading }">
-                    <div class="grid-item"
-                        v-for="{ name, label, value } in detailInfoMap"
-                        :key="name">
-                        <label>{{ label }}：</label>
-                        <span class="flex-1 text-overflow" :title="value">{{ value }}</span>
-                    </div>
-                </div>
-                <div v-if="!detailSlider.folder" class="version-base-info base-info-checksums display-block" data-title="Checksums" v-bkloading="{ isLoading: detailSlider.loading }">
-                    <div v-if="detailSlider.data.sha256" class="grid-item">
-                        <label>SHA256：</label>
-                        <span class="flex-1 text-overflow" :title="detailSlider.data.sha256">{{ detailSlider.data.sha256 }}</span>
-                    </div>
-                    <div v-if="detailSlider.data.md5" class="grid-item">
-                        <label>MD5：</label>
-                        <span class="flex-1 text-overflow" :title="detailSlider.data.md5">{{ detailSlider.data.md5 }}</span>
-                    </div>
-                </div>
-                <div v-if="!detailSlider.folder" class="display-block" :data-title="$t('commandDownload')">
-                    <div class="pl30">
-                        <bk-button text theme="primary" @click="createToken">{{ $t('createToken') }}</bk-button>
-                        {{ $t('tokenSubTitle') }}
-                        <router-link :to="{ name: 'repoToken' }">{{ $t('token') }}</router-link>
-                    </div>
-                    <code-area class="mt10" :code-list="codeList"></code-area>
-                    <create-token-dialog ref="createToken"></create-token-dialog>
-                </div>
-            </bk-tab-panel>
-            <bk-tab-panel v-if="!detailSlider.folder" name="metaDate" :label="$t('metadata')">
-                <div class="version-metadata display-block" :data-title="$t('metadata')">
-                    <div class="version-metadata-add" v-bk-clickoutside="hiddenAddMetadata">
-                        <i @click="metadata.show ? hiddenAddMetadata() : showAddMetadata()" class="devops-icon icon-plus flex-center hover-btn"></i>
-                        <div class="version-metadata-add-board"
-                            :style="{ height: metadata.show ? '230px' : '0' }">
-                            <bk-form class="p20" :label-width="80" :model="metadata" :rules="rules" ref="metadatForm">
-                                <bk-form-item :label="$t('key')" :required="true" property="key">
-                                    <bk-input size="small" v-model="metadata.key" :placeholder="$t('key')"></bk-input>
-                                </bk-form-item>
-                                <bk-form-item :label="$t('value')" :required="true" property="value">
-                                    <bk-input size="small" v-model="metadata.value" :placeholder="$t('value')"></bk-input>
-                                </bk-form-item>
-                                <bk-form-item :label="$t('description')">
-                                    <bk-input size="small" v-model="metadata.description" :placeholder="$t('description')"></bk-input>
-                                </bk-form-item>
-                                <bk-form-item>
-                                    <bk-button size="small" theme="default" @click.stop="hiddenAddMetadata">{{$t('cancel')}}</bk-button>
-                                    <bk-button class="ml5" size="small" :loading="metadata.loading" theme="primary" @click="addMetadataHandler">{{$t('confirm')}}</bk-button>
-                                </bk-form-item>
-                            </bk-form>
->>>>>>> 941e1212
                         </div>
                         <div v-if="!detailSlider.folder" class="version-base-info base-info-checksums display-block" data-title="Checksums" v-bkloading="{ isLoading: detailSlider.loading }">
                             <div v-if="detailSlider.data.sha256" class="grid-item">
@@ -336,11 +276,7 @@
                 }).then(() => {
                     this.$bkMessage({
                         theme: 'success',
-<<<<<<< HEAD
-                        message: '删除元数据' + this.$t('success')
-=======
                         message: this.$t('delete') + this.$t('space') + this.$t('metadata') + this.$t('space') + this.$t('success')
->>>>>>> 941e1212
                     })
                     this.getDetail()
                 })
