<template>
    <div class="repo-generic-container">
        <header class="mb10 pl20 pr20 generic-header flex-align-center">
            <Icon class="generic-img" size="30" name="generic" />
            <div class="ml10 generic-title">
                <div class="repo-title text-overflow" :title="replaceRepoName(repoName)">
                    {{ replaceRepoName(repoName) }}
                </div>
            </div>
        </header>
        <div class="repo-generic-main flex-align-center"
            :style="{ 'margin-left': `${searchFileName ? -(sideBarWidth + moveBarWidth) : 0}px` }">
            <div class="repo-generic-side"
                :style="{ 'flex-basis': `${sideBarWidth}px` }"
                v-bkloading="{ isLoading: treeLoading }">
                <div class="repo-generic-side-info">
                    <span>{{$t('folderDirectory')}}</span>
                </div>
                <repo-tree
                    class="repo-generic-tree"
                    ref="repoTree"
                    :tree="genericTree"
                    :open-list="sideTreeOpenList"
                    :selected-node="selectedTreeNode"
                    @icon-click="iconClickHandler"
                    @item-click="itemClickHandler">
                    <template #operation="{ item }">
                        <operation-list
                            v-if="item.roadMap === selectedTreeNode.roadMap"
                            :list="[
                                permission.write && repoName !== 'pipeline' && { clickEvent: () => addFolder(item), label: $t('createFolder') },
                                permission.write && repoName !== 'pipeline' && { clickEvent: () => handlerUpload(item), label: $t('uploadFile') },
                                permission.write && repoName !== 'pipeline' && { clickEvent: () => handlerUpload(item, true), label: $t('uploadFolder') }
                            ]">
                        </operation-list>
                    </template>
                </repo-tree>
            </div>
            <move-split-bar
                :left="sideBarWidth"
                :width="moveBarWidth"
                @change="changeSideBarWidth"
            />
            <div class="repo-generic-table" v-bkloading="{ isLoading }">
                <div class="multi-operation flex-between-center">
                    <breadcrumb v-if="!searchFileName" :list="breadcrumb" omit-middle></breadcrumb>
                    <span v-else> {{repoName + (searchFullPath || (selectedTreeNode && selectedTreeNode.fullPath) || '') }}</span>
                    <div class="repo-generic-actions bk-button-group">
                        <bk-button
                            v-if="multiSelect.length && repoName !== 'pipeline'"
                            @click="handlerMultiDownload">
                            {{$t('batchDownload')}}
                        </bk-button>
                        <bk-button
                            v-if="multiSelect.length && repoName !== 'pipeline'"
                            class="ml10"
                            @click="handlerMultiDelete()">
                            {{ $t('batchDeletion') }}
                        </bk-button>
                        <bk-input
                            class="w250 ml10"
                            v-model.trim="inFolderSearchName"
                            :placeholder="$t('inFolderSearchPlaceholder')"
                            clearable
                            right-icon="bk-icon icon-search"
                            @enter="inFolderSearchFile"
                            @clear="inFolderSearchFile">
                        </bk-input>
                        <bk-button class="ml10"
                            @click="getArtifactories">
                            {{ $t('refresh') }}
                        </bk-button>
                    </div>
                </div>
                <bk-table
                    :data="artifactoryList"
                    height="calc(100% - 100px)"
                    :outer-border="false"
                    :row-border="false"
                    size="small"
                    ref="artifactoryTable"
                    @sort-change="orderList"
                    @row-dblclick="openFolder"
                    @selection-change="selectMultiRow">
                    <template #empty>
                        <empty-data :is-loading="isLoading" :search="Boolean(searchFileName)"></empty-data>
                    </template>
                    <bk-table-column type="selection" width="60"></bk-table-column>
                    <bk-table-column :label="$t('fileName')" prop="name" show-overflow-tooltip :render-header="renderHeader">
                        <template #default="{ row }">
                            <Icon class="table-svg mr5" size="16" :name="row.folder ? 'folder' : getIconName(row.name)" />
                            <span
                                class="hover-btn disabled"
                                v-if="!row.folder && row.metadata.forbidStatus"
                                v-bk-tooltips="{ content: tooltipContent(row.metadata), placements: ['top'] }"
                            >{{row.name}}</span>
                            <span v-else>{{ row.name }}</span>
                            <scan-tag class="mr5 table-svg"
                                v-if="showRepoScan(row)"
                                :status="row.metadata.scanStatus"
                                repo-type="generic"
                                :full-path="row.fullPath">
                            </scan-tag>
                        </template>
                    </bk-table-column>
                    <bk-table-column :label="$t('size')" prop="size" width="90" sortable="custom" show-overflow-tooltip>
                        <template #default="{ row }">
                            {{ convertFileSize(row.size) }}
                        </template>
                    </bk-table-column>
                    <bk-table-column :label="$t('fileNum')" prop="nodeNum" sortable="custom" show-overflow-tooltip>
                        <template #default="{ row }">
                            {{ row.nodeNum ? row.nodeNum : row.folder ? 0 : '--'}}
                        </template>
                    </bk-table-column>

                    <bk-table-column :label="$t('metadata')">
                        <template #default="{ row }">
                            <metadata-tag :metadata="row.nodeMetadata" :metadata-label-list="metadataLabelList" />
                        </template>
                    </bk-table-column>

                    <bk-table-column v-if="searchFileName" :label="$t('path')" prop="fullPath" show-overflow-tooltip></bk-table-column>

                    <bk-table-column :label="$t('clusterNames')" prop="clusterNames" width="150">
                        <template #default="{ row }">
                            {{ row.clusterNames ? row.clusterNames.join() : row.clusterNames }}
                        </template>
                    </bk-table-column>
                    <bk-table-column :label="$t('lastModifiedDate')" prop="lastModifiedDate" width="150" :render-header="renderHeader">
                        <template #default="{ row }">{{ formatDate(row.lastModifiedDate) }}</template>
                    </bk-table-column>
                    <bk-table-column :label="$t('lastModifiedBy')" width="150" show-overflow-tooltip>
                        <template #default="{ row }">
                            {{ userList[row.lastModifiedBy] ? userList[row.lastModifiedBy].name : row.lastModifiedBy }}
                        </template>
                    </bk-table-column>
                    <bk-table-column :label="$t('operation')" width="100">
                        <template #default="{ row }">
                            <operation-list
                                :list="[
                                    { clickEvent: () => showDetail(row), label: $t('detail') },
                                    row.folder && { clickEvent: () => calculateFolderSize(row), label: $t('realSize') },
                                    !row.folder && getBtnDisabled(row.name) && { clickEvent: () => handlerPreviewBasicsFile(row), label: $t('preview') }, //基本类型文件 eg: txt
                                    !row.folder && baseCompressedType.includes(row.name.slice(-3)) && { clickEvent: () => handlerPreviewCompressedFile(row), label: $t('preview') }, //压缩文件 eg: rar|zip|gz|tgz|tar|jar
                                    ...(!row.metadata.forbidStatus ? [
                                        { clickEvent: () => handlerDownload(row), label: $t('download') },
                                        ...(repoName !== 'pipeline' ? [
                                            permission.edit && { clickEvent: () => renameRes(row), label: $t('rename') },
                                            permission.write && { clickEvent: () => moveRes(row), label: $t('move') },
                                            permission.write && { clickEvent: () => copyRes(row), label: $t('copy') }
                                        ] : []),
                                        ...(!row.folder ? [
                                            !community && { clickEvent: () => handlerShare(row), label: $t('share') },
                                            showRepoScan(row) && { clickEvent: () => handlerScan(row), label: $t('scanArtifact') }
                                        ] : [])
                                    ] : []),
                                    !row.folder && { clickEvent: () => handlerForbid(row), label: row.metadata.forbidStatus ? $t('liftBan') : $t('forbiddenUse') },
                                    permission.delete && repoName !== 'pipeline' && { clickEvent: () => deleteRes(row), label: $t('delete') }
                                ]">
                            </operation-list>
                        </template>
                    </bk-table-column>
                </bk-table>
                <bk-pagination
                    class="p10"
                    size="small"
                    align="right"
                    @change="current => handlerPaginationChange({ current })"
                    @limit-change="limit => handlerPaginationChange({ limit })"
                    :current.sync="pagination.current"
                    :limit="pagination.limit"
                    :count="pagination.count"
                    :limit-list="pagination.limitList">
                </bk-pagination>
            </div>
        </div>

        <generic-detail ref="genericDetail"></generic-detail>
        <generic-form-dialog ref="genericFormDialog" @refresh="refreshNodeChange"></generic-form-dialog>
        <generic-share-dialog ref="genericShareDialog"></generic-share-dialog>
        <generic-tree-dialog ref="genericTreeDialog" @update="updateGenericTreeNode" @refresh="refreshNodeChange"></generic-tree-dialog>
        <preview-basic-file-dialog ref="previewBasicFileDialog"></preview-basic-file-dialog>
        <compressed-file-table ref="compressedFileTable" :data="compressedData" @show-preview="handleShowPreview"></compressed-file-table>
<<<<<<< HEAD
        <iam-deny-dialog :visible.sync="showIamDenyDialog" :show-data="showData"></iam-deny-dialog>
=======
        <loading ref="loading"></loading>
>>>>>>> 33f46e03
    </div>
</template>
<script>
    import OperationList from '@repository/components/OperationList'
    import Breadcrumb from '@repository/components/Breadcrumb'
    import MoveSplitBar from '@repository/components/MoveSplitBar'
    import RepoTree from '@repository/components/RepoTree'
    import ScanTag from '@repository/views/repoScan/scanTag'
    import metadataTag from '@repository/views/repoCommon/metadataTag'
    import genericDetail from '@repository/views/repoGeneric/genericDetail'
    import genericFormDialog from '@repository/views/repoGeneric/genericFormDialog'
    import genericShareDialog from '@repository/views/repoGeneric/genericShareDialog'
    import genericTreeDialog from '@repository/views/repoGeneric/genericTreeDialog'
    import previewBasicFileDialog from './previewBasicFileDialog'
    import iamDenyDialog from '@repository/components/IamDenyDialog/IamDenyDialog'
    import compressedFileTable from './compressedFileTable'
    import { convertFileSize, formatDate, debounce } from '@repository/utils'
    import { customizeDownloadFile } from '@repository/utils/downloadFile'
    import { getIconName } from '@repository/store/publicEnum'
    import { mapState, mapMutations, mapActions } from 'vuex'
    import Loading from '@repository/components/Loading/loading'

    export default {
        name: 'repoGeneric',
        components: {
            Loading,
            OperationList,
            Breadcrumb,
            MoveSplitBar,
            RepoTree,
            ScanTag,
            metadataTag,
            genericDetail,
            genericFormDialog,
            genericShareDialog,
            genericTreeDialog,
            previewBasicFileDialog,
            compressedFileTable,
            iamDenyDialog
        },
        data () {
            return {
                MODE_CONFIG,
                sideBarWidth: 300,
                moveBarWidth: 10,
                isLoading: false,
                treeLoading: false,
                // 左侧树处于打开状态的目录
                sideTreeOpenList: [],
                sortType: 'lastModifiedDate',
                // 中间展示的table数据
                artifactoryList: [],
                multiSelect: [],
                // 左侧树选中的节点
                selectedTreeNode: {},
                // 分页信息
                pagination: {
                    count: 0,
                    current: 1,
                    limit: 20,
                    limitList: [10, 20, 40]
                },
                baseCompressedType: ['rar', 'zip', 'gz', 'tgz', 'tar', 'jar'],
                compressedData: [],
                metadataLabelList: [],
                debounceClickTreeNode: null,
                inFolderSearchName: this.$route.query.fileName,
                searchFullPath: '',
<<<<<<< HEAD
                showIamDenyDialog: false,
                showData: {}
=======
                sortParams: []
>>>>>>> 33f46e03
            }
        },
        computed: {
            ...mapState(['repoListAll', 'userList', 'permission', 'genericTree', 'scannerSupportFileNameExt', 'userInfo']),
            projectId () {
                return this.$route.params.projectId
            },
            repoName () {
                return this.$route.query.repoName
            },
            currentRepo () {
                return this.repoListAll.find(repo => repo.name === this.repoName) || {}
            },
            breadcrumb () {
                if (!this.selectedTreeNode.roadMap) return
                const breadcrumb = []
                let node = this.genericTree
                const road = this.selectedTreeNode.roadMap.split(',')
                road.forEach(index => {
                    if (node[index]) {
                        breadcrumb.push({
                            name: node[index].displayName,
                            value: node[index],
                            cilckHandler: item => {
                                this.itemClickHandler(item.value)
                            }
                        })
                        node = node[index].children
                    }
                })
                return breadcrumb
            },
            community () {
                return RELEASE_MODE === 'community'
            },
            searchFileName () {
                return this.$route.query.fileName
            }
        },
        watch: {
            projectId () {
                this.getRepoListAll({ projectId: this.projectId })
            },
            repoName () {
                this.initTree()
            },
            '$route.query.path' () {
                this.pathChange()
            }
        },
        beforeRouteEnter (to, from, next) {
            // 前端隐藏report仓库/log仓库
            if (MODE_CONFIG === 'ci' && (to.query.repoName === 'report' || to.query.repoName === 'log')) {
                next({
                    name: 'repoList',
                    params: {
                        projectId: to.params.projectId
                    }
                })
            } else next()
        },
        created () {
            this.getRepoListAll({ projectId: this.projectId })
            this.initTree()
            this.pathChange()
            window.repositoryVue.$on('upload-refresh', debounce((path) => {
                if (path.replace(/\/[^/]+$/, '').includes(this.selectedTreeNode.fullPath)) {
                    this.itemClickHandler(this.selectedTreeNode)
                }
            }))
            this.debounceClickTreeNode = debounce(this.clickTreeNodeHandler, 100)
            if (!this.community || SHOW_ANALYST_MENU) {
                this.refreshSupportFileNameExtList()
            }
        },
        methods: {
            convertFileSize,
            getIconName,
            formatDate,
            ...mapMutations(['INIT_TREE']),
            ...mapActions([
                'getRepoListAll',
                'getFolderList',
                'getArtifactoryList',
                'getMetadataLabelList',
                'deleteArtifactory',
                'deleteMultiArtifactory',
                'getFolderSize',
                'getFileNumOfFolder',
                'getMultiFileNumOfFolder',
                'previewBasicFile',
                'previewCompressedBasicFile',
                'previewCompressedFileList',
                'forbidMetadata',
                'refreshSupportFileNameExtList',
                'getMultiFolderNumOfFolder',
                'getPermissionUrl'
            ]),
            showRepoScan (node) {
                const indexOfLastDot = node.name.lastIndexOf('.')
                let supportFileNameExt = false
                if (indexOfLastDot === -1) {
                    supportFileNameExt = this.scannerSupportFileNameExt.includes('')
                } else {
                    supportFileNameExt = this.scannerSupportFileNameExt.includes(node.name.substring(indexOfLastDot + 1))
                }
                const show = !this.community || SHOW_ANALYST_MENU
                return !node.folder && show && supportFileNameExt
            },
            tooltipContent ({ forbidType, forbidUser }) {
                switch (forbidType) {
                    case 'SCANNING':
                        return this.$t('forbidTip1')
                    case 'QUALITY_UNPASS':
                        return this.$t('forbidTip2')
                    case 'MANUAL':
                        return `${this.userList[forbidUser]?.name || forbidUser}` + this.$t('manualBan')
                    default:
                        return ''
                }
            },
            changeSideBarWidth (sideBarWidth) {
                if (sideBarWidth > 260) {
                    this.sideBarWidth = sideBarWidth
                }
            },
            renderHeader (h, { column }) {
                return h('div', {
                    class: {
                        'flex-align-center hover-btn': true,
                        'selected-header': this.sortType === column.property
                    },
                    on: {
                        click: () => {
                            this.sortType = column.property
                            this.$refs.artifactoryTable.clearSort()
                            this.sortParams = []
                            const sortParam = {
                                properties: column.property,
                                direction: 'DESC'
                            }
                            this.sortParams.push(sortParam)
                            this.handlerPaginationChange()
                        }
                    }
                }, [
                    h('span', column.label),
                    h('i', {
                        class: 'ml5 devops-icon icon-down-shape'
                    })
                ])
            },
            initTree () {
                this.INIT_TREE([{
                    name: this.replaceRepoName(this.repoName),
                    displayName: this.replaceRepoName(this.repoName),
                    fullPath: '',
                    folder: true,
                    children: [],
                    roadMap: '0'
                }])
            },
            pathChange () {
                const paths = (this.$route.query.path || '').split('/').filter(Boolean)
                paths.pop() // 定位到文件/文件夹的上级目录
                paths.reduce(async (chain, path) => {
                    const node = await chain
                    if (!node) return
                    await this.updateGenericTreeNode(node)
                    const child = node.children.find(child => child.name === path)
                    if (!child) return
                    this.sideTreeOpenList.push(child.roadMap)
                    return child
                }, Promise.resolve(this.genericTree[0])).then(node => {
                    this.itemClickHandler(node || this.genericTree[0])
                })
            },
            // 获取中间列表数据
            async getArtifactories () {
                this.isLoading = true

                const metadataLabelList = await this.getMetadataLabelList({
                    projectId: this.projectId
                })
                let sortTypes
                this.metadataLabelList = metadataLabelList
                if (this.sortParams.some(param => {
                    return param.direction === 'ASC'
                })) {
                    sortTypes = {
                        properties: [],
                        direction: 'ASC'
                    }
                    sortTypes.properties.push(this.sortParams[0].properties)
                } else {
                    sortTypes = {
                        properties: ['folder', 'lastModifiedDate'],
                        direction: 'DESC'
                    }
                    if (this.sortParams.length > 0) {
                        sortTypes.properties = []
                        if (this.sortParams[0].properties === 'name' || this.sortParams[0].properties === 'lastModifiedDate') {
                            sortTypes.properties.push('folder')
                        }
                        sortTypes.properties.push(this.sortParams[0].properties)
                    }
                }
                this.getArtifactoryList({
                    projectId: this.projectId,
                    repoName: this.repoName,
                    fullPath: this.searchFullPath || this.selectedTreeNode?.fullPath,
                    ...(this.inFolderSearchName
                        ? {
                            name: this.searchFileName
                        }
                        : {}
                    ),
                    current: this.pagination.current,
                    limit: this.pagination.limit,
                    sortType: sortTypes,
                    isPipeline: this.repoName === 'pipeline',
                    searchFlag: this.searchFileName
                }).then(({ records, totalRecords }) => {
                    this.pagination.count = totalRecords
                    this.artifactoryList = records.map(v => {
                        v.nodeMetadata.forEach(item => {
                            metadataLabelList.forEach(ele => {
                                if (ele.labelKey === item.key) {
                                    item.display = ele.display
                                }
                            })
                        })

                        return {
                            metadata: {},
                            clusterNames: v.clusterNames || [],
                            ...v,
                            // 流水线文件夹名称替换
                            name: v.metadata?.displayName || v.name
                        }
                    })
                }).finally(() => {
                    this.isLoading = false
                })
            },
            handlerPaginationChange ({ current = 1, limit = this.pagination.limit } = {}) {
                this.pagination.current = current
                this.pagination.limit = limit
                this.getArtifactories()
            },
            // 树组件选中文件夹
            itemClickHandler (node) {
                // 添加防抖操作，防止用户在目录树之前一直快速切换，导致前端在某些情况下获取不到相应参数进而导致报错
                this.debounceClickTreeNode(node)
            },
            clickTreeNodeHandler (node) {
                this.selectedTreeNode = node

                this.handlerPaginationChange()
                // 更新已展开文件夹数据
                const reg = new RegExp(`^${node.roadMap}`)
                const openList = this.sideTreeOpenList
                openList.splice(0, openList.length, ...openList.filter(v => !reg.test(v)))
                // 打开选中节点的左侧树的所有祖先节点
                node.roadMap.split(',').forEach((v, i, arr) => {
                    const roadMap = arr.slice(0, i + 1).join(',')
                    !openList.includes(roadMap) && openList.push(roadMap)
                })
                // 更新子文件夹
                if (node.loading) return
                this.updateGenericTreeNode(node)

                // 更新url参数
                this.$router.replace({
                    query: {
                        ...this.$route.query,
                        path: `${node.fullPath}/default`
                    }
                })
            },
            iconClickHandler (node) {
                // 更新已展开文件夹数据
                const reg = new RegExp(`^${node.roadMap}`)
                const openList = this.sideTreeOpenList
                if (openList.includes(node.roadMap)) {
                    openList.splice(0, openList.length, ...openList.filter(v => !reg.test(v)))
                } else {
                    openList.push(node.roadMap)
                    // 更新子文件夹
                    if (node.loading) return
                    // 当前选中文件夹为当前操作文件夹的后代文件夹，则锁定文件夹保证选中文件夹路径完整
                    if (node.roadMap !== this.selectedTreeNode.roadMap && reg.test(this.selectedTreeNode.roadMap)) return
                    this.updateGenericTreeNode(node)
                }
            },
            updateGenericTreeNode (item) {
                this.$set(item, 'loading', true)
                return this.getFolderList({
                    projectId: this.projectId,
                    repoName: this.repoName,
                    fullPath: item.fullPath,
                    roadMap: item.roadMap,
                    isPipeline: this.repoName === 'pipeline'
                }).catch(err => {
                    if (err.status === 403) {
                        this.getPermissionUrl({
                            body: {
                                projectId: this.projectId,
                                action: 'READ',
                                resourceType: 'REPO',
                                uid: this.userInfo.name,
                                repoName: this.repoName
                            }
                        }).then(res => {
                            if (res !== '') {
                                this.showIamDenyDialog = true
                                this.showData = {
                                    projectId: this.projectId,
                                    repoName: this.repoName,
                                    action: 'READ',
                                    url: res
                                }
                            }
                        })
                    }
                }).finally(() => {
                    this.$set(item, 'loading', false)
                })
            },
            // 双击table打开文件夹
            openFolder (row) {
                if (!row.folder) return
                if (this.searchFileName) {
                    // 搜索中打开文件夹
                    this.searchFullPath = row.fullPath
                    this.handlerPaginationChange()
                } else {
                    const node = this.selectedTreeNode.children.find(v => v.fullPath === row.fullPath)
                    this.itemClickHandler(node)
                }
            },
            showDetail ({ folder, fullPath }) {
                this.$refs.genericDetail.setData({
                    show: true,
                    loading: false,
                    projectId: this.projectId,
                    repoName: this.repoName,
                    folder,
                    path: fullPath,
                    data: {},
                    metadataLabelList: this.metadataLabelList
                })
            },
            renameRes ({ name, fullPath }) {
                this.$refs.genericFormDialog.setData({
                    show: true,
                    loading: false,
                    type: 'rename',
                    name,
                    path: fullPath,
                    title: `${this.$t('rename') + this.$t('space')} (${name})`
                })
            },
            addFolder ({ fullPath }) {
                this.$refs.genericFormDialog.setData({
                    show: true,
                    loading: false,
                    type: 'add',
                    path: fullPath + '/',
                    title: `${this.$t('create') + this.$t('space') + this.$t('folder')}`
                })
            },
            handlerScan ({ name, fullPath }) {
                this.$refs.genericFormDialog.setData({
                    show: true,
                    loading: false,
                    title: this.$t('scanArtifact'),
                    type: 'scan',
                    id: '',
                    name,
                    path: fullPath
                })
            },
            refreshNodeChange (destTreeData) {
                // 在当前仓库中复制或移动文件夹后需要更新选中目录
                if (destTreeData?.repoName && destTreeData?.folder && destTreeData?.repoName === this.repoName) {
                    // 复制或移动之后需要默认选中目标文件夹
                    this.itemClickHandler(destTreeData)
                }
                this.updateGenericTreeNode(this.selectedTreeNode)
                this.getArtifactories()
            },
            handlerShare ({ name, fullPath }) {
                this.$refs.genericShareDialog.setData({
                    projectId: this.projectId,
                    repoName: this.repoName,
                    show: true,
                    loading: false,
                    title: `${this.$t('share') + this.$t('space')} (${name})`,
                    path: fullPath,
                    user: [],
                    ip: [],
                    permits: '',
                    time: 7
                })
            },
            async deleteRes ({ name, folder, fullPath }) {
                if (!fullPath) return
                let totalRecords
                let totalFolderNum
                if (folder) {
                    totalRecords = await this.getMultiFileNumOfFolder({
                        projectId: this.projectId,
                        repoName: this.repoName,
                        paths: [fullPath]
                    })
                    totalFolderNum = await this.getMultiFolderNumOfFolder({
                        projectId: this.projectId,
                        repoName: this.repoName,
                        paths: [fullPath],
                        isFolder: true
                    })
                }
                this.$confirm({
                    theme: 'danger',
                    message: `${this.$t('confirm') + this.$t('space') + this.$t('delete') + this.$t('space')}${folder ? this.$t('folder') : this.$t('file')} ${name} ？`,
                    subMessage: `${folder && totalRecords ? this.$t('totalFilesMsg', [totalRecords]) : ''}`,
                    confirmFn: () => {
                        return this.deleteArtifactory({
                            projectId: this.projectId,
                            repoName: this.repoName,
                            fullPath
                        }).then(res => {
                            this.refreshNodeChange()
                            if (folder && totalRecords === res.deletedNumber - totalFolderNum) {
                                this.$bkMessage({
                                    theme: 'success',
                                    message: this.$t('delete') + this.$t('space') + this.$t('success')
                                })
                            } else if (!folder && res.deletedNumber === 1) {
                                this.$bkMessage({
                                    theme: 'success',
                                    message: this.$t('delete') + this.$t('space') + this.$t('success')
                                })
                            } else {
                                const failNum = folder ? totalRecords + totalFolderNum - res.deletedNumber : 1
                                this.$bkMessage({
                                    theme: 'error',
                                    message: this.$t('delete') + this.$t('space') + res.deletedNumber + this.$t('per') + this.$t('file') + this.$t('space') + this.$t('success') + ',' + this.$t('delete') + this.$t('space') + failNum + this.$t('per') + this.$t('file') + this.$t('space') + this.$t('fail')
                                })
                            }
                            this.$bkMessage({
                                theme: 'success',
                                message: this.$t('delete') + this.$t('success')
                            })
                        }).catch(e => {
                            if (e.status === 403) {
                                this.getPermissionUrl({
                                    body: {
                                        projectId: this.projectId,
                                        action: 'DELETE',
                                        resourceType: 'NODE',
                                        uid: this.userInfo.name,
                                        repoName: this.repoName,
                                        path: fullPath
                                    }
                                }).then(res => {
                                    if (res !== '') {
                                        this.showIamDenyDialog = true
                                        this.showData = {
                                            projectId: this.projectId,
                                            repoName: this.repoName,
                                            action: 'DELETE',
                                            path: fullPath,
                                            url: res
                                        }
                                    } else {
                                        this.$bkMessage({
                                            theme: 'error',
                                            message: e.message
                                        })
                                    }
                                })
                            } else {
                                this.$bkMessage({
                                    theme: 'error',
                                    message: e.message
                                })
                            }
                        })
                    }
                })
            },
            moveRes ({ name, fullPath, folder }) {
                this.$refs.genericTreeDialog.setTreeData({
                    show: true,
                    type: 'move',
                    title: `${this.$t('move')} (${name})`,
                    path: fullPath,
                    folder: folder
                })
            },
            copyRes ({ name, fullPath, folder }) {
                this.$refs.genericTreeDialog.setTreeData({
                    show: true,
                    type: 'copy',
                    title: `${this.$t('copy')} (${name})`,
                    path: fullPath,
                    folder: folder
                })
            },
            handlerUpload ({ fullPath }, folder = false) {
                this.$globalUploadFiles({
                    projectId: this.projectId,
                    repoName: this.repoName,
                    folder,
                    fullPath
                })
            },
            handlerDownload ({ fullPath }) {
                const transPath = encodeURIComponent(fullPath)
                const url = `/generic/${this.projectId}/${this.repoName}/${transPath}?download=true`
                this.$ajax.head(url).then(() => {
                    window.open(
                        '/web' + url,
                        '_self'
                    )
                }).catch(e => {
                    if (e.status === 403) {
                        this.getPermissionUrl({
                            body: {
                                projectId: this.projectId,
                                action: 'READ',
                                resourceType: 'NODE',
                                uid: this.userInfo.name,
                                repoName: this.repoName,
                                path: fullPath
                            }
                        }).then(res => {
                            if (res !== '') {
                                this.showIamDenyDialog = true
                                this.showData = {
                                    projectId: this.projectId,
                                    repoName: this.repoName,
                                    path: fullPath,
                                    action: 'READ',
                                    url: res
                                }
                            } else {
                                const message = this.$t('fileDownloadError', [this.$route.params.projectId])
                                this.$bkMessage({
                                    theme: 'error',
                                    message
                                })
                            }
                        })
                    } else {
                        const message = this.$t('fileError')
                        this.$bkMessage({
                            theme: 'error',
                            message
                        })
                    }
                })
            },
            handlerMultiDownload () {
                const fullPaths = this.multiSelect.map(r => r.fullPath)
                customizeDownloadFile(this.projectId, this.repoName, fullPaths)
            },
            handlerForbid ({ fullPath, metadata: { forbidStatus } }) {
                this.forbidMetadata({
                    projectId: this.projectId,
                    repoName: this.repoName,
                    fullPath,
                    body: {
                        nodeMetadata: [{ key: 'forbidStatus', value: !forbidStatus }]
                    }
                }).then(() => {
                    this.$bkMessage({
                        theme: 'success',
                        message: (forbidStatus ? this.$t('liftBan') : this.$t('forbiddenUse')) + this.$t('space') + this.$t('success')
                    })
                    this.getArtifactories()
                }).catch(e => {
                    if (e.status === 403) {
                        this.getPermissionUrl({
                            body: {
                                projectId: this.projectId,
                                action: 'UPDATE',
                                resourceType: 'NODE',
                                path: fullPath,
                                uid: this.userInfo.name,
                                repoName: this.repoName
                            }
                        }).then(res => {
                            if (res !== '') {
                                this.showIamDenyDialog = true
                                this.showData = {
                                    projectId: this.projectId,
                                    repoName: this.repoName,
                                    action: 'UPDATE',
                                    path: fullPath,
                                    url: res
                                }
                            } else {
                                this.$bkMessage({
                                    theme: 'error',
                                    message: e.message
                                })
                            }
                        })
                    } else {
                        this.$bkMessage({
                            theme: 'error',
                            message: e.message
                        })
                    }
                })
            },
            calculateFolderSize (row) {
                this.$set(row, 'sizeLoading', true)
                this.$refs.loading.isShow = true
                this.$refs.loading.complete = false
                this.$refs.loading.title = this.$t('calculateTitle')
                this.$refs.loading.message = this.$t('calculateMsg', { 0: row.fullPath })
                this.getFolderSize({
                    projectId: this.projectId,
                    repoName: this.repoName,
                    fullPath: row.fullPath
                }).then(({ size, subNodeWithoutFolderCount }) => {
                    this.$set(row, 'size', size)
                    this.$set(row, 'nodeNum', subNodeWithoutFolderCount)
                    this.$refs.loading.message = this.$t('calculateCompleteMsg', { 0: row.fullPath, 1: convertFileSize(size) })
                    this.$refs.loading.complete = true
                }).finally(() => {
                    this.$set(row, 'sizeLoading', false)
                })
            },
            selectMultiRow (selects) {
                this.multiSelect = selects
            },
            async handlerMultiDelete () {
                const paths = this.multiSelect.map(r => r.fullPath)
                const totalRecords = await this.getMultiFileNumOfFolder({
                    projectId: this.projectId,
                    repoName: this.repoName,
                    paths: paths
                })
                const folderNum = await this.getMultiFolderNumOfFolder({
                    projectId: this.projectId,
                    repoName: this.repoName,
                    paths: paths,
                    isFolder: true
                }).catch(e => {
                    if (e.status === 403) {
                        this.getPermissionUrl({
                            body: {
                                projectId: this.projectId,
                                action: 'DELETE',
                                resourceType: 'REPO',
                                uid: this.userInfo.name,
                                repoName: this.repoName
                            }
                        }).then(res => {
                            if (res !== '') {
                                this.showIamDenyDialog = true
                                this.showData = {
                                    projectId: this.projectId,
                                    repoName: this.repoName,
                                    action: 'DELETE',
                                    url: res
                                }
                            } else {
                                this.$bkMessage({
                                    theme: 'error',
                                    message: e.message
                                })
                            }
                        })
                    } else {
                        this.$bkMessage({
                            theme: 'error',
                            message: e.message
                        })
                    }
                })
                this.$confirm({
                    theme: 'danger',
                    message: this.$t('batchDeleteMsg', [this.multiSelect.length]),
                    subMessage: this.$t('batchDeleteSubMsg', [totalRecords]),
                    confirmFn: () => {
                        return this.deleteMultiArtifactory({
                            projectId: this.projectId,
                            repoName: this.repoName,
                            paths
                        }).then(res => {
                            this.refreshNodeChange()
                            if (res.deletedNumber === totalRecords + folderNum) {
                                this.$bkMessage({
                                    theme: 'success',
                                    message: this.$t('delete') + this.$t('space') + this.$t('success')
                                })
                            } else {
                                const failNum = totalRecords + folderNum - res.deletedNumber
                                this.$bkMessage({
                                    theme: 'error',
                                    message: this.$t('delete') + this.$t('space') + res.deletedNumber + this.$t('per') + this.$t('file') + this.$t('space') + this.$t('success') + ',' + this.$t('delete') + this.$t('space') + failNum + this.$t('per') + this.$t('file') + this.$t('space') + this.$t('fail')
                                })
                            }
                        })
                    }
                })
            },
            async handlerPreviewBasicsFile (row) {
                this.$refs.previewBasicFileDialog.setDialogData({
                    show: true,
                    title: row.name,
                    isLoading: true
                })
                const res = await this.previewBasicFile({
                    projectId: row.projectId,
                    repoName: row.repoName,
                    path: row.fullPath
                }).catch(e => {
                    if (e.status === 403) {
                        this.getPermissionUrl({
                            body: {
                                projectId: this.projectId,
                                action: 'READ',
                                resourceType: 'NODE',
                                uid: this.userInfo.name,
                                repoName: this.repoName,
                                path: row.fullPath
                            }
                        }).then(res => {
                            if (res !== '') {
                                this.showIamDenyDialog = true
                                this.showData = {
                                    projectId: this.projectId,
                                    repoName: this.repoName,
                                    action: 'READ',
                                    path: row.fullPath,
                                    url: res
                                }
                            } else {
                                this.$bkMessage({
                                    theme: 'error',
                                    message: e.message
                                })
                            }
                        })
                    } else {
                        this.$bkMessage({
                            theme: 'error',
                            message: e.message
                        })
                    }
                })
                this.$refs.previewBasicFileDialog.setData(typeof (res) === 'string' ? res : JSON.stringify(res))
            },
            async handlerPreviewCompressedFile (row) {
                if (row.size > 1073741824) {
                    this.$bkMessage({
                        theme: 'error',
                        message: this.$t('previewCompressedLimitTips')
                    })
                    return
                }
                this.$refs.compressedFileTable.setData({
                    show: true,
                    title: row.name,
                    isLoading: true,
                    path: row.fullPath
                })

                const res = await this.previewCompressedFileList({
                    projectId: row.projectId,
                    repoName: row.repoName,
                    path: row.fullPath
                }).catch(e => {
                    if (e.status === 403) {
                        this.getPermissionUrl({
                            body: {
                                projectId: this.projectId,
                                action: 'READ',
                                resourceType: 'NODE',
                                uid: this.userInfo.name,
                                repoName: this.repoName,
                                path: row.fullPath
                            }
                        }).then(res => {
                            if (res !== '') {
                                this.showIamDenyDialog = true
                                this.showData = {
                                    projectId: this.projectId,
                                    repoName: this.repoName,
                                    action: 'READ',
                                    path: row.fullPath,
                                    url: res
                                }
                            } else {
                                this.$bkMessage({
                                    theme: 'error',
                                    message: e.message
                                })
                            }
                        })
                    } else {
                        this.$bkMessage({
                            theme: 'error',
                            message: e.message
                        })
                    }
                })

                this.compressedData = res.reduce((acc, item) => {
                    const names = item.name.split('/')
                    names.reduce((target, name) => {
                        let temp = target.find(o => o.name === name)
                        if (!temp) {
                            target.push(temp = { name, children: [], filePath: item.name, folder: !name.includes('.'), size: item.size })
                        }
                        return temp.children
                    }, acc)
                    return acc
                }, [])
            },

            async handleShowPreview (row) {
                const { projectId, repoName, path, filePath } = row
                this.$refs.previewBasicFileDialog.setDialogData({
                    show: true,
                    title: filePath,
                    isLoading: true
                })
                const res = await this.previewCompressedBasicFile({
                    projectId,
                    repoName,
                    path,
                    filePath
                })
                this.$refs.previewBasicFileDialog.setData(typeof (res) === 'string' ? res : JSON.stringify(res))
            },

            getBtnDisabled (name) {
                return name.endsWith('txt')
                    || name.endsWith('sh')
                    || name.endsWith('bat')
                    || name.endsWith('json')
                    || name.endsWith('yaml')
                    || name.endsWith('xml')
                    || name.endsWith('log')
                    || name.endsWith('ini')
                    || name.endsWith('log')
                    || name.endsWith('properties')
                    || name.endsWith('toml')
            },
            // 文件夹内部的搜索，根据文件名或文件夹名搜索
            inFolderSearchFile () {
                this.$router.replace({
                    query: {
                        ...this.$route.query,
                        fileName: this.inFolderSearchName
                    }
                })
                if (!this.inFolderSearchName) {
                    this.searchFullPath = ''
                }
                this.handlerPaginationChange()
            },
            orderList (sort) {
                this.sortType = ''
                this.sortParams = []
                if (sort.prop) {
                    const sortParam = {
                        properties: sort.prop,
                        direction: sort.order === 'ascending' ? 'ASC' : 'DESC'
                    }
                    this.sortParams.push(sortParam)
                }
                this.getArtifactories()
            }
        }
    }
</script>
<style lang="scss" scoped>
.repo-generic-container {
    height: 100%;
    overflow: hidden;
    .generic-header{
        height: 60px;
        background-color: white;
        .generic-img {
            border-radius: 4px;
        }
        .generic-title {
            .repo-title {
                max-width: 500px;
                font-size: 16px;
                font-weight: 500;
                color: #081E40;
            }
            // .repo-description {
            //     max-width: 70vw;
            //     padding: 5px 15px;
            //     background-color: var(--bgWeightColor);
            //     border-radius: 2px;
            // }
        }
    }
    .repo-generic-main {
        height: calc(100% - 100px);
        .repo-generic-side {
            height: 100%;
            overflow: hidden;
            background-color: white;
            &-info{
                height: 50px;
                display: flex;
                align-items: center;
                padding-left: 20px;
            }
            .repo-generic-tree {
                border-top: 1px solid var(--borderColor);
                height: calc(100% - 50px);
            }
        }
        .repo-generic-table {
            flex: 1;
            height: 100%;
            width:0;
            background-color: white;
            .multi-operation {
                height: 50px;
                padding: 10px 20px;
            }
            ::v-deep .selected-header {
                color: var(--fontPrimaryColor);
                .icon-down-shape {
                    color: var(--primaryColor);
                }
            }
        }
    }
}

::v-deep .bk-table-row.selected-row {
    background-color: var(--bgHoverColor);
}
</style><|MERGE_RESOLUTION|>--- conflicted
+++ resolved
@@ -182,11 +182,8 @@
         <generic-tree-dialog ref="genericTreeDialog" @update="updateGenericTreeNode" @refresh="refreshNodeChange"></generic-tree-dialog>
         <preview-basic-file-dialog ref="previewBasicFileDialog"></preview-basic-file-dialog>
         <compressed-file-table ref="compressedFileTable" :data="compressedData" @show-preview="handleShowPreview"></compressed-file-table>
-<<<<<<< HEAD
+        <loading ref="loading"></loading>
         <iam-deny-dialog :visible.sync="showIamDenyDialog" :show-data="showData"></iam-deny-dialog>
-=======
-        <loading ref="loading"></loading>
->>>>>>> 33f46e03
     </div>
 </template>
 <script>
@@ -255,12 +252,9 @@
                 debounceClickTreeNode: null,
                 inFolderSearchName: this.$route.query.fileName,
                 searchFullPath: '',
-<<<<<<< HEAD
                 showIamDenyDialog: false,
-                showData: {}
-=======
+                showData: {},
                 sortParams: []
->>>>>>> 33f46e03
             }
         },
         computed: {
