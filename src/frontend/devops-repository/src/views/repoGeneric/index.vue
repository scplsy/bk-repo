--- conflicted
+++ resolved
@@ -244,14 +244,11 @@
                 baseCompressedType: ['rar', 'zip', 'gz', 'tgz', 'tar', 'jar'],
                 compressedData: [],
                 metadataLabelList: [],
-<<<<<<< HEAD
+                debounceClickTreeNode: null,
+                inFolderSearchName: this.$route.query.fileName,
+                searchFullPath: '',
                 showIamDenyDialog: false,
                 showData: {}
-=======
-                debounceClickTreeNode: null,
-                inFolderSearchName: this.$route.query.fileName,
-                searchFullPath: ''
->>>>>>> 941e1212
             }
         },
         computed: {
