<template>
    <div class="repo-generic-container">
        <header class="mb10 pl20 pr20 generic-header flex-align-center">
            <Icon class="generic-img" size="30" name="generic" />
            <div class="ml10 generic-title">
                <div class="repo-title text-overflow" :title="replaceRepoName(repoName)">
                    {{ replaceRepoName(repoName) }}
                </div>
                <!-- <div class="repo-description text-overflow"
                    :title="currentRepo.description">
                    {{ currentRepo.description || '【仓库描述】' }}
                </div> -->
            </div>
        </header>
        <div class="repo-generic-main flex-align-center"
            :style="{ 'margin-left': `${searchFileName ? -(sideBarWidth + moveBarWidth) : 0}px` }">
            <div class="repo-generic-side"
                :style="{ 'flex-basis': `${sideBarWidth}px` }"
                v-bkloading="{ isLoading: treeLoading }">
                <div class="pt10 pb10 pl20 pr20">
                    <bk-input
                        v-model.trim="importantSearch"
                        placeholder="请输入关键字，按Enter键搜索"
                        clearable
                        right-icon="bk-icon icon-search"
                        @enter="searchFile"
                        @clear="searchFile">
                    </bk-input>
                </div>
                <repo-tree
                    class="repo-generic-tree"
                    ref="repoTree"
                    :tree="genericTree"
                    :important-search="importantSearch"
                    :open-list="sideTreeOpenList"
                    :selected-node="selectedTreeNode"
                    @icon-click="iconClickHandler"
                    @item-click="itemClickHandler">
                    <template #operation="{ item }">
                        <operation-list
                            v-if="item.roadMap === selectedTreeNode.roadMap"
                            :list="[
                                item.roadMap !== '0' && { clickEvent: () => showDetail(item), label: $t('detail') },
                                permission.write && repoName !== 'pipeline' && { clickEvent: () => addFolder(item), label: '新建文件夹' },
                                permission.write && repoName !== 'pipeline' && { clickEvent: () => handlerUpload(item), label: '上传文件' }
                            ]">
                        </operation-list>
                    </template>
                </repo-tree>
            </div>
            <move-split-bar
                :left="sideBarWidth"
                :width="moveBarWidth"
                @change="changeSideBarWidth"
            />
            <div class="repo-generic-table" v-bkloading="{ isLoading }">
                <div class="multi-operation flex-between-center">
                    <bk-input
                        class="w250"
                        v-if="searchFileName"
                        v-model.trim="importantSearch"
                        placeholder="请输入关键字，按Enter键搜索"
                        clearable
                        right-icon="bk-icon icon-search"
                        @enter="searchFile"
                        @clear="searchFile">
                    </bk-input>
                    <breadcrumb v-else :list="breadcrumb"></breadcrumb>
                    <div class="repo-generic-actions bk-button-group">
                        <!-- <bk-button
                            v-if="multiSelect.length"
                            @click="handlerMultiDelete()">
                            批量删除
                        </bk-button> -->
                        <bk-button class="ml10"
                            @click="getArtifactories">
                            {{ $t('refresh') }}
                        </bk-button>
                    </div>
                </div>
                <bk-table
                    :data="artifactoryList"
                    height="calc(100% - 100px)"
                    :outer-border="false"
                    :row-border="false"
                    size="small"
                    @row-dblclick="openFolder"
                    @selection-change="selectMultiRow">
                    <template #empty>
                        <empty-data :is-loading="isLoading" :search="Boolean(searchFileName)"></empty-data>
                    </template>
                    <!-- <bk-table-column type="selection" width="60"></bk-table-column> -->
                    <bk-table-column :label="$t('fileName')" prop="name" show-overflow-tooltip :render-header="renderHeader">
                        <template #default="{ row }">
                            <Icon class="table-svg mr5" size="16" :name="row.folder ? 'folder' : getIconName(row.name)" />
                            <span
                                class="hover-btn disabled"
                                v-if="!row.folder && row.metadata.forbidStatus"
                                v-bk-tooltips="{ content: tooltipContent(row.metadata), placements: ['top'] }"
                            >{{row.name}}</span>
                            <span v-else>{{ row.name }}</span>
                            <scan-tag class="mr5 table-svg"
                                v-if="showRepoScan(row)"
                                :status="row.metadata.scanStatus"
                                repo-type="generic"
                                :full-path="row.fullPath">
                            </scan-tag>
                        </template>
                    </bk-table-column>

                    <bk-table-column :label="$t('metadata')">
                        <template #default="{ row }">
                            <metadata-tag :metadata="row.nodeMetadata" :metadata-label-list="metadataLabelList" />
                        </template>
                    </bk-table-column>

                    <bk-table-column v-if="searchFileName" :label="$t('path')" prop="fullPath" show-overflow-tooltip></bk-table-column>
                    <bk-table-column :label="$t('lastModifiedDate')" prop="lastModifiedDate" width="150" :render-header="renderHeader">
                        <template #default="{ row }">{{ formatDate(row.lastModifiedDate) }}</template>
                    </bk-table-column>
                    <bk-table-column :label="$t('lastModifiedBy')" width="90" show-overflow-tooltip>
                        <template #default="{ row }">
                            {{ userList[row.lastModifiedBy] ? userList[row.lastModifiedBy].name : row.lastModifiedBy }}
                        </template>
                    </bk-table-column>
                    <bk-table-column :label="$t('size')" width="90" show-overflow-tooltip>
                        <template #default="{ row }">
                            <bk-button text
                                v-if="row.folder && !('folderSize' in row)"
                                :disabled="row.sizeLoading"
                                @click="calculateFolderSize(row)">{{ $t('calculate') }}</bk-button>
                            <span v-else>
                                {{ convertFileSize(row.size || row.folderSize || 0) }}
                            </span>
                        </template>
                    </bk-table-column>
                    <bk-table-column :label="$t('operation')" width="70">
                        <template #default="{ row }">
                            <operation-list
                                :list="[
                                    { clickEvent: () => showDetail(row), label: $t('detail') },
                                    !row.folder && getBtnDisabled(row.name) && { clickEvent: () => handlerPreviewBasicsFile(row), label: $t('preview') }, //基本类型文件 eg: txt
                                    !row.folder && baseCompressedType.includes(row.name.slice(-3)) && { clickEvent: () => handlerPreviewCompressedFile(row), label: $t('preview') }, //压缩文件 eg: rar|zip|gz|tgz|tar|jar
                                    ...(!row.metadata.forbidStatus ? [
                                        { clickEvent: () => handlerDownload(row), label: $t('download') },
                                        ...(repoName !== 'pipeline' ? [
                                            permission.edit && { clickEvent: () => renameRes(row), label: $t('rename') },
                                            permission.write && { clickEvent: () => moveRes(row), label: $t('move') },
                                            permission.write && { clickEvent: () => copyRes(row), label: $t('copy') }
                                        ] : []),
                                        ...(!row.folder ? [
                                            !community && { clickEvent: () => handlerShare(row), label: $t('share') },
                                            showRepoScan(row) && { clickEvent: () => handlerScan(row), label: '扫描制品' }
                                        ] : [])
                                    ] : []),
                                    !row.folder && { clickEvent: () => handlerForbid(row), label: row.metadata.forbidStatus ? '解除禁止' : '禁止使用' },
                                    permission.delete && repoName !== 'pipeline' && { clickEvent: () => deleteRes(row), label: $t('delete') }
                                ]">
                            </operation-list>
                        </template>
                    </bk-table-column>
                </bk-table>
                <bk-pagination
                    class="p10"
                    size="small"
                    align="right"
                    @change="current => handlerPaginationChange({ current })"
                    @limit-change="limit => handlerPaginationChange({ limit })"
                    :current.sync="pagination.current"
                    :limit="pagination.limit"
                    :count="pagination.count"
                    :limit-list="pagination.limitList">
                </bk-pagination>
            </div>
        </div>

        <generic-detail ref="genericDetail"></generic-detail>
        <generic-form-dialog ref="genericFormDialog" @refresh="refreshNodeChange"></generic-form-dialog>
        <generic-share-dialog ref="genericShareDialog"></generic-share-dialog>
        <generic-tree-dialog ref="genericTreeDialog" @update="updateGenericTreeNode" @refresh="refreshNodeChange"></generic-tree-dialog>
        <generic-upload-dialog ref="genericUploadDialog" @update="getArtifactories"></generic-upload-dialog>
        <preview-basic-file-dialog ref="previewBasicFileDialog"></preview-basic-file-dialog>
        <compressed-file-table ref="compressedFileTable" :data="compressedData" @show-preview="handleShowPreview"></compressed-file-table>
    </div>
</template>
<script>
    import OperationList from '@repository/components/OperationList'
    import Breadcrumb from '@repository/components/Breadcrumb'
    import MoveSplitBar from '@repository/components/MoveSplitBar'
    import RepoTree from '@repository/components/RepoTree'
    import ScanTag from '@repository/views/repoScan/scanTag'
    import metadataTag from '@repository/views/repoCommon/metadataTag'
    import genericDetail from '@repository/views/repoGeneric/genericDetail'
    import genericUploadDialog from '@repository/views/repoGeneric/genericUploadDialog'
    import genericFormDialog from '@repository/views/repoGeneric/genericFormDialog'
    import genericShareDialog from '@repository/views/repoGeneric/genericShareDialog'
    import genericTreeDialog from '@repository/views/repoGeneric/genericTreeDialog'
    import previewBasicFileDialog from './previewBasicFileDialog'
    import compressedFileTable from './compressedFileTable'
    import { convertFileSize, formatDate } from '@repository/utils'
    import { getIconName } from '@repository/store/publicEnum'
    import { mapState, mapMutations, mapActions } from 'vuex'

    export default {
        name: 'repoGeneric',
        components: {
            OperationList,
            Breadcrumb,
            MoveSplitBar,
            RepoTree,
            ScanTag,
            metadataTag,
            genericDetail,
            genericUploadDialog,
            genericFormDialog,
            genericShareDialog,
            genericTreeDialog,
            previewBasicFileDialog,
            compressedFileTable
        },
        data () {
            return {
                MODE_CONFIG,
                sideBarWidth: 300,
                moveBarWidth: 10,
                isLoading: false,
                treeLoading: false,
                importantSearch: this.$route.query.fileName,
                // 搜索路径文件夹下的内容
                searchFullPath: '',
                // 左侧树处于打开状态的目录
                sideTreeOpenList: [],
                sortType: 'lastModifiedDate',
                // 中间展示的table数据
                artifactoryList: [],
                multiSelect: [],
                // 左侧树选中的节点
                selectedTreeNode: {},
                // 分页信息
                pagination: {
                    count: 0,
                    current: 1,
                    limit: 20,
                    limitList: [10, 20, 40]
                },
                baseCompressedType: ['rar', 'zip', 'gz', 'tgz', 'tar', 'jar'],
                compressedData: [],
                metadataLabelList: []
            }
        },
        computed: {
            ...mapState(['repoListAll', 'userList', 'permission', 'genericTree', 'scannerSupportFileNameExt']),
            projectId () {
                return this.$route.params.projectId
            },
            repoName () {
                return this.$route.query.repoName
            },
            currentRepo () {
                return this.repoListAll.find(repo => repo.name === this.repoName) || {}
            },
            breadcrumb () {
                if (!this.selectedTreeNode.roadMap) return
                const breadcrumb = []
                let node = this.genericTree
                const road = this.selectedTreeNode.roadMap.split(',')
                road.forEach(index => {
                    breadcrumb.push({
                        name: node[index].displayName,
                        value: node[index],
                        cilckHandler: item => {
                            this.itemClickHandler(item.value)
                        }
                    })
                    node = node[index].children
                })
                return breadcrumb
            },
            community () {
                return RELEASE_MODE === 'community'
            },
            searchFileName () {
                return this.$route.query.fileName
            }
        },
        beforeRouteEnter (to, from, next) {
            // 前端隐藏report仓库/log仓库
            if (MODE_CONFIG === 'ci' && (to.query.repoName === 'report' || to.query.repoName === 'log')) {
                next({
                    name: 'repoList',
                    params: {
                        projectId: to.params.projectId
                    }
                })
            } else next()
        },
        created () {
            this.getRepoListAll({ projectId: this.projectId })
            this.initPage()
            if (!k8s) {
                this.refreshSupportFileNameExtList()
            }
        },
        methods: {
            convertFileSize,
            getIconName,
            formatDate,
            ...mapMutations(['INIT_TREE']),
            ...mapActions([
                'getRepoListAll',
                'getFolderList',
                'getArtifactoryList',
                'getMetadataLabelList',
                'deleteArtifactory',
                'deleteMultiArtifactory',
                'getFolderSize',
                'getFileNumOfFolder',
                'getMultiFileNumOfFolder',
                'previewBasicFile',
                'previewCompressedBasicFile',
                'previewCompressedFileList',
                'forbidMetadata',
                'refreshSupportFileNameExtList'
            ]),
            showRepoScan (node) {
<<<<<<< HEAD
                return !node.folder && !k8s && this.scannerSupportFileNameExt.includes(node.name.replace(/^.+\.([^.]+)$/, '$1'))
=======
                return !node.folder && !this.community && genericScanFileTypes.includes(node.name.replace(/^.+\.([^.]+)$/, '$1'))
>>>>>>> 831598be
            },
            tooltipContent ({ forbidType, forbidUser }) {
                switch (forbidType) {
                    case 'SCANNING':
                        return '制品正在扫描中'
                    case 'QUALITY_UNPASS':
                        return '制品扫描质量规则未通过'
                    case 'MANUAL':
                        return `${this.userList[forbidUser]?.name || forbidUser} 手动禁止`
                    default:
                        return ''
                }
            },
            changeSideBarWidth (sideBarWidth) {
                if (sideBarWidth > 260) {
                    this.sideBarWidth = sideBarWidth
                }
            },
            renderHeader (h, { column }) {
                return h('div', {
                    class: {
                        'flex-align-center hover-btn': true,
                        'selected-header': this.sortType === column.property
                    },
                    on: {
                        click: () => {
                            this.sortType = column.property
                            this.handlerPaginationChange()
                        }
                    }
                }, [
                    h('span', column.label),
                    h('i', {
                        class: 'ml5 devops-icon icon-down-shape'
                    })
                ])
            },
            initPage () {
                this.INIT_TREE([{
                    name: this.replaceRepoName(this.repoName),
                    displayName: this.replaceRepoName(this.repoName),
                    fullPath: '',
                    folder: true,
                    children: [],
                    roadMap: '0'
                }])

                const paths = (this.$route.query.path || '').split('/').filter(Boolean)
                paths.pop() // 定位到文件/文件夹的上级目录
                paths.reduce(async (chain, path) => {
                    const node = await chain
                    if (!node) return
                    await this.updateGenericTreeNode(node)
                    const child = node.children.find(child => child.name === path)
                    if (!child) {
                        this.$bkMessage({
                            theme: 'error',
                            message: '文件路径不存在'
                        })
                        return
                    }
                    this.sideTreeOpenList.push(child.roadMap)
                    return child
                }, Promise.resolve(this.genericTree[0])).then(node => {
                    this.itemClickHandler(node || this.genericTree[0])
                })
            },
            // 获取中间列表数据
            async getArtifactories () {
                this.isLoading = true

                const metadataLabelList = await this.getMetadataLabelList({
                    projectId: this.projectId
                })
                this.metadataLabelList = metadataLabelList

                this.getArtifactoryList({
                    projectId: this.projectId,
                    repoName: this.repoName,
                    fullPath: this.selectedTreeNode.fullPath,
                    ...(this.searchFullPath
                        ? {
                            fullPath: this.searchFullPath
                        }
                        : {
                            name: this.searchFileName
                        }
                    ),
                    current: this.pagination.current,
                    limit: this.pagination.limit,
                    sortType: this.sortType,
                    isPipeline: this.repoName === 'pipeline'
                }).then(({ records, totalRecords }) => {
                    this.pagination.count = totalRecords
                    this.artifactoryList = records.map(v => {
                        v.nodeMetadata.forEach(item => {
                            metadataLabelList.forEach(ele => {
                                if (ele.labelKey === item.key) {
                                    item.display = ele.display
                                }
                            })
                        })

                        return {
                            metadata: {},
                            ...v,
                            // 流水线文件夹名称替换
                            name: v.metadata?.displayName || v.name
                        }
                    })
                }).finally(() => {
                    this.isLoading = false
                })
            },
            searchFile () {
                if (this.importantSearch || this.searchFileName) {
                    this.$router.replace({
                        query: {
                            ...this.$route.query,
                            fileName: this.importantSearch
                        }
                    })
                    this.searchFullPath = ''
                    this.handlerPaginationChange()
                }
            },
            handlerPaginationChange ({ current = 1, limit = this.pagination.limit } = {}) {
                this.pagination.current = current
                this.pagination.limit = limit
                this.getArtifactories()
            },
            // 树组件选中文件夹
            itemClickHandler (node) {
                this.selectedTreeNode = node

                this.handlerPaginationChange()
                // 更新已展开文件夹数据
                const reg = new RegExp(`^${node.roadMap}`)
                const openList = this.sideTreeOpenList
                openList.splice(0, openList.length, ...openList.filter(v => !reg.test(v)))
                // 打开选中节点的左侧树的所有祖先节点
                node.roadMap.split(',').forEach((v, i, arr) => {
                    const roadMap = arr.slice(0, i + 1).join(',')
                    !openList.includes(roadMap) && openList.push(roadMap)
                })
                // 更新子文件夹
                if (node.loading) return
                this.updateGenericTreeNode(node)

                // 更新url参数
                this.$router.replace({
                    query: {
                        ...this.$route.query,
                        path: `${node.fullPath}/default`
                    }
                })
            },
            iconClickHandler (node) {
                // 更新已展开文件夹数据
                const reg = new RegExp(`^${node.roadMap}`)
                const openList = this.sideTreeOpenList
                if (openList.includes(node.roadMap)) {
                    openList.splice(0, openList.length, ...openList.filter(v => !reg.test(v)))
                } else {
                    openList.push(node.roadMap)
                    // 更新子文件夹
                    if (node.loading) return
                    // 当前选中文件夹为当前操作文件夹的后代文件夹，则锁定文件夹保证选中文件夹路径完整
                    if (node.roadMap !== this.selectedTreeNode.roadMap && reg.test(this.selectedTreeNode.roadMap)) return
                    this.updateGenericTreeNode(node)
                }
            },
            updateGenericTreeNode (item) {
                this.$set(item, 'loading', true)
                return this.getFolderList({
                    projectId: this.projectId,
                    repoName: this.repoName,
                    fullPath: item.fullPath,
                    roadMap: item.roadMap,
                    isPipeline: this.repoName === 'pipeline'
                }).finally(() => {
                    this.$set(item, 'loading', false)
                })
            },
            // 双击table打开文件夹
            openFolder (row) {
                if (!row.folder) return
                if (this.searchFileName) {
                    // 搜索中打开文件夹
                    this.searchFullPath = row.fullPath
                    this.handlerPaginationChange()
                } else {
                    const node = this.selectedTreeNode.children.find(v => v.fullPath === row.fullPath)
                    this.itemClickHandler(node)
                }
            },
            showDetail ({ folder, fullPath }) {
                this.$refs.genericDetail.setData({
                    show: true,
                    loading: false,
                    projectId: this.projectId,
                    repoName: this.repoName,
                    folder,
                    path: fullPath,
                    data: {},
                    metadataLabelList: this.metadataLabelList
                })
            },
            renameRes ({ name, fullPath }) {
                this.$refs.genericFormDialog.setData({
                    show: true,
                    loading: false,
                    type: 'rename',
                    name,
                    path: fullPath,
                    title: `${this.$t('rename')} (${name})`
                })
            },
            addFolder ({ fullPath }) {
                this.$refs.genericFormDialog.setData({
                    show: true,
                    loading: false,
                    type: 'add',
                    path: fullPath + '/',
                    title: `${this.$t('create') + this.$t('folder')}`
                })
            },
            handlerScan ({ name, fullPath }) {
                this.$refs.genericFormDialog.setData({
                    show: true,
                    loading: false,
                    title: '扫描制品',
                    type: 'scan',
                    id: '',
                    name,
                    path: fullPath
                })
            },
            refreshNodeChange () {
                this.updateGenericTreeNode(this.selectedTreeNode)
                this.getArtifactories()
            },
            handlerShare ({ name, fullPath }) {
                this.$refs.genericShareDialog.setData({
                    projectId: this.projectId,
                    repoName: this.repoName,
                    show: true,
                    loading: false,
                    title: `${this.$t('share')} (${name})`,
                    path: fullPath,
                    user: [],
                    ip: [],
                    permits: '',
                    time: 7
                })
            },
            async deleteRes ({ name, folder, fullPath }) {
                if (!fullPath) return
                let totalRecords
                if (folder) {
                    totalRecords = await this.getFileNumOfFolder({
                        projectId: this.projectId,
                        repoName: this.repoName,
                        fullPath
                    })
                }
                this.$confirm({
                    theme: 'danger',
                    message: `${this.$t('confirm') + this.$t('delete')}${folder ? this.$t('folder') : this.$t('file')} ${name} ？`,
                    subMessage: `${folder && totalRecords ? `当前文件夹下存在${totalRecords}个文件` : ''}`,
                    confirmFn: () => {
                        return this.deleteArtifactory({
                            projectId: this.projectId,
                            repoName: this.repoName,
                            fullPath
                        }).then(() => {
                            this.refreshNodeChange()
                            this.$bkMessage({
                                theme: 'success',
                                message: this.$t('delete') + this.$t('success')
                            })
                        })
                    }
                })
            },
            moveRes ({ name, fullPath }) {
                this.$refs.genericTreeDialog.setTreeData({
                    show: true,
                    type: 'move',
                    title: `${this.$t('move')} (${name})`,
                    path: fullPath
                })
            },
            copyRes ({ name, fullPath }) {
                this.$refs.genericTreeDialog.setTreeData({
                    show: true,
                    type: 'copy',
                    title: `${this.$t('copy')} (${name})`,
                    path: fullPath
                })
            },
            handlerUpload ({ fullPath }) {
                this.$refs.genericUploadDialog.setData({
                    show: true,
                    title: `${this.$t('upload')} (${fullPath || '/'})`,
                    fullPath: fullPath
                })
            },
            handlerDownload ({ fullPath }) {
                const url = `/generic/${this.projectId}/${this.repoName}/${fullPath}?download=true`
                this.$ajax.head(url).then(() => {
                    window.open(
                        '/web' + url,
                        '_self'
                    )
                }).catch(e => {
                    const message = e.status === 403 ? this.$t('fileDownloadError', [this.$route.params.projectId]) : this.$t('fileError')
                    this.$bkMessage({
                        theme: 'error',
                        message
                    })
                })
            },
            handlerForbid ({ fullPath, metadata: { forbidStatus } }) {
                this.forbidMetadata({
                    projectId: this.projectId,
                    repoName: this.repoName,
                    fullPath,
                    body: {
                        nodeMetadata: [{ key: 'forbidStatus', value: !forbidStatus }]
                    }
                }).then(() => {
                    this.$bkMessage({
                        theme: 'success',
                        message: (forbidStatus ? '解除禁止' : '禁止使用') + this.$t('success')
                    })
                    this.getArtifactories()
                })
            },
            calculateFolderSize (row) {
                this.$set(row, 'sizeLoading', true)
                this.getFolderSize({
                    projectId: this.projectId,
                    repoName: this.repoName,
                    fullPath: row.fullPath
                }).then(({ size }) => {
                    this.$set(row, 'folderSize', size)
                }).finally(() => {
                    this.$set(row, 'sizeLoading', false)
                })
            },
            selectMultiRow (selects) {
                this.multiSelect = selects
            },
            async handlerMultiDelete () {
                const paths = this.multiSelect.map(r => r.fullPath)
                const totalRecords = await this.getMultiFileNumOfFolder({
                    projectId: this.projectId,
                    repoName: this.repoName,
                    paths
                })
                this.$confirm({
                    theme: 'danger',
                    message: `确认批量删除已选中的 ${this.multiSelect.length} 项？`,
                    subMessage: `选中文件夹和文件共计包含 ${totalRecords} 个文件`,
                    confirmFn: () => {
                        return this.deleteMultiArtifactory({
                            projectId: this.projectId,
                            repoName: this.repoName,
                            paths
                        }).then(() => {
                            this.refreshNodeChange()
                            this.$bkMessage({
                                theme: 'success',
                                message: this.$t('delete') + this.$t('success')
                            })
                        })
                    }
                })
            },
            async handlerPreviewBasicsFile (row) {
                this.$refs.previewBasicFileDialog.setDialogData({
                    show: true,
                    title: row.name,
                    isLoading: true
                })
                const res = await this.previewBasicFile({
                    projectId: row.projectId,
                    repoName: row.repoName,
                    path: row.fullPath
                })
                this.$refs.previewBasicFileDialog.setData(typeof (res) === 'string' ? res : JSON.stringify(res))
            },
            async handlerPreviewCompressedFile (row) {
                if (row.size > 1073741824) {
                    this.$bkMessage({
                        theme: 'error',
                        message: this.$t('previewCompressedLimitTips')
                    })
                    return
                }
                this.$refs.compressedFileTable.setData({
                    show: true,
                    title: row.name,
                    isLoading: true,
                    path: row.fullPath
                })

                const res = await this.previewCompressedFileList({
                    projectId: row.projectId,
                    repoName: row.repoName,
                    path: row.fullPath
                })

                this.compressedData = res.reduce((acc, item) => {
                    const names = item.name.split('/')
                    names.reduce((target, name) => {
                        let temp = target.find(o => o.name === name)
                        if (!temp) {
                            target.push(temp = { name, children: [], filePath: item.name, folder: !name.includes('.'), size: item.size })
                        }
                        return temp.children
                    }, acc)
                    return acc
                }, [])
            },

            async handleShowPreview (row) {
                const { projectId, repoName, path, filePath } = row
                this.$refs.previewBasicFileDialog.setDialogData({
                    show: true,
                    title: filePath,
                    isLoading: true
                })
                const res = await this.previewCompressedBasicFile({
                    projectId,
                    repoName,
                    path,
                    filePath
                })
                this.$refs.previewBasicFileDialog.setData(typeof (res) === 'string' ? res : JSON.stringify(res))
            },

            getBtnDisabled (name) {
                return name.endsWith('txt')
                    || name.endsWith('sh')
                    || name.endsWith('bat')
                    || name.endsWith('json')
                    || name.endsWith('yaml')
                    || name.endsWith('xml')
                    || name.endsWith('log')
                    || name.endsWith('ini')
                    || name.endsWith('log')
                    || name.endsWith('properties')
                    || name.endsWith('toml')
            }
        }
    }
</script>
<style lang="scss" scoped>
.repo-generic-container {
    height: 100%;
    overflow: hidden;
    .generic-header{
        height: 60px;
        background-color: white;
        .generic-img {
            border-radius: 4px;
        }
        .generic-title {
            .repo-title {
                max-width: 500px;
                font-size: 16px;
                font-weight: 500;
                color: #081E40;
            }
            // .repo-description {
            //     max-width: 70vw;
            //     padding: 5px 15px;
            //     background-color: var(--bgWeightColor);
            //     border-radius: 2px;
            // }
        }
    }
    .repo-generic-main {
        height: calc(100% - 100px);
        .repo-generic-side {
            height: 100%;
            overflow: hidden;
            background-color: white;
            .repo-generic-tree {
                border-top: 1px solid var(--borderColor);
                height: calc(100% - 50px);
            }
        }
        .repo-generic-table {
            flex: 1;
            height: 100%;
            background-color: white;
            .multi-operation {
                height: 50px;
                padding: 10px 20px;
            }
            ::v-deep .selected-header {
                color: var(--fontPrimaryColor);
                .icon-down-shape {
                    color: var(--primaryColor);
                }
            }
        }
    }
}

::v-deep .bk-table-row.selected-row {
    background-color: var(--bgHoverColor);
}
</style><|MERGE_RESOLUTION|>--- conflicted
+++ resolved
@@ -297,7 +297,7 @@
         created () {
             this.getRepoListAll({ projectId: this.projectId })
             this.initPage()
-            if (!k8s) {
+            if (!community) {
                 this.refreshSupportFileNameExtList()
             }
         },
@@ -323,11 +323,7 @@
                 'refreshSupportFileNameExtList'
             ]),
             showRepoScan (node) {
-<<<<<<< HEAD
-                return !node.folder && !k8s && this.scannerSupportFileNameExt.includes(node.name.replace(/^.+\.([^.]+)$/, '$1'))
-=======
-                return !node.folder && !this.community && genericScanFileTypes.includes(node.name.replace(/^.+\.([^.]+)$/, '$1'))
->>>>>>> 831598be
+                return !node.folder && !this.community && this.scannerSupportFileNameExt.includes(node.name.replace(/^.+\.([^.]+)$/, '$1'))
             },
             tooltipContent ({ forbidType, forbidUser }) {
                 switch (forbidType) {
