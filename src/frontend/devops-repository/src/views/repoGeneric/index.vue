<template>
    <div class="repo-generic-container">
        <header class="mb10 pl20 pr20 generic-header flex-align-center">
            <Icon class="generic-img" size="70" name="generic" />
            <div class="ml20 generic-title">
                <div class="mb10 repo-title text-overflow" :title="replaceRepoName(repoName)">
                    {{ replaceRepoName(repoName) }}
                </div>
                <div class="repo-description text-overflow"
                    :title="currentRepo.description">
                    {{ currentRepo.description || '【仓库描述】' }}
                </div>
            </div>
        </header>
        <div class="repo-generic-main flex-align-center"
            :style="{ 'margin-left': `${searchFileName ? -(sideBarWidth + moveBarWidth) : 0}px` }">
            <div class="repo-generic-side"
                :style="{ 'flex-basis': `${sideBarWidth}px` }"
                v-bkloading="{ isLoading: treeLoading }">
                <div class="pt10 pb10 pl20 pr20">
                    <bk-input
                        v-model.trim="importantSearch"
                        placeholder="请输入关键字，按Enter键搜索"
                        clearable
                        right-icon="bk-icon icon-search"
                        @enter="searchFile"
                        @clear="searchFile">
                    </bk-input>
                </div>
                <repo-tree
                    class="repo-generic-tree"
                    ref="repoTree"
                    :tree="genericTree"
                    :important-search="importantSearch"
                    :open-list="sideTreeOpenList"
                    :selected-node="selectedTreeNode"
                    @icon-click="iconClickHandler"
                    @item-click="itemClickHandler">
                    <template #operation="{ item }">
                        <operation-list
                            v-if="item.roadMap === selectedTreeNode.roadMap"
                            :list="[
                                item.roadMap !== '0' && { clickEvent: () => showDetail(item), label: $t('detail') },
                                permission.write && repoName !== 'pipeline' && { clickEvent: () => addFolder(item), label: '新建文件夹' },
                                permission.write && repoName !== 'pipeline' && { clickEvent: () => handlerUpload(item), label: '上传文件' }
                            ]">
                        </operation-list>
                    </template>
                </repo-tree>
            </div>
            <move-split-bar
                :left="sideBarWidth"
                :width="moveBarWidth"
                @change="changeSideBarWidth"
            />
            <div class="repo-generic-table" v-bkloading="{ isLoading }">
                <div class="multi-operation flex-between-center">
                    <bk-input
                        class="w250"
                        v-if="searchFileName"
                        v-model.trim="importantSearch"
                        placeholder="请输入关键字，按Enter键搜索"
                        clearable
                        right-icon="bk-icon icon-search"
                        @enter="searchFile"
                        @clear="searchFile">
                    </bk-input>
                    <breadcrumb v-else :list="breadcrumb"></breadcrumb>
                    <div class="repo-generic-actions bk-button-group">
                        <!-- <bk-button
                            v-if="multiSelect.length"
                            @click="handlerMultiDelete()">
                            批量删除
                        </bk-button> -->
                        <bk-button class="ml10"
                            @click="getArtifactories">
                            {{ $t('refresh') }}
                        </bk-button>
                    </div>
                </div>
                <bk-table
                    :data="artifactoryList"
                    height="calc(100% - 100px)"
                    :outer-border="false"
                    :row-border="false"
                    size="small"
                    @row-dblclick="openFolder"
                    @selection-change="selectMultiRow">
                    <template #empty>
                        <empty-data :is-loading="isLoading" :search="Boolean(searchFileName)"></empty-data>
                    </template>
                    <!-- <bk-table-column type="selection" width="60"></bk-table-column> -->
                    <bk-table-column :label="$t('fileName')" prop="name" show-overflow-tooltip :render-header="renderHeader">
                        <template #default="{ row }">
                            <scan-tag class="mr5 table-svg"
                                v-if="!row.folder && genericScanFileTypes.includes(row.name.replace(/^.+\.([^.]+)$/, '$1'))"
                                :status="row.metadata.scanStatus"
                                repo-type="generic"
                                :full-path="row.fullPath">
                            </scan-tag>
                            <forbid-tag class="mr5"
                                v-if="!row.folder && row.metadata.forbidStatus"
                                v-bind="row.metadata">
                            </forbid-tag>
                            <Icon class="table-svg" size="16" :name="row.folder ? 'folder' : getIconName(row.name)" />
                            <span class="ml10">{{row.name}}</span>
                        </template>
                    </bk-table-column>
                    
                    <bk-table-column :label="$t('metadata')">
                        <template #default="{ row }">
                            <metadata-tag :metadata="row.nodeMetadata" />
                        </template>
                    </bk-table-column>

                    <bk-table-column v-if="searchFileName" :label="$t('path')" prop="fullPath" show-overflow-tooltip></bk-table-column>
                    <bk-table-column :label="$t('lastModifiedDate')" prop="lastModifiedDate" width="150" :render-header="renderHeader">
                        <template #default="{ row }">{{ formatDate(row.lastModifiedDate) }}</template>
                    </bk-table-column>
                    <bk-table-column :label="$t('lastModifiedBy')" width="90" show-overflow-tooltip>
                        <template #default="{ row }">
                            {{ userList[row.lastModifiedBy] ? userList[row.lastModifiedBy].name : row.lastModifiedBy }}
                        </template>
                    </bk-table-column>
                    <bk-table-column :label="$t('size')" width="90" show-overflow-tooltip>
                        <template #default="{ row }">
                            <bk-button text
                                v-if="row.folder && !('folderSize' in row)"
                                :disabled="row.sizeLoading"
                                @click="calculateFolderSize(row)">{{ $t('calculate') }}</bk-button>
                            <span v-else>
                                {{ convertFileSize(row.size || row.folderSize || 0) }}
                            </span>
                        </template>
                    </bk-table-column>
                    <bk-table-column :label="$t('operation')" width="70">
                        <template #default="{ row }">
                            <operation-list
                                :list="[
                                    { clickEvent: () => showDetail(row), label: $t('detail') },
                                    !row.folder && getBtnDisabled(row.name) && { clickEvent: () => handlerPreviewBasicsFile(row), label: $t('preview') }, //基本类型文件 eg: txt
                                    !row.folder && baseCompressedType.includes(row.name.slice(-3)) && { clickEvent: () => handlerPreviewCompressedFile(row), label: $t('preview') }, //压缩文件 eg: rar|zip|gz|tgz|tar|jar
                                    ...(!row.metadata.forbidStatus ? [
                                        { clickEvent: () => handlerDownload(row), label: $t('download') },
                                        ...(repoName !== 'pipeline' ? [
                                            permission.edit && { clickEvent: () => renameRes(row), label: $t('rename') },
                                            permission.write && { clickEvent: () => moveRes(row), label: $t('move') },
                                            permission.write && { clickEvent: () => copyRes(row), label: $t('copy') }
                                        ] : []),
                                        ...(!row.folder ? [
                                            { clickEvent: () => handlerShare(row), label: $t('share') },
                                            genericScanFileTypes.includes(row.name.replace(/^.+\.([^.]+)$/, '$1')) && { clickEvent: () => handlerScan(row), label: '安全扫描' }
                                        ] : [])
                                    ] : []),
                                    !row.folder && { clickEvent: () => handlerForbid(row), label: row.metadata.forbidStatus ? '解除禁止' : '禁止使用' },
                                    permission.delete && repoName !== 'pipeline' && { clickEvent: () => deleteRes(row), label: $t('delete') }
                                ]">
                            </operation-list>
                        </template>
                    </bk-table-column>
                </bk-table>
                <bk-pagination
                    class="p10"
                    size="small"
                    align="right"
                    @change="current => handlerPaginationChange({ current })"
                    @limit-change="limit => handlerPaginationChange({ limit })"
                    :current.sync="pagination.current"
                    :limit="pagination.limit"
                    :count="pagination.count"
                    :limit-list="pagination.limitList">
                </bk-pagination>
            </div>
        </div>

        <generic-detail ref="genericDetail"></generic-detail>
        <generic-form-dialog ref="genericFormDialog" @refresh="refreshNodeChange"></generic-form-dialog>
        <generic-share-dialog ref="genericShareDialog"></generic-share-dialog>
        <generic-tree-dialog ref="genericTreeDialog" @update="updateGenericTreeNode" @refresh="refreshNodeChange"></generic-tree-dialog>
        <generic-upload-dialog ref="genericUploadDialog" @update="getArtifactories"></generic-upload-dialog>
        <preview-basic-file-dialog ref="previewBasicFileDialog"></preview-basic-file-dialog>
        <compressed-file-table ref="compressedFileTable" :data="compressedData" @show-preview="handleShowPreview"></compressed-file-table>
    </div>
</template>
<script>
    import OperationList from '@repository/components/OperationList'
    import Breadcrumb from '@repository/components/Breadcrumb'
    import MoveSplitBar from '@repository/components/MoveSplitBar'
    import RepoTree from '@repository/components/RepoTree'
    import ScanTag from '@repository/views/repoScan/scanTag'
    import forbidTag from '@repository/components/ForbidTag'
    import metadataTag from '@repository/views/repoCommon/metadataTag'
    import genericDetail from '@repository/views/repoGeneric/genericDetail'
    import genericUploadDialog from '@repository/views/repoGeneric/genericUploadDialog'
    import genericFormDialog from '@repository/views/repoGeneric/genericFormDialog'
    import genericShareDialog from '@repository/views/repoGeneric/genericShareDialog'
    import genericTreeDialog from '@repository/views/repoGeneric/genericTreeDialog'
    import previewBasicFileDialog from './previewBasicFileDialog'
    import compressedFileTable from './compressedFileTable'
    import { convertFileSize, formatDate } from '@repository/utils'
    import { getIconName, genericScanFileTypes } from '@repository/store/publicEnum'
    import { mapState, mapMutations, mapActions } from 'vuex'

    export default {
        name: 'repoGeneric',
        components: {
            forbidTag,
            OperationList,
            Breadcrumb,
            MoveSplitBar,
            RepoTree,
            ScanTag,
            metadataTag,
            genericDetail,
            genericUploadDialog,
            genericFormDialog,
            genericShareDialog,
            genericTreeDialog,
            previewBasicFileDialog,
            compressedFileTable
        },
        data () {
            return {
                MODE_CONFIG,
                genericScanFileTypes,
                sideBarWidth: 300,
                moveBarWidth: 10,
                isLoading: false,
                treeLoading: false,
                importantSearch: this.$route.query.fileName,
                // 搜索路径文件夹下的内容
                searchFullPath: '',
                // 左侧树处于打开状态的目录
                sideTreeOpenList: [],
                sortType: 'lastModifiedDate',
                // 中间展示的table数据
                artifactoryList: [],
                multiSelect: [],
                // 左侧树选中的节点
                selectedTreeNode: {},
                // 分页信息
                pagination: {
                    count: 0,
                    current: 1,
                    limit: 20,
                    limitList: [10, 20, 40]
                },
                baseCompressedType: ['rar', 'zip', 'gz', 'tgz', 'tar', 'jar'],
                compressedData: []
            }
        },
        computed: {
            ...mapState(['repoListAll', 'userList', 'permission', 'genericTree']),
            projectId () {
                return this.$route.params.projectId
            },
            repoName () {
                return this.$route.query.repoName
            },
            currentRepo () {
                return this.repoListAll.find(repo => repo.name === this.repoName) || {}
            },
            breadcrumb () {
                if (!this.selectedTreeNode.roadMap) return
                const breadcrumb = []
                let node = this.genericTree
                const road = this.selectedTreeNode.roadMap.split(',')
                road.forEach(index => {
                    breadcrumb.push({
                        name: node[index].displayName,
                        value: node[index],
                        cilckHandler: item => {
                            this.itemClickHandler(item.value)
                        }
                    })
                    node = node[index].children
                })
                return breadcrumb
            },
            searchFileName () {
                return this.$route.query.fileName
            }
        },
        beforeRouteEnter (to, from, next) {
            // 前端隐藏report仓库/log仓库
            if (MODE_CONFIG === 'ci' && (to.query.repoName === 'report' || to.query.repoName === 'log')) {
                next({
                    name: 'repoList',
                    params: {
                        projectId: to.params.projectId
                    }
                })
            } else next()
        },
        created () {
            this.getRepoListAll({ projectId: this.projectId })
            this.initPage()
        },
        methods: {
            convertFileSize,
            getIconName,
            formatDate,
            ...mapMutations(['INIT_TREE']),
            ...mapActions([
                'getRepoListAll',
                'getFolderList',
                'getArtifactoryList',
                'getMetadataLabelList',
                'deleteArtifactory',
                'deleteMultiArtifactory',
                'getFolderSize',
                'getFileNumOfFolder',
                'getMultiFileNumOfFolder',
                'previewBasicFile',
                'previewCompressedBasicFile',
                'previewCompressedFileList',
                'forbidMetadata'
            ]),
            changeSideBarWidth (sideBarWidth) {
                if (sideBarWidth > 260) {
                    this.sideBarWidth = sideBarWidth
                }
            },
            renderHeader (h, { column }) {
                return h('div', {
                    class: {
                        'flex-align-center hover-btn': true,
                        'selected-header': this.sortType === column.property
                    },
                    on: {
                        click: () => {
                            this.sortType = column.property
                            this.handlerPaginationChange()
                        }
                    }
                }, [
                    h('span', column.label),
                    h('i', {
                        class: 'ml5 devops-icon icon-down-shape'
                    })
                ])
            },
            initPage () {
                this.INIT_TREE([{
                    name: this.replaceRepoName(this.repoName),
                    displayName: this.replaceRepoName(this.repoName),
                    fullPath: '',
                    folder: true,
                    children: [],
                    roadMap: '0'
                }])

                const paths = (this.$route.query.path || '').split('/').filter(Boolean)
                paths.pop() // 定位到文件/文件夹的上级目录
                paths.reduce(async (chain, path) => {
                    const node = await chain
                    if (!node) return
                    await this.updateGenericTreeNode(node)
                    const child = node.children.find(child => child.name === path)
                    if (!child) {
                        this.$bkMessage({
                            theme: 'error',
                            message: '文件路径不存在'
                        })
                        return
                    }
                    this.sideTreeOpenList.push(child.roadMap)
                    return child
                }, Promise.resolve(this.genericTree[0])).then(node => {
                    this.itemClickHandler(node || this.genericTree[0])
                })
            },
            // 获取中间列表数据
            async getArtifactories () {
                this.isLoading = true

<<<<<<< HEAD
                const { data: metadataLabelList } = await this.getMetadataLabelList({
=======
                const metadataLabelList = await this.getMetadataLabelList({
>>>>>>> 1d50b360
                    projectId: this.projectId
                })

                this.getArtifactoryList({
                    projectId: this.projectId,
                    repoName: this.repoName,
                    fullPath: this.selectedTreeNode.fullPath,
                    ...(this.searchFullPath
                        ? {
                            fullPath: this.searchFullPath
                        }
                        : {
                            name: this.searchFileName
                        }
                    ),
                    current: this.pagination.current,
                    limit: this.pagination.limit,
                    sortType: this.sortType,
                    isPipeline: this.repoName === 'pipeline'
                }).then(({ records, totalRecords }) => {
                    this.pagination.count = totalRecords
                    this.artifactoryList = records.map(v => {
                        v.nodeMetadata.forEach(item => {
                            metadataLabelList.forEach(ele => {
                                if (ele.labelKey === item.key) {
                                    item.display = ele.display
                                }
                            })
                        })

                        return {
                            metadata: {},
                            ...v,
                            // 流水线文件夹名称替换
                            name: v.metadata?.displayName || v.name
                        }
                    })
                }).finally(() => {
                    this.isLoading = false
                })
            },
            searchFile () {
                if (this.importantSearch || this.searchFileName) {
                    this.$router.replace({
                        query: {
                            ...this.$route.query,
                            fileName: this.importantSearch
                        }
                    })
                    this.searchFullPath = ''
                    this.handlerPaginationChange()
                }
            },
            handlerPaginationChange ({ current = 1, limit = this.pagination.limit } = {}) {
                this.pagination.current = current
                this.pagination.limit = limit
                this.getArtifactories()
            },
            // 树组件选中文件夹
            itemClickHandler (node) {
                this.selectedTreeNode = node
                
                this.handlerPaginationChange()
                // 更新已展开文件夹数据
                const reg = new RegExp(`^${node.roadMap}`)
                const openList = this.sideTreeOpenList
                openList.splice(0, openList.length, ...openList.filter(v => !reg.test(v)))
                // 打开选中节点的左侧树的所有祖先节点
                node.roadMap.split(',').forEach((v, i, arr) => {
                    const roadMap = arr.slice(0, i + 1).join(',')
                    !openList.includes(roadMap) && openList.push(roadMap)
                })
                // 更新子文件夹
                if (node.loading) return
                this.updateGenericTreeNode(node)

                // 更新url参数
                this.$router.replace({
                    query: {
                        ...this.$route.query,
                        path: `${node.fullPath}/default`
                    }
                })
            },
            iconClickHandler (node) {
                // 更新已展开文件夹数据
                const reg = new RegExp(`^${node.roadMap}`)
                const openList = this.sideTreeOpenList
                if (openList.includes(node.roadMap)) {
                    openList.splice(0, openList.length, ...openList.filter(v => !reg.test(v)))
                } else {
                    openList.push(node.roadMap)
                    // 更新子文件夹
                    if (node.loading) return
                    // 当前选中文件夹为当前操作文件夹的后代文件夹，则锁定文件夹保证选中文件夹路径完整
                    if (node.roadMap !== this.selectedTreeNode.roadMap && reg.test(this.selectedTreeNode.roadMap)) return
                    this.updateGenericTreeNode(node)
                }
            },
            updateGenericTreeNode (item) {
                this.$set(item, 'loading', true)
                return this.getFolderList({
                    projectId: this.projectId,
                    repoName: this.repoName,
                    fullPath: item.fullPath,
                    roadMap: item.roadMap,
                    isPipeline: this.repoName === 'pipeline'
                }).finally(() => {
                    this.$set(item, 'loading', false)
                })
            },
            // 双击table打开文件夹
            openFolder (row) {
                if (!row.folder) return
                if (this.searchFileName) {
                    // 搜索中打开文件夹
                    this.searchFullPath = row.fullPath
                    this.handlerPaginationChange()
                } else {
                    const node = this.selectedTreeNode.children.find(v => v.fullPath === row.fullPath)
                    this.itemClickHandler(node)
                }
            },
            showDetail ({ folder, fullPath }) {
                this.$refs.genericDetail.setData({
                    show: true,
                    loading: false,
                    projectId: this.projectId,
                    repoName: this.repoName,
                    folder,
                    path: fullPath,
                    data: {}
                })
            },
            renameRes ({ name, fullPath }) {
                this.$refs.genericFormDialog.setData({
                    show: true,
                    loading: false,
                    type: 'rename',
                    name,
                    path: fullPath,
                    title: `${this.$t('rename')} (${name})`
                })
            },
            addFolder ({ fullPath }) {
                this.$refs.genericFormDialog.setData({
                    show: true,
                    loading: false,
                    type: 'add',
                    path: fullPath + '/',
                    title: `${this.$t('create') + this.$t('folder')}`
                })
            },
            handlerScan ({ name, fullPath }) {
                this.$refs.genericFormDialog.setData({
                    show: true,
                    loading: false,
                    title: '安全扫描',
                    type: 'scan',
                    id: '',
                    name,
                    path: fullPath
                })
            },
            refreshNodeChange () {
                this.updateGenericTreeNode(this.selectedTreeNode)
                this.getArtifactories()
            },
            handlerShare ({ name, fullPath }) {
                this.$refs.genericShareDialog.setData({
                    projectId: this.projectId,
                    repoName: this.repoName,
                    show: true,
                    loading: false,
                    title: `${this.$t('share')} (${name})`,
                    path: fullPath,
                    user: [],
                    ip: [],
                    permits: '',
                    time: 7
                })
            },
            async deleteRes ({ name, folder, fullPath }) {
                if (!fullPath) return
                let totalRecords
                if (folder) {
                    totalRecords = await this.getFileNumOfFolder({
                        projectId: this.projectId,
                        repoName: this.repoName,
                        fullPath
                    })
                }
                this.$confirm({
                    theme: 'danger',
                    message: `${this.$t('confirm') + this.$t('delete')}${folder ? this.$t('folder') : this.$t('file')} ${name} ？`,
                    subMessage: `${folder && totalRecords ? `当前文件夹下存在${totalRecords}个文件` : ''}`,
                    confirmFn: () => {
                        return this.deleteArtifactory({
                            projectId: this.projectId,
                            repoName: this.repoName,
                            fullPath
                        }).then(() => {
                            this.refreshNodeChange()
                            this.$bkMessage({
                                theme: 'success',
                                message: this.$t('delete') + this.$t('success')
                            })
                        })
                    }
                })
            },
            moveRes ({ name, fullPath }) {
                this.$refs.genericTreeDialog.setTreeData({
                    show: true,
                    type: 'move',
                    title: `${this.$t('move')} (${name})`,
                    path: fullPath
                })
            },
            copyRes ({ name, fullPath }) {
                this.$refs.genericTreeDialog.setTreeData({
                    show: true,
                    type: 'copy',
                    title: `${this.$t('copy')} (${name})`,
                    path: fullPath
                })
            },
            handlerUpload ({ fullPath }) {
                this.$refs.genericUploadDialog.setData({
                    show: true,
                    title: `${this.$t('upload')} (${fullPath || '/'})`,
                    fullPath: fullPath
                })
            },
            handlerDownload ({ fullPath }) {
                const url = `/generic/${this.projectId}/${this.repoName}/${fullPath}?download=true`
                this.$ajax.head(url).then(() => {
                    window.open(
                        '/web' + url,
                        '_self'
                    )
                }).catch(e => {
                    const message = e.status === 403 ? this.$t('fileDownloadError', [this.$route.params.projectId]) : this.$t('fileError')
                    this.$bkMessage({
                        theme: 'error',
                        message
                    })
                })
            },
            handlerForbid ({ fullPath, metadata: { forbidStatus } }) {
                this.forbidMetadata({
                    projectId: this.projectId,
                    repoName: this.repoName,
                    fullPath,
                    body: {
                        nodeMetadata: [{ key: 'forbidStatus', value: !forbidStatus }]
                    }
                }).then(() => {
                    this.$bkMessage({
                        theme: 'success',
                        message: (forbidStatus ? '解除禁止' : '禁止使用') + this.$t('success')
                    })
                    this.getArtifactories()
                })
            },
            calculateFolderSize (row) {
                this.$set(row, 'sizeLoading', true)
                this.getFolderSize({
                    projectId: this.projectId,
                    repoName: this.repoName,
                    fullPath: row.fullPath
                }).then(({ size }) => {
                    this.$set(row, 'folderSize', size)
                }).finally(() => {
                    this.$set(row, 'sizeLoading', false)
                })
            },
            selectMultiRow (selects) {
                this.multiSelect = selects
            },
            async handlerMultiDelete () {
                const paths = this.multiSelect.map(r => r.fullPath)
                const totalRecords = await this.getMultiFileNumOfFolder({
                    projectId: this.projectId,
                    repoName: this.repoName,
                    paths
                })
                this.$confirm({
                    theme: 'danger',
                    message: `确认批量删除已选中的 ${this.multiSelect.length} 项？`,
                    subMessage: `选中文件夹和文件共计包含 ${totalRecords} 个文件`,
                    confirmFn: () => {
                        return this.deleteMultiArtifactory({
                            projectId: this.projectId,
                            repoName: this.repoName,
                            paths
                        }).then(() => {
                            this.refreshNodeChange()
                            this.$bkMessage({
                                theme: 'success',
                                message: this.$t('delete') + this.$t('success')
                            })
                        })
                    }
                })
            },
            async handlerPreviewBasicsFile (row) {
                this.$refs.previewBasicFileDialog.setDialogData({
                    show: true,
                    title: row.name,
                    isLoading: true
                })
                const res = await this.previewBasicFile({
                    projectId: row.projectId,
                    repoName: row.repoName,
                    path: row.fullPath
                })
                this.$refs.previewBasicFileDialog.setData(typeof (res) === 'string' ? res : JSON.stringify(res))
            },
            async handlerPreviewCompressedFile (row) {
                if (row.size > 1073741824) {
                    this.$bkMessage({
                        theme: 'error',
                        message: this.$t('previewCompressedLimitTips')
                    })
                    return
                }
                this.$refs.compressedFileTable.setData({
                    show: true,
                    title: row.name,
                    isLoading: true,
                    path: row.fullPath
                })
                
                const res = await this.previewCompressedFileList({
                    projectId: row.projectId,
                    repoName: row.repoName,
                    path: row.fullPath
                })

                this.compressedData = res.reduce((acc, item) => {
                    const names = item.name.split('/')
                    names.reduce((target, name) => {
                        let temp = target.find(o => o.name === name)
                        if (!temp) {
                            target.push(temp = { name, children: [], filePath: item.name, folder: !name.includes('.'), size: item.size })
                        }
                        return temp.children
                    }, acc)
                    return acc
                }, [])
            },
            
            async handleShowPreview (row) {
                const { projectId, repoName, path, filePath } = row
                this.$refs.previewBasicFileDialog.setDialogData({
                    show: true,
                    title: filePath,
                    isLoading: true
                })
                const res = await this.previewCompressedBasicFile({
                    projectId,
                    repoName,
                    path,
                    filePath
                })
                this.$refs.previewBasicFileDialog.setData(typeof (res) === 'string' ? res : JSON.stringify(res))
            },
            
            getBtnDisabled (name) {
                return name.endsWith('txt')
                    || name.endsWith('sh')
                    || name.endsWith('bat')
                    || name.endsWith('json')
                    || name.endsWith('yaml')
                    || name.endsWith('xml')
                    || name.endsWith('log')
                    || name.endsWith('ini')
                    || name.endsWith('log')
                    || name.endsWith('properties')
                    || name.endsWith('toml')
            }
        }
    }
</script>
<style lang="scss" scoped>
.repo-generic-container {
    height: 100%;
    overflow: hidden;
    .generic-header{
        height: 90px;
        background-color: white;
        .generic-img {
            padding: 15px;
            border-radius: 4px;
            box-shadow: 0px 3px 5px 0px rgba(217, 217, 217, 0.5);
        }
        .generic-title {
            .repo-title {
                max-width: 500px;
                font-size: 16px;
                font-weight: bold;
            }
            .repo-description {
                max-width: 70vw;
                padding: 5px 15px;
                background-color: var(--bgWeightColor);
                border-radius: 2px;
            }
        }
    }
    .repo-generic-main {
        height: calc(100% - 100px);
        .repo-generic-side {
            height: 100%;
            overflow: hidden;
            background-color: white;
            .repo-generic-tree {
                border-top: 1px solid var(--borderColor);
                height: calc(100% - 50px);
            }
        }
        .repo-generic-table {
            flex: 1;
            height: 100%;
            background-color: white;
            .multi-operation {
                height: 50px;
                padding: 10px 20px;
            }
            ::v-deep .selected-header {
                color: var(--fontPrimaryColor);
                .icon-down-shape {
                    color: var(--primaryColor);
                }
            }
        }
    }
}

::v-deep .bk-table-row.selected-row {
    background-color: var(--bgHoverColor);
}
</style><|MERGE_RESOLUTION|>--- conflicted
+++ resolved
@@ -373,12 +373,8 @@
             // 获取中间列表数据
             async getArtifactories () {
                 this.isLoading = true
-
-<<<<<<< HEAD
-                const { data: metadataLabelList } = await this.getMetadataLabelList({
-=======
+                
                 const metadataLabelList = await this.getMetadataLabelList({
->>>>>>> 1d50b360
                     projectId: this.projectId
                 })
 
