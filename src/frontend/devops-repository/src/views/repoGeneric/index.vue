--- conflicted
+++ resolved
@@ -182,12 +182,8 @@
         <generic-tree-dialog ref="genericTreeDialog" @update="updateGenericTreeNode" @refresh="refreshNodeChange"></generic-tree-dialog>
         <preview-basic-file-dialog ref="previewBasicFileDialog"></preview-basic-file-dialog>
         <compressed-file-table ref="compressedFileTable" :data="compressedData" @show-preview="handleShowPreview"></compressed-file-table>
-<<<<<<< HEAD
-        <loading ref="loading"></loading>
+        <loading ref="loading" @closeLoading="closeLoading"></loading>
         <iam-deny-dialog :visible.sync="showIamDenyDialog" :show-data="showData"></iam-deny-dialog>
-=======
-        <loading ref="loading" @closeLoading="closeLoading"></loading>
->>>>>>> 6258aa70
     </div>
 </template>
 <script>
@@ -256,14 +252,10 @@
                 debounceClickTreeNode: null,
                 inFolderSearchName: this.$route.query.fileName,
                 searchFullPath: '',
-<<<<<<< HEAD
                 showIamDenyDialog: false,
                 showData: {},
-                sortParams: []
-=======
                 sortParams: [],
                 timer: null
->>>>>>> 6258aa70
             }
         },
         computed: {
@@ -840,8 +832,16 @@
                         '_self'
                     )
                 }).catch(e => {
-<<<<<<< HEAD
-                    if (e.status === 403) {
+                    if (e.status === 451) {
+                        this.$refs.loading.isShow = true
+                        this.$refs.loading.complete = false
+                        this.$refs.loading.title = ''
+                        this.$refs.loading.backUp = true
+                        this.$refs.loading.cancelMessage = this.$t('downloadLater')
+                        this.$refs.loading.subMessage = this.$t('backUpSubMessage')
+                        this.$refs.loading.message = this.$t('backUpMessage', { 0: row.name })
+                        this.timerDownload(url, row.fullPath, row.name)
+                    } else if (e.status === 403) {
                         this.getPermissionUrl({
                             body: {
                                 projectId: this.projectId,
@@ -871,19 +871,6 @@
                         })
                     } else {
                         const message = this.$t('fileError')
-=======
-                    if (e.status === 451) {
-                        this.$refs.loading.isShow = true
-                        this.$refs.loading.complete = false
-                        this.$refs.loading.title = ''
-                        this.$refs.loading.backUp = true
-                        this.$refs.loading.cancelMessage = this.$t('downloadLater')
-                        this.$refs.loading.subMessage = this.$t('backUpSubMessage')
-                        this.$refs.loading.message = this.$t('backUpMessage', { 0: row.name })
-                        this.timerDownload(url, row.fullPath, row.name)
-                    } else {
-                        const message = e.status === 403 ? this.$t('fileDownloadError', [this.$route.params.projectId]) : this.$t('fileError')
->>>>>>> 6258aa70
                         this.$bkMessage({
                             theme: 'error',
                             message
