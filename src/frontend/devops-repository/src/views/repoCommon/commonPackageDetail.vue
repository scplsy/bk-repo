--- conflicted
+++ resolved
@@ -142,17 +142,13 @@
                 return this.versionList.find(version => version.name === this.version)
             },
             showRepoScan () {
-<<<<<<< HEAD
-                return !k8s && this.scannerSupportPackageType.join(',').toLowerCase().includes(this.repoType)
-=======
-                return RELEASE_MODE !== 'community' && Object.keys(scanTypeEnum).join(',').toLowerCase().includes(this.repoType)
->>>>>>> 831598be
+                return RELEASE_MODE !== 'community'  && this.scannerSupportPackageType.join(',').toLowerCase().includes(this.repoType)
             }
         },
         created () {
             this.getPackageInfoHandler()
             this.handlerPaginationChange()
-            if (!k8s) {
+            if (RELEASE_MODE !== 'community') {
                 this.refreshSupportPackageTypeList()
             }
         },
