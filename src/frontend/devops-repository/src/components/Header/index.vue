<template>
    <div class="bkrepo-header flex-align-center">
        <div class="flex-align-center">
            <router-link class="flex-align-center bkrepo-logo" :to="{ name: 'repositories' }">
                <svg
                    :width="34"
                    :height="34"
                    style="fill: currentColor"
                >
                    <use xlink:href="#repository" />
                </svg>
                <header class="ml10 bkrepo-title">{{ $t('RepoManage') }}</header>
            </router-link>
            <!-- <a class="ml20 link" target="_self" href="/software/repoList">
                <i class="devops-icon icon-sort"></i>
                <span class="ml5">Artifact Hub</span>
            </a> -->
            <bk-select
                ref="porjectSelect"
                class="ml20 bkre-project-select"
                :value="projectId"
                searchable
                :clearable="false"
                :placeholder="$t('inputProject')"
                @change="changeProject"
                size="small"
                :enable-virtual-scroll="projectList && projectList.length > 3000"
                :list="projectList">
                <bk-option v-for="option in projectList"
                    :key="option.id"
                    :id="option.id"
                    :name="option.name">
                </bk-option>
                <div slot="extension" style="cursor: pointer;" class="flex-align-center">
                    <div @click="createProject" class="hover-extent">
                        <i class="bk-icon icon-plus-circle"></i>
                        {{$t('createProject')}}
                        <bk-divider direction="vertical"></bk-divider>
                    </div>
                    <div @click="joinProject">
                        <img width="16" height="16" style="float: left;margin-top: 7px;margin-right: 3px" src="/ui/project-add.svg" />
                        {{$t('joinProject')}}
                        <bk-divider direction="vertical"></bk-divider>
                    </div>
                    <div @click="manageProject">
                        <i class="bk-icon icon-apps mr5"></i>
                        {{$t('manageProject')}}
                    </div>
                </div>
            </bk-select>
        </div>
        <div style="text-align: end" class="language-select">
            <bk-popover
                theme="light navigation-message"
                placement="bottom"
                :arrow="false"
                trigger="click"
                ref="popoverRef"
            >
                <div class="flag-box">
                    <Icon :name="curLang.icon" size="20" />
                </div>
                <template slot="content">
                    <li
                        v-for="(item, index) in icons"
                        :key="index"
                        :class="['bkci-dropdown-item', { active: curLang.id === item.id }]"
                        @click="changeLanguage(item.id)">
                        <Icon class="mr5" :name="item.icon" style="vertical-align: top;margin-bottom: 2px;" size="20" />
                        {{item.name}}
                    </li>
                </template>
            </bk-popover>
        </div>
        <User />
        <project-info-dialog ref="projectInfoDialog"></project-info-dialog>
    </div>
</template>
<script>
    import User from '@repository/components/User'
    import projectInfoDialog from '@repository/views/projectManage/projectInfoDialog'
    import { mapState, mapActions } from 'vuex'
    import cookies from 'js-cookie'
    export default {
        name: 'bkrepoHeader',
<<<<<<< HEAD
        components: { User, projectInfoDialog },
=======
        components: { User },
        props: {
            icons: {
                type: Array,
                default: () => [
                    {
                        icon: 'english',
                        name: 'English',
                        id: 'en'
                    },
                    {
                        icon: 'chinese',
                        name: '中文',
                        id: 'zh-cn'
                    }
                ]
            }
        },
>>>>>>> 941e1212
        data () {
            return {
                language: '',
                curLang: {
                    id: '',
                    icon: ''
                }
            }
        },
        computed: {
            ...mapState(['projectList', 'userInfo']),
            projectId () {
                return this.$route.params.projectId
            }
        },
        created () {
            this.language = cookies.get('blueking_language') || 'zh-cn'
<<<<<<< HEAD
            this.$nextTick(() => {
                if (this.language !== 'zh-cn') {
                    this.$refs.porjectSelect.$el.style.width = '400px'
                }
            })
=======
            this.curLang = this.icons.find(item => item.id === this.language) || { id: 'zh-cn', icon: 'chinese' }
>>>>>>> 941e1212
        },
        methods: {
            ...mapActions(['checkPM', 'getPermissionUrl']),
            changeProject (projectId) {
                localStorage.setItem('projectId', projectId)
                if (this.projectId === projectId) return
                this.checkPM({ projectId })
                this.$router.push({
                    name: 'repositories',
                    params: {
                        projectId
                    },
                    query: this.$route.query
                })
            },
            changeLanguage (id) {
                const BK_CI_DOMAIN = location.host.split('.').slice(1).join('.')
                if (id !== 'zh-cn') {
                    cookies.remove('blueking_language', { domain: BK_CI_DOMAIN, path: '/' })
                    cookies.set('blueking_language', 'en', { domain: BK_CI_DOMAIN, path: '/' })
                    location.reload()
                } else {
                    cookies.remove('blueking_language', { domain: BK_CI_DOMAIN, path: '/' })
                    cookies.set('blueking_language', 'zh-cn', { domain: BK_CI_DOMAIN, path: '/' })
                    location.reload()
                }
            },
            joinProject () {
                this.getPermissionUrl({
                    body: {
                        action: 'READ',
                        resourceType: 'PROJECT',
                        uid: this.userInfo.name
                    }
                }).then(res => {
                    if (res !== '') {
                        window.open(res, '_blank')
                    }
                })
            },
            createProject (project = {}) {
                const { id = '', name = '', description = '' } = project
                this.$refs.projectInfoDialog.setData({
                    show: true,
                    loading: false,
                    add: !id,
                    id,
                    name,
                    description
                })
            },
            manageProject () {
                this.$router.replace({
                    name: 'projectManage'
                })
            }
        }
    }
</script>
<style lang="scss" scoped>
.bkrepo-header {
    height: 50px;
    padding: 0 20px;
    justify-content: space-between;
    background-color:  var(--fontPrimaryColor);
    color: white;
    .bkre-project-select {
        width: 300px;
        color: white;
        border-color: #FFFFFF33;
        background-color: #FFFFFF1A;
        &:hover {
            background-color: rgba(255, 255, 255, 0.4);
        }
    }
    .bkrepo-logo {
        color: white;
    }
    .bkrepo-title {
        font-size: 18px;
        letter-spacing: 1px;
    }
    .link {
        padding: 0 10px;
        color: white;
        line-height: 24px;
        border: 1px solid #FFFFFF33;
        background-color: #FFFFFF1A;
        .icon-sort {
            display:inline-block;
            font-size: 12px;
            transform: rotate(90deg);
        }
        &:hover {
            background-color: rgba(255, 255, 255, 0.4);
        }
    }
    .language-select:hover{
        cursor: pointer;
    }
    .language-select {
        margin-left: auto;
    }
}
.flag-box{
    margin-top: 7px;
}
.bkci-dropdown-item {
    display: flex;
    align-items: center;
    height: 32px;
    line-height: 33px;
    padding: 0 16px;
    color: #63656e;
    font-size: 12px;
    text-decoration: none;
    white-space: nowrap;
    background-color: #fff;
    cursor: pointer;
    &:hover {
        background-color: #f5f7fb;
    }
    &.disabled {
        color: #dcdee5;
        cursor: not-allowed;
    }
    &.active {
        background-color: #f5f7fb;
    }
}
</style><|MERGE_RESOLUTION|>--- conflicted
+++ resolved
@@ -83,10 +83,7 @@
     import cookies from 'js-cookie'
     export default {
         name: 'bkrepoHeader',
-<<<<<<< HEAD
         components: { User, projectInfoDialog },
-=======
-        components: { User },
         props: {
             icons: {
                 type: Array,
@@ -104,7 +101,6 @@
                 ]
             }
         },
->>>>>>> 941e1212
         data () {
             return {
                 language: '',
@@ -122,15 +118,12 @@
         },
         created () {
             this.language = cookies.get('blueking_language') || 'zh-cn'
-<<<<<<< HEAD
+            this.curLang = this.icons.find(item => item.id === this.language) || { id: 'zh-cn', icon: 'chinese' }
             this.$nextTick(() => {
                 if (this.language !== 'zh-cn') {
                     this.$refs.porjectSelect.$el.style.width = '400px'
                 }
             })
-=======
-            this.curLang = this.icons.find(item => item.id === this.language) || { id: 'zh-cn', icon: 'chinese' }
->>>>>>> 941e1212
         },
         methods: {
             ...mapActions(['checkPM', 'getPermissionUrl']),
