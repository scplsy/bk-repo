--- conflicted
+++ resolved
@@ -19,11 +19,8 @@
 
 frontend/*/package-lock.json
 node_modules/
-<<<<<<< HEAD
+
 *.log
 
 data/
-/remoteHtml.html
-=======
-*.log
->>>>>>> 4a3a34d6
+/remoteHtml.html