--- conflicted
+++ resolved
@@ -1,8 +1,4 @@
-<<<<<<< HEAD
 ## maven仓库使用指引
-=======
-#### 启动配置：server.port: 8081
->>>>>>> 698cc8d0
 
 #### 添加仓库：
 ```bash
